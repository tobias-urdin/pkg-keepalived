/*
 * Soft:        Keepalived is a failover program for the LVS project
 *              <www.linuxvirtualserver.org>. It monitor & manipulate
 *              a loadbalanced server pool using multi-layer checks.
 *
 * Part:        Sheduling framework for vrrp code.
 *
 * Author:      Alexandre Cassen, <acassen@linux-vs.org>
 *
 *              This program is distributed in the hope that it will be useful,
 *              but WITHOUT ANY WARRANTY; without even the implied warranty of
 *              MERCHANTABILITY or FITNESS FOR A PARTICULAR PURPOSE.
 *              See the GNU General Public License for more details.
 *
 *              This program is free software; you can redistribute it and/or
 *              modify it under the terms of the GNU General Public License
 *              as published by the Free Software Foundation; either version
 *              2 of the License, or (at your option) any later version.
 *
 * Copyright (C) 2001-2012 Alexandre Cassen, <acassen@gmail.com>
 */

#include "vrrp_scheduler.h"
#include "vrrp_ipsecah.h"
#include "vrrp_if.h"
#include "vrrp.h"
#include "vrrp_sync.h"
#include "vrrp_notify.h"
#include "vrrp_netlink.h"
#include "vrrp_data.h"
#include "vrrp_index.h"
#include "ipvswrapper.h"
#include "memory.h"
#include "notify.h"
#include "list.h"
#include "logger.h"
#include "main.h"
#include "smtp.h"
#include "signals.h"
#ifdef _WITH_SNMP_
#include "vrrp_snmp.h"
#endif

/* VRRP FSM (Finite State Machine) design.
 *
 * The state transition diagram implemented is :
 *
 *                         +---------------+
 *        +----------------|               |----------------+
 *        |                |     Fault     |                |
 *        |  +------------>|               |<------------+  |
 *        |  |             +---------------+             |  |
 *        |  |                     |                     |  |
 *        |  |                     V                     |  |
 *        |  |             +---------------+             |  |
 *        |  |  +--------->|               |<---------+  |  |
 *        |  |  |          |  Initialize   |          |  |  |
 *        |  |  |  +-------|               |-------+  |  |  |
 *        |  |  |  |       +---------------+       |  |  |  |
 *        |  |  |  |                               |  |  |  |
 *        V  |  |  V                               V  |  |  V
 *     +---------------+                       +---------------+
 *     |               |---------------------->|               |
 *     |    Master     |                       |    Backup     |
 *     |               |<----------------------|               |
 *     +---------------+                       +---------------+
 */
static void vrrp_backup(vrrp_t *, char *, int);
static void vrrp_leave_master(vrrp_t *, char *, int);
static void vrrp_leave_fault(vrrp_t *, char *, int);
static void vrrp_become_master(vrrp_t *, char *, int);

static void vrrp_goto_master(vrrp_t *);
static void vrrp_master(vrrp_t *);
static void vrrp_fault(vrrp_t *);

static int vrrp_update_priority(thread_t * thread);
static int vrrp_script_child_timeout_thread(thread_t * thread);
static int vrrp_script_child_thread(thread_t * thread);
static int vrrp_script_thread(thread_t * thread);

struct {
	void (*read) (vrrp_t *, char *, int);
	void (*read_to) (vrrp_t *);
} VRRP_FSM[VRRP_MAX_FSM_STATE + 1] =
{
/*    Stream Read Handlers      |    Stream Read_to handlers   *
 *------------------------------+------------------------------*/
	{NULL, 				NULL},
	{vrrp_backup,			vrrp_goto_master},	/*  BACKUP          */
	{vrrp_leave_master,		vrrp_master},		/*  MASTER          */
	{vrrp_leave_fault,		vrrp_fault},		/*  FAULT           */
	{vrrp_become_master,		vrrp_goto_master}	/*  GOTO_MASTER     */
};

/* VRRP TSM (Transition State Matrix) design.
 *
 * Introducing the Synchronization extension to VRRP
 * protocol, introduce the need for a transition machinery.
 * This mecanism can be designed using a diagonal matrix.
 * We call this matrix the VRRP TSM:
 *
 *   \ E |  B  |  M  |  F  |
 *   S \ |     |     |     |
 * ------+-----+-----+-----+     Legend:
 *   B   |  x     1     2  |       B: VRRP BACKUP state
 * ------+                 |       M: VRRP MASTER state
 *   M   |  3     x     4  |       F: VRRP FAULT state
 * ------+                 |       S: VRRP start state (before transition)
 *   F   |  5     6     x  |       E: VRRP end state (after transition)
 * ------+-----------------+       [1..6]: Handler functions.
 *
 * So we have have to implement n(n-1) handlers in order to deal with
 * all transitions possible. This matrix defines the maximum handlers
 * to implement for having the most time optimized transition machine.
 * For example:
 *     . The handler (1) will sync all the BACKUP VRRP instances of a
 *       group to MASTER state => we will call it vrrp_sync_master.
 *     .... and so on for all other state ....
 *
 * This matrix is the strict implementation way. For readability and
 * performance we have implemented some handlers directly into the VRRP
 * FSM. For instance the handlers (5) & (6) are directly into the VRRP
 * FSM since it will speed up convergence to init state.
 * Additionnaly, we have implemented some other handlers into the matrix
 * in order to speed up group synchronization takeover. For instance
 * transitions : 
 *    o B->B: To catch wantstate MASTER transition to force sync group
 *            to this transition state too.
 *    o F->F: To speed up FAULT state transition if group is not already
 *            synced to FAULT state.
 */
struct {
	void (*handler) (vrrp_t *);
} VRRP_TSM[VRRP_MAX_TSM_STATE + 1][VRRP_MAX_TSM_STATE + 1] =
{
  { {NULL}, {NULL},                      {NULL},             {NULL}            },
  { {NULL}, {vrrp_sync_master_election}, {vrrp_sync_master}, {vrrp_sync_fault} },
  { {NULL}, {vrrp_sync_backup},          {vrrp_sync_master}, {vrrp_sync_fault} },
  { {NULL}, {vrrp_sync_backup},          {vrrp_sync_master}, {vrrp_sync_fault} }
};

/* SMTP alert notifier */
static void
vrrp_smtp_notifier(vrrp_t * vrrp)
{
	if (vrrp->smtp_alert) {
		if (vrrp->state == VRRP_STATE_MAST)
			smtp_alert(NULL, vrrp, NULL,
				   "Entering MASTER state",
				   "=> VRRP Instance is now owning VRRP VIPs <=");
		if (vrrp->state == VRRP_STATE_BACK)
			smtp_alert(NULL, vrrp, NULL,
				   "Entering BACKUP state",
				   "=> VRRP Instance is nolonger owning VRRP VIPs <=");
	}
}

/* Log interface message */
static void vrrp_log_int_down(vrrp_t *vrrp)
{
	if (!IF_ISUP(vrrp->ifp))
		log_message(LOG_INFO, "Kernel is reporting: interface %s DOWN",
		       IF_NAME(vrrp->ifp));
	if (!LIST_ISEMPTY(vrrp->track_ifp))
		vrrp_log_tracked_down(vrrp->track_ifp);
}

static void vrrp_log_int_up(vrrp_t *vrrp)
{
	if (IF_ISUP(vrrp->ifp))
		log_message(LOG_INFO, "Kernel is reporting: interface %s UP",
		       IF_NAME(vrrp->ifp));
	if (!LIST_ISEMPTY(vrrp->track_ifp))
		log_message(LOG_INFO, "Kernel is reporting: tracked interface are UP");
}

/*
 * Initialize state handling
 * --rfc2338.6.4.1
 */
static void
vrrp_init_state(list l)
{
	vrrp_t *vrrp;
	vrrp_sgroup_t *vgroup;
	element e;

	for (e = LIST_HEAD(l); e; ELEMENT_NEXT(e)) {
		vrrp = ELEMENT_DATA(e);

		/* In case of VRRP SYNC, we have to carefully check that we are
		 * not running floating priorities on any VRRP instance.
		 */
		if (vrrp->sync && !vrrp->sync->global_tracking) {
			element e2;
<<<<<<< HEAD
			tracked_sc *sc;
			tracked_if *tip;
=======
			tracked_sc_t *sc;
			tracked_if_t *tip;
>>>>>>> 2396647e
			int warning = 0;

			if (!LIST_ISEMPTY(vrrp->track_ifp)) {
				for (e2 = LIST_HEAD(vrrp->track_ifp); e2; ELEMENT_NEXT(e2)) {
					tip = ELEMENT_DATA(e2);
					if (tip->weight) {
						tip->weight = 0;
						warning++;
					}
				}
			}

			if (!LIST_ISEMPTY(vrrp->track_script)) {
				for (e2 = LIST_HEAD(vrrp->track_script); e2; ELEMENT_NEXT(e2)) {
					sc = ELEMENT_DATA(e2);
					if (sc->weight) {
						sc->scr->inuse--;
						warning++;
					}
				}
			}

			if (warning > 0) {
				log_message(LOG_INFO, "VRRP_Instance(%s) : ignoring "
						 "tracked script with weights due to SYNC group",
				       vrrp->iname);
			}
		} else {
			/* Register new priority update thread */
			thread_add_timer(master, vrrp_update_priority,
					 vrrp, vrrp->adver_int);
		}

		if (vrrp->base_priority == VRRP_PRIO_OWNER ||
		    vrrp->wantstate == VRRP_STATE_MAST) {
#ifdef _HAVE_IPVS_SYNCD_
			/* Check if sync daemon handling is needed */
			if (vrrp->lvs_syncd_if)
				ipvs_syncd_cmd(IPVS_STARTDAEMON,
					       vrrp->lvs_syncd_if, IPVS_MASTER,
					       vrrp->vrid);
#endif
			vrrp->state = VRRP_STATE_GOTO_MASTER;
		} else {
			vrrp->ms_down_timer = 3 * vrrp->adver_int
			    + VRRP_TIMER_SKEW(vrrp);
#ifdef _HAVE_IPVS_SYNCD_
			/* Check if sync daemon handling is needed */
			if (vrrp->lvs_syncd_if)
				ipvs_syncd_cmd(IPVS_STARTDAEMON,
					       vrrp->lvs_syncd_if, IPVS_BACKUP,
					       vrrp->vrid);
#endif
			log_message(LOG_INFO, "VRRP_Instance(%s) Entering BACKUP STATE",
			       vrrp->iname);

			/* Set BACKUP state */
			vrrp_restore_interface(vrrp, 0);
			vrrp->state = VRRP_STATE_BACK;
			vrrp_smtp_notifier(vrrp);
			notify_instance_exec(vrrp, VRRP_STATE_BACK);
#ifdef _WITH_SNMP_
			vrrp_snmp_instance_trap(vrrp);
#endif

			/* Init group if needed  */
			if ((vgroup = vrrp->sync)) {
				if (GROUP_STATE(vgroup) != VRRP_STATE_BACK) {
					vgroup->state = VRRP_STATE_BACK;
					vrrp_sync_smtp_notifier(vgroup);
					notify_group_exec(vgroup, VRRP_STATE_BACK);
#ifdef _WITH_SNMP_
					vrrp_snmp_group_trap(vgroup);
#endif
				}
			}
		}
	}
}

static void
vrrp_init_sands(list l)
{
	vrrp_t *vrrp;
	element e;

	for (e = LIST_HEAD(l); e; ELEMENT_NEXT(e)) {
		vrrp = ELEMENT_DATA(e);
		vrrp_init_instance_sands(vrrp);
	}
}

/* if run after vrrp_init_state(), it will be able to detect scripts that
 * have been disabled because of a sync group and will avoid to start them.
 */
static void
vrrp_init_script(list l)
{
	vrrp_script_t *vscript;
	element e;

	for (e = LIST_HEAD(l); e; ELEMENT_NEXT(e)) {
		vscript = ELEMENT_DATA(e);
		if (vscript->inuse == 0)
			vscript->result = VRRP_SCRIPT_STATUS_DISABLED;

		if (vscript->result == VRRP_SCRIPT_STATUS_INIT) {
			vscript->result = vscript->rise - 1; /* one success is enough */
			thread_add_event(master, vrrp_script_thread, vscript, vscript->interval);
		} else if (vscript->result == VRRP_SCRIPT_STATUS_INIT_GOOD) {
			vscript->result = vscript->rise; /* one failure is enough */
			thread_add_event(master, vrrp_script_thread, vscript, vscript->interval);
		}
	}
}

/* Timer functions */
static timeval_t
vrrp_compute_timer(const int fd)
{
	vrrp_t *vrrp;
	element e;
	list l = &vrrp_data->vrrp_index_fd[fd%1024 + 1];
	timeval_t timer;

	/* Multiple instances on the same interface */
	timer_reset(timer);
	for (e = LIST_HEAD(l); e; ELEMENT_NEXT(e)) {
		vrrp = ELEMENT_DATA(e);
		if (timer_cmp(vrrp->sands, timer) < 0 ||
		    timer_isnull(timer))
			timer = timer_dup(vrrp->sands);
	}

	return timer;
}

static long
vrrp_timer_fd(const int fd)
{
	timeval_t timer, vrrp_timer;
	long vrrp_long;

	timer = vrrp_compute_timer(fd);
	vrrp_timer = timer_sub(timer, time_now);
	vrrp_long = timer_long(vrrp_timer);

	return (vrrp_long < 0) ? TIMER_MAX_SEC : vrrp_long;
}

static int
vrrp_timer_vrid_timeout(const int fd)
{
	vrrp_t *vrrp;
	element e;
	list l = &vrrp_data->vrrp_index_fd[fd%1024 + 1];
	timeval_t timer;
	int vrid = 0;

	/* Multiple instances on the same interface */
	timer_reset(timer);
	for (e = LIST_HEAD(l); e; ELEMENT_NEXT(e)) {
		vrrp = ELEMENT_DATA(e);
		if (timer_cmp(vrrp->sands, timer) < 0 ||
		    timer_isnull(timer)) {
			timer = timer_dup(vrrp->sands);
			vrid = vrrp->vrid;
		}
	}
	return vrid;
}

/* Thread functions */
static void
vrrp_register_workers(list l)
{
	sock_t *sock;
	timeval_t timer;
	long vrrp_timer = 0;
	element e;

	/* Init compute timer */
	memset(&timer, 0, sizeof (struct timeval));

	/* Init the VRRP instances state */
	vrrp_init_state(vrrp_data->vrrp);

	/* Init VRRP instances sands */
	vrrp_init_sands(vrrp_data->vrrp);

	/* Init VRRP tracking scripts */
	if (!LIST_ISEMPTY(vrrp_data->vrrp_script))
		vrrp_init_script(vrrp_data->vrrp_script);

	/* Register VRRP workers threads */
	for (e = LIST_HEAD(l); e; ELEMENT_NEXT(e)) {
		sock = ELEMENT_DATA(e);
		/* jump to asynchronous handling */
		vrrp_timer = vrrp_timer_fd(sock->fd_in);

		/* Register a timer thread if interface is shut */
		if (sock->fd_in == -1)
			thread_add_timer(master, vrrp_read_dispatcher_thread,
					 sock, vrrp_timer);
		else
			thread_add_read(master, vrrp_read_dispatcher_thread,
					sock, sock->fd_in, vrrp_timer);
	}
}

/* VRRP dispatcher functions */
static int
already_exist_sock(list l, sa_family_t family, int proto, int ifindex, int unicast)
{
	sock_t *sock;
	element e;

	for (e = LIST_HEAD(l); e; ELEMENT_NEXT(e)) {
		sock = ELEMENT_DATA(e);
		if ((sock->family == family)	&&
		    (sock->proto == proto)	&&
		    (sock->ifindex == ifindex)	&&
		    (sock->unicast == unicast))
			return 1;
	}
	return 0;
}

void
alloc_sock(sa_family_t family, list l, int proto, int ifindex, int unicast)
{
	sock_t *new;

	new = (sock_t *) MALLOC(sizeof (sock_t));
	new->family = family;
	new->proto = proto;
	new->ifindex = ifindex;
	new->unicast = unicast;

	list_add(l, new);
}

static void
vrrp_create_sockpool(list l)
{
	vrrp_t *vrrp;
	list p = vrrp_data->vrrp;
	element e;
	int ifindex, proto, unicast;

	for (e = LIST_HEAD(p); e; ELEMENT_NEXT(e)) {
		vrrp = ELEMENT_DATA(e);
		ifindex = IF_INDEX(vrrp->ifp);
		unicast = !LIST_ISEMPTY(vrrp->unicast_peer);
		if (vrrp->auth_type == VRRP_AUTH_AH)
			proto = IPPROTO_IPSEC_AH;
		else
			proto = IPPROTO_VRRP;

		/* add the vrrp element if not exist */
		if (!already_exist_sock(l, vrrp->family, proto, ifindex, unicast))
			alloc_sock(vrrp->family, l, proto, ifindex, unicast);
	}
}

static void
vrrp_open_sockpool(list l)
{
	sock_t *sock;
	element e;

	for (e = LIST_HEAD(l); e; ELEMENT_NEXT(e)) {
		sock = ELEMENT_DATA(e);
		sock->fd_in = open_vrrp_socket(sock->family, sock->proto,
					       sock->ifindex, sock->unicast);
		if (sock->fd_in == -1)
			sock->fd_out = -1;
		else
			sock->fd_out = open_vrrp_send_socket(sock->family, sock->proto,
							     sock->ifindex, sock->unicast);
	}
}

static void
vrrp_set_fds(list l)
{
	sock_t *sock;
	vrrp_t *vrrp;
	list p = vrrp_data->vrrp;
	element e_sock;
	element e_vrrp;
	int proto, ifindex, unicast;

	for (e_sock = LIST_HEAD(l); e_sock; ELEMENT_NEXT(e_sock)) {
		sock = ELEMENT_DATA(e_sock);
		for (e_vrrp = LIST_HEAD(p); e_vrrp; ELEMENT_NEXT(e_vrrp)) {
			vrrp = ELEMENT_DATA(e_vrrp);
			ifindex = IF_INDEX(vrrp->ifp);
			unicast = !LIST_ISEMPTY(vrrp->unicast_peer);
			if (vrrp->auth_type == VRRP_AUTH_AH)
				proto = IPPROTO_IPSEC_AH;
			else
				proto = IPPROTO_VRRP;

			if ((sock->ifindex == ifindex)	&&
			    (sock->proto == proto)	&&
			    (sock->unicast == unicast)) {
				vrrp->fd_in = sock->fd_in;
				vrrp->fd_out = sock->fd_out;

				/* append to hash index */
				alloc_vrrp_fd_bucket(vrrp);
			}
		}
	}
}

/*
 * We create & allocate a socket pool here. The soft design
 * can be sum up by the following sketch :
 *
 *    fd1  fd2    fd3  fd4          fdi  fdi+1
 * -----\__/--------\__/---........---\__/---
 *    | ETH0 |    | ETH1 |          | ETHn |
 *    +------+    +------+          +------+
 *
 * Here we have n physical NIC. Each NIC own a maximum of 2 fds.
 * (one for VRRP the other for IPSEC_AH). All our VRRP instances
 * are multiplexed through this fds. So our design can handle 2*n
 * multiplexing points.
 */
int
vrrp_dispatcher_init(thread_t * thread)
{
	/* create the VRRP socket pool list */
	vrrp_create_sockpool(vrrp_data->vrrp_socket_pool);

	/* open the VRRP socket pool */
	vrrp_open_sockpool(vrrp_data->vrrp_socket_pool);

	/* set VRRP instance fds to sockpool */
	vrrp_set_fds(vrrp_data->vrrp_socket_pool);

	/* register read dispatcher worker thread */
	vrrp_register_workers(vrrp_data->vrrp_socket_pool);

	/* Dump socket pool */
	if (debug & 32)
		dump_list(vrrp_data->vrrp_socket_pool);
	return 1;
}

void
vrrp_dispatcher_release(vrrp_data_t *data)
{
	free_list(data->vrrp_socket_pool);
}

static void
vrrp_backup(vrrp_t * vrrp, char *buffer, int len)
{
	struct iphdr *iph;
	ipsec_ah_t *ah;

	if (vrrp->family == AF_INET) {
		iph = (struct iphdr *) buffer;

		if (iph->protocol == IPPROTO_IPSEC_AH) {
			ah = (ipsec_ah_t *) (buffer + sizeof (struct iphdr));
			if (ntohl(ah->seq_number) >= vrrp->ipsecah_counter->seq_number)
				vrrp->ipsecah_counter->cycle = 0;
		}
	}

	vrrp_state_backup(vrrp, buffer, len);
}

static void
vrrp_become_master(vrrp_t * vrrp, char *buffer, int len)
{
	struct iphdr *iph;
	ipsec_ah_t *ah;

	if (vrrp->family == AF_INET) {
		iph = (struct iphdr *) buffer;

		/*
		 * If we are in IPSEC AH mode, we must be sync
		 * with the remote IPSEC AH VRRP instance counter.
		 */
		if (iph->protocol == IPPROTO_IPSEC_AH) {
			log_message(LOG_INFO, "VRRP_Instance(%s) IPSEC-AH : seq_num sync",
			       vrrp->iname);
			ah = (ipsec_ah_t *) (buffer + sizeof (struct iphdr));
			vrrp->ipsecah_counter->seq_number = ntohl(ah->seq_number) + 1;
			vrrp->ipsecah_counter->cycle = 0;
		}
	}

	/* Then jump to master state */
	vrrp->wantstate = VRRP_STATE_MAST;
	vrrp_state_goto_master(vrrp);
}

static void
vrrp_leave_master(vrrp_t * vrrp, char *buffer, int len)
{
	if (!VRRP_ISUP(vrrp)) {
		vrrp_log_int_down(vrrp);
		vrrp->wantstate = VRRP_STATE_GOTO_FAULT;
		vrrp_state_leave_master(vrrp);
	} else if (vrrp_state_master_rx(vrrp, buffer, len)) {
		vrrp_state_leave_master(vrrp);
		vrrp_smtp_notifier(vrrp);
	}
}

static void
vrrp_ah_sync(vrrp_t *vrrp)
{
	/*
	 * Transition to BACKUP state for AH
	 * seq number synchronization.
	 */
	log_message(LOG_INFO, "VRRP_Instance(%s) in FAULT state jump to AH sync",
	       vrrp->iname);
	vrrp->wantstate = VRRP_STATE_BACK;
	vrrp_state_leave_master(vrrp);
}

static void
vrrp_leave_fault(vrrp_t * vrrp, char *buffer, int len)
{
	if (!VRRP_ISUP(vrrp))
		return;

	if (vrrp_state_fault_rx(vrrp, buffer, len)) {
		if (vrrp->sync) {
			if (vrrp_sync_leave_fault(vrrp)) {
				log_message(LOG_INFO,
				       "VRRP_Instance(%s) prio is higher than received advert",
				       vrrp->iname);
				vrrp_become_master(vrrp, buffer, len);
			}
		} else {
			log_message(LOG_INFO,
			       "VRRP_Instance(%s) prio is higher than received advert",
			       vrrp->iname);
			vrrp_become_master(vrrp, buffer, len);
		}
	} else {
		if (vrrp->sync) {
			if (vrrp_sync_leave_fault(vrrp)) {
				log_message(LOG_INFO, "VRRP_Instance(%s) Entering BACKUP STATE",
				       vrrp->iname);
				vrrp->state = VRRP_STATE_BACK;
				vrrp_smtp_notifier(vrrp);
				notify_instance_exec(vrrp, VRRP_STATE_BACK);
#ifdef _WITH_SNMP_
				vrrp_snmp_instance_trap(vrrp);
#endif
			}
		} else {
			log_message(LOG_INFO, "VRRP_Instance(%s) Entering BACKUP STATE",
			       vrrp->iname);
			vrrp->state = VRRP_STATE_BACK;
			vrrp_smtp_notifier(vrrp);
			notify_instance_exec(vrrp, VRRP_STATE_BACK);
#ifdef _WITH_SNMP_
			vrrp_snmp_instance_trap(vrrp);
#endif
		}
	}
}

static void
vrrp_goto_master(vrrp_t * vrrp)
{
	if (!VRRP_ISUP(vrrp)) {
		vrrp_log_int_down(vrrp);
		log_message(LOG_INFO, "VRRP_Instance(%s) Now in FAULT state",
		       vrrp->iname);
		if (vrrp->state != VRRP_STATE_FAULT)
			notify_instance_exec(vrrp, VRRP_STATE_FAULT);
		vrrp->state = VRRP_STATE_FAULT;
		vrrp->ms_down_timer = 3 * vrrp->adver_int + VRRP_TIMER_SKEW(vrrp);
		notify_instance_exec(vrrp, VRRP_STATE_FAULT);
#ifdef _WITH_SNMP_
		vrrp_snmp_instance_trap(vrrp);
#endif
	} else {
		/* If becoming MASTER in IPSEC AH AUTH, we reset the anti-replay */
		if (vrrp->ipsecah_counter->cycle) {
			vrrp->ipsecah_counter->cycle = 0;
			vrrp->ipsecah_counter->seq_number = 0;
		}

		/* handle master state transition */
		vrrp->wantstate = VRRP_STATE_MAST;
		vrrp_state_goto_master(vrrp);
	}
}

/* Delayed gratuitous ARP thread */
int
vrrp_gratuitous_arp_thread(thread_t * thread)
{
	vrrp_t *vrrp = THREAD_ARG(thread);

	/* Simply broadcast the gratuitous ARP */
	vrrp_send_link_update(vrrp);

	return 0;
}

/* Update VRRP effective priority based on multiple checkers.
 * This is a thread which is executed every adver_int.
 */
static int
vrrp_update_priority(thread_t * thread)
{
	vrrp_t *vrrp = THREAD_ARG(thread);
	int prio_offset, new_prio;

	/* compute prio_offset right here */
	prio_offset = 0;

	/* Now we will sum the weights of all interfaces which are tracked. */
	if ((!vrrp->sync || vrrp->sync->global_tracking) && !LIST_ISEMPTY(vrrp->track_ifp))
		 prio_offset += vrrp_tracked_weight(vrrp->track_ifp);

	/* Now we will sum the weights of all scripts which are tracked. */
	if ((!vrrp->sync || vrrp->sync->global_tracking) && !LIST_ISEMPTY(vrrp->track_script))
		prio_offset += vrrp_script_weight(vrrp->track_script);

	if (vrrp->base_priority == VRRP_PRIO_OWNER) {
		/* we will not run a PRIO_OWNER into a non-PRIO_OWNER */
		vrrp->effective_priority = VRRP_PRIO_OWNER;
	} else {
		/* WARNING! we must compute new_prio on a signed int in order
		   to detect overflows and avoid wrapping. */
		new_prio = vrrp->base_priority + prio_offset;
		if (new_prio < 1)
			new_prio = 1;
		else if (new_prio > 254)
			new_prio = 254;
		vrrp->effective_priority = new_prio;
	}

	/* Register next priority update thread */
	thread_add_timer(master, vrrp_update_priority, vrrp, vrrp->adver_int);
	return 0;
}

static void
vrrp_master(vrrp_t * vrrp)
{
	/* Check if interface we are running on is UP */
	if (vrrp->wantstate != VRRP_STATE_GOTO_FAULT) {
		if (!VRRP_ISUP(vrrp)) {
			vrrp_log_int_down(vrrp);
			vrrp->wantstate = VRRP_STATE_GOTO_FAULT;
		}
	}

	/* Then perform the state transition */
	if (vrrp->wantstate == VRRP_STATE_GOTO_FAULT ||
	    vrrp->wantstate == VRRP_STATE_BACK ||
	    vrrp->ipsecah_counter->cycle) {
		vrrp->ms_down_timer = 3 * vrrp->adver_int + VRRP_TIMER_SKEW(vrrp);

		/* handle backup state transition */
		vrrp_state_leave_master(vrrp);

		if (vrrp->state == VRRP_STATE_BACK)
			log_message(LOG_INFO, "VRRP_Instance(%s) Now in BACKUP state",
				    vrrp->iname);
		if (vrrp->state == VRRP_STATE_FAULT)
			log_message(LOG_INFO, "VRRP_Instance(%s) Now in FAULT state",
				    vrrp->iname);
	} else if (vrrp->state == VRRP_STATE_MAST) {
		/*
		 * Send the VRRP advert.
		 * If we catch the master transition
		 * <=> vrrp_state_master_tx(...) = 1
		 * register a gratuitous arp thread delayed to 5 secs.
		 */
		if (vrrp_state_master_tx(vrrp, 0)) {
			thread_add_timer(master, vrrp_gratuitous_arp_thread,
					 vrrp,
					 (vrrp->garp_delay) ?
						vrrp->garp_delay : VRRP_GARP_DELAY);
			vrrp_smtp_notifier(vrrp);
		}
	}
}

static void
vrrp_fault(vrrp_t * vrrp)
{
	vrrp_sgroup_t *vgroup = vrrp->sync;

	if (vgroup) {
		if (!vrrp_sync_leave_fault(vrrp))
			return;
	} else if (VRRP_ISUP(vrrp))
		vrrp_log_int_up(vrrp);
	else
		return;

	/* refresh the multicast fd */
	if (new_vrrp_socket(vrrp) < 0)
		return;

	/*
	 * We force the IPSEC AH seq_number sync
	 * to be done in read advert handler.
	 * So we ignore this timeouted state until remote
	 * VRRP MASTER send its advert for the concerned
	 * instance.
	 */
	if (vrrp->auth_type == VRRP_AUTH_AH) {
		vrrp_ah_sync(vrrp);
	} else {
		/* Otherwise, we transit to init state */
		if (vrrp->init_state == VRRP_STATE_BACK) {
			vrrp->state = VRRP_STATE_BACK;
			notify_instance_exec(vrrp, VRRP_STATE_BACK);
#ifdef _WITH_SNMP_
			vrrp_snmp_instance_trap(vrrp);
#endif
		} else {
			vrrp_goto_master(vrrp);
		}
	}
}

/* Handle dispatcher read timeout */
static int
vrrp_dispatcher_read_to(int fd)
{
	vrrp_t *vrrp;
	int vrid = 0;
	int prev_state = 0;

	/* Searching for matching instance */
	vrid = vrrp_timer_vrid_timeout(fd);
	vrrp = vrrp_index_lookup(vrid, fd);

	/* Run the FSM handler */
	prev_state = vrrp->state;
	VRRP_FSM_READ_TO(vrrp);

	/* handle instance synchronization */
//	printf("Send [%s] TSM transtition : [%d,%d] Wantstate = [%d]\n"
//	       , vrrp->iname
//	       , prev_state
//	       , vrrp->state
//	       , vrrp->wantstate);
	VRRP_TSM_HANDLE(prev_state, vrrp);

	/*
	 * We are sure the instance exist. So we can
	 * compute new sands timer safely.
	 */
	vrrp_init_instance_sands(vrrp);
	return vrrp->fd_in;
}

/* Handle dispatcher read packet */
static int
vrrp_dispatcher_read(sock_t * sock)
{
	vrrp_t *vrrp;
	vrrphdr_t *hd;
	int len = 0, prev_state = 0, proto = 0;
	uint32_t saddr;

	/* Clean the read buffer */
	memset(vrrp_buffer, 0, VRRP_PACKET_TEMP_LEN);

	/* read & affect received buffer */
	len = read(sock->fd_in, vrrp_buffer, VRRP_PACKET_TEMP_LEN);
	hd = vrrp_get_header(sock->family, vrrp_buffer, &proto, &saddr);

	/* Searching for matching instance */
	vrrp = vrrp_index_lookup(hd->vrid, sock->fd_in);

	/* If no instance found => ignore the advert */
	if (!vrrp)
		return sock->fd_in;

	/* Run the FSM handler */
	prev_state = vrrp->state;
	VRRP_FSM_READ(vrrp, vrrp_buffer, len);

	/* handle instance synchronization */
//	printf("Read [%s] TSM transtition : [%d,%d] Wantstate = [%d]\n"
//	       , vrrp->iname
//	       , prev_state
//	       , vrrp->state
//	       , vrrp->wantstate);
	VRRP_TSM_HANDLE(prev_state, vrrp);

	/*
	 * Refresh sands only if found matching instance.
	 * Otherwize the packet is simply ignored...
	 */
	vrrp_init_instance_sands(vrrp);

	return sock->fd_in;
}

/* Our read packet dispatcher */
int
vrrp_read_dispatcher_thread(thread_t * thread)
{
	long vrrp_timer = 0;
	sock_t *sock;
	int fd;

	/* Fetch thread arg */
	sock = THREAD_ARG(thread);

	/* Dispatcher state handler */
	if (thread->type == THREAD_READ_TIMEOUT || sock->fd_in == -1)
		fd = vrrp_dispatcher_read_to(sock->fd_in);
	else
		fd = vrrp_dispatcher_read(sock);

	/* register next dispatcher thread */
	vrrp_timer = vrrp_timer_fd(fd);
	if (fd == -1)
		thread_add_timer(thread->master, vrrp_read_dispatcher_thread,
				 sock, vrrp_timer);
	else
		thread_add_read(thread->master, vrrp_read_dispatcher_thread,
				sock, fd, vrrp_timer);

	return 0;
}

/* Script tracking threads */
static int
vrrp_script_thread(thread_t * thread)
{
	vrrp_script_t *vscript = THREAD_ARG(thread);
	int status, ret;
	pid_t pid;

	/* Register next timer tracker */
	thread_add_timer(thread->master, vrrp_script_thread, vscript,
			 vscript->interval);

	/* Daemonization to not degrade our scheduling timer */
	pid = fork();

	/* In case of fork is error. */
	if (pid < 0) {
		log_message(LOG_INFO, "Failed fork process");
		return -1;
	}

	/* In case of this is parent process */
	if (pid) {
		thread_add_child(thread->master, vrrp_script_child_thread,
				 vscript, pid,
				 (vscript->timeout) ? vscript->timeout : vscript->interval);
		return 0;
	}

	/* Child part */
	signal_handler_destroy();
	closeall(0);
	open("/dev/null", O_RDWR);
	ret = dup(0);
	if (ret < 0) {
		log_message(LOG_INFO, "dup(0) error");
	}

	ret = dup(0);
	if (ret < 0) {
		log_message(LOG_INFO, "dup(0) error");
	}

	status = system_call(vscript->script);

	if (status < 0 || !WIFEXITED(status))
		status = 0; /* Script errors aren't server errors */
	else
		status = WEXITSTATUS(status);

	exit(status);
}

static int
vrrp_script_child_thread(thread_t * thread)
{
	int wait_status;
	vrrp_script_t *vscript = THREAD_ARG(thread);

	if (thread->type == THREAD_CHILD_TIMEOUT) {
		pid_t pid;

		pid = THREAD_CHILD_PID(thread);

		/* The child hasn't responded. Kill it off. */
		if (vscript->result > vscript->rise) {
			vscript->result--;
		} else {
			if (vscript->result == vscript->rise)
				log_message(LOG_INFO, "VRRP_Script(%s) timed out", vscript->sname);
			vscript->result = 0;
		}
		kill(pid, SIGTERM);
		thread_add_child(thread->master, vrrp_script_child_timeout_thread,
				 vscript, pid, 2);
		return 0;
	}

	wait_status = THREAD_CHILD_STATUS(thread);

	if (WIFEXITED(wait_status)) {
		int status;
		status = WEXITSTATUS(wait_status);
		if (status == 0) {
			/* success */
			if (vscript->result < vscript->rise - 1) {
				vscript->result++;
			} else {
				if (vscript->result < vscript->rise)
					log_message(LOG_INFO, "VRRP_Script(%s) succeeded", vscript->sname);
				vscript->result = vscript->rise + vscript->fall - 1;
			}
		} else {
			/* failure */
			if (vscript->result > vscript->rise) {
				vscript->result--;
			} else {
				if (vscript->result >= vscript->rise)
					log_message(LOG_INFO, "VRRP_Script(%s) failed", vscript->sname);
				vscript->result = 0;
			}
		}
	}

	return 0;
}

static int
vrrp_script_child_timeout_thread(thread_t * thread)
{
	pid_t pid;

	if (thread->type != THREAD_CHILD_TIMEOUT)
		return 0;

	/* OK, it still hasn't exited. Now really kill it off. */
	pid = THREAD_CHILD_PID(thread);
	if (kill(pid, SIGKILL) < 0) {
		/* Its possible it finished while we're handing this */
		if (errno != ESRCH)
			DBG("kill error: %s", strerror(errno));
		return 0;
	}

	log_message(LOG_WARNING, "Process [%d] didn't respond to SIGTERM", pid);
	waitpid(pid, NULL, 0);

	return 0;
}<|MERGE_RESOLUTION|>--- conflicted
+++ resolved
@@ -194,13 +194,8 @@
 		 */
 		if (vrrp->sync && !vrrp->sync->global_tracking) {
 			element e2;
-<<<<<<< HEAD
-			tracked_sc *sc;
-			tracked_if *tip;
-=======
 			tracked_sc_t *sc;
 			tracked_if_t *tip;
->>>>>>> 2396647e
 			int warning = 0;
 
 			if (!LIST_ISEMPTY(vrrp->track_ifp)) {
