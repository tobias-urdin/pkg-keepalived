/*
 * Soft:        Keepalived is a failover program for the LVS project
 *              <www.linuxvirtualserver.org>. It monitor & manipulate
 *              a loadbalanced server pool using multi-layer checks.
 *
 * Part:        Sheduling framework for vrrp code.
 *
 * Author:      Alexandre Cassen, <acassen@linux-vs.org>
 *
 *              This program is distributed in the hope that it will be useful,
 *              but WITHOUT ANY WARRANTY; without even the implied warranty of
 *              MERCHANTABILITY or FITNESS FOR A PARTICULAR PURPOSE.
 *              See the GNU General Public License for more details.
 *
 *              This program is free software; you can redistribute it and/or
 *              modify it under the terms of the GNU General Public License
 *              as published by the Free Software Foundation; either version
 *              2 of the License, or (at your option) any later version.
 *
 * Copyright (C) 2001-2017 Alexandre Cassen, <acassen@gmail.com>
 */

#include "config.h"

#include <errno.h>
#include <netinet/ip.h>
#include <signal.h>
#if defined _WITH_VRRP_AUTH_
#include <netinet/in.h>
#endif
#include <stdint.h>
#include <stdio.h>
#include <inttypes.h>

#include "vrrp_scheduler.h"
#include "vrrp_track.h"
#ifdef _HAVE_VRRP_VMAC_
#include "vrrp_vmac.h"
#endif
#include "vrrp_sync.h"
#include "vrrp_notify.h"
#include "vrrp_data.h"
#include "vrrp_arp.h"
#include "vrrp_ndisc.h"
#include "vrrp_if.h"
#include "global_data.h"
#include "memory.h"
#include "list_head.h"
#include "logger.h"
#include "main.h"
#include "signals.h"
#include "utils.h"
#include "bitops.h"
#include "vrrp_sock.h"
#ifdef _WITH_SNMP_RFCV3_
#include "vrrp_snmp.h"
#endif
#ifdef _WITH_BFD_
#include "bfd_event.h"
#include "bfd_daemon.h"
#endif
#ifdef THREAD_DUMP
#include "scheduler.h"
#endif
#ifdef _WITH_LVS_
#include "ipvswrapper.h"
#endif

/* For load testing recvmsg() */
/* #define DEBUG_RECVMSG */

/* For _RECVMSG_DEBUG_ we want load testing code as well */
#ifdef _RECVMSG_DEBUG_
#define DEBUG_RECVMSG	1
#endif

/* global vars */
timeval_t garp_next_time;
thread_ref_t garp_thread;
bool vrrp_initialised;
timeval_t vrrp_delayed_start_time;

#ifdef _TSM_DEBUG_
bool do_tsm_debug;
#endif
#ifdef _RECVMSG_DEBUG_
bool do_recvmsg_debug;
bool do_recvmsg_debug_dump;
#endif

/* local variables */
#ifdef _WITH_BFD_
static thread_ref_t bfd_thread;		 /* BFD control pipe read thread */
#endif

/* VRRP FSM (Finite State Machine) design.
 *
 * The state transition diagram implemented is :
 *
 *                         +---------------+
 *        +----------------|               |----------------+
 *        |                |     Fault     |                |
 *        |  +------------>|               |<------------+  |
 *        |  |             +---------------+             |  |
 *        |  |                     |                     |  |
 *        |  |                     V                     |  |
 *        |  |             +---------------+             |  |
 *        |  |  +--------->|               |<---------+  |  |
 *        |  |  |          |  Initialize   |          |  |  |
 *        |  |  |  +-------|               |-------+  |  |  |
 *        |  |  |  |       +---------------+       |  |  |  |
 *        |  |  |  |                               |  |  |  |
 *        V  |  |  V                               V  |  |  V
 *     +---------------+                       +---------------+
 *     |               |---------------------->|               |
 *     |    Master     |                       |    Backup     |
 *     |               |<----------------------|               |
 *     +---------------+                       +---------------+
 */

static void vrrp_script_child_thread(thread_ref_t);
static void vrrp_script_thread(thread_ref_t);
#ifdef _WITH_BFD_
static void vrrp_bfd_thread(thread_ref_t);
#endif

static void vrrp_read_dispatcher_thread(thread_ref_t);

/* VRRP TSM (Transition State Matrix) design.
 *
 * Introducing the Synchronization extension to VRRP
 * protocol, introduce the need for a transition machinery.
 * This mechanism can be designed using a diagonal matrix.
 * We call this matrix the VRRP TSM:
 *
 *   \ E |  B  |  M  |  F  |
 *   S \ |     |     |     |
 * ------+-----+-----+-----+     Legend:
 *   B   |  x     1     2  |       B: VRRP BACKUP state
 * ------+                 |       M: VRRP MASTER state
 *   M   |  3     x     4  |       F: VRRP FAULT state
 * ------+                 |       S: VRRP start state (before transition)
 *   F   |  5     6     x  |       E: VRRP end state (after transition)
 * ------+-----------------+       [1..6]: Handler functions.
 *
 * So we have have to implement n(n-1) handlers in order to deal with
 * all transitions possible. This matrix defines the maximum handlers
 * to implement for having the most time optimized transition machine.
 * For example:
 *     . The handler (1) will sync all the BACKUP VRRP instances of a
 *       group to MASTER state => we will call it vrrp_sync_master.
 *     .... and so on for all other state ....
 *
 * This matrix is the strict implementation way. For readability and
 * performance we have implemented some handlers directly into the VRRP
 * FSM or they are handled when the trigger events to/from FAULT state occur.
 * For instance the handlers (2), (4), (5) & (6) are handled when it is
 * detected that a script or an interface has failed or recovered since
 * it will speed up convergence to init state.
 * Additionaly, we have implemented some other handlers into the matrix
 * in order to speed up group synchronization takeover. For instance
 * transition:
 *    o B->B: To catch wantstate MASTER transition to force sync group
 *            to this transition state too.
 *    o F->F: To speed up FAULT state transition if group is not already
 *            synced to FAULT state.
 */
static struct {
	void (*handler) (vrrp_t *);
} VRRP_TSM[VRRP_MAX_TSM_STATE + 1][VRRP_MAX_TSM_STATE + 1] =
{
/* From:	  To: >	  BACKUP			MASTER		    FAULT */
/*   v    */	{ {NULL}, {NULL},			{NULL},		   {NULL} },
/* BACKUP */	{ {NULL}, {NULL},			{vrrp_sync_master}, {NULL} },
/* MASTER */	{ {NULL}, {vrrp_sync_backup},		{vrrp_sync_master}, {NULL} },
/* FAULT  */	{ {NULL}, {NULL},			{vrrp_sync_master}, {NULL} }
};

/*
 * Initialize state handling
 * --rfc2338.6.4.1
 */
static void
vrrp_init_state(list_head_t *l)
{
	vrrp_t *vrrp;
	vrrp_sgroup_t *vgroup;
	bool is_up;
	int new_state;

	/* We can send SMTP messages from this point, so set the time */
	set_time_now();

	/* Do notifications for any sync groups in fault or backup state */
	list_for_each_entry(vgroup, &vrrp_data->vrrp_sync_group, e_list) {
		/* Init group if needed  */
		if ((vgroup->state == VRRP_STATE_FAULT ||
		     vgroup->state == VRRP_STATE_BACK) &&
		     !vgroup->state_same_at_reload)
			send_group_notifies(vgroup);
		vgroup->state_same_at_reload = false;
	}

	list_for_each_entry(vrrp, l, e_list) {
		int vrrp_begin_state = vrrp->state;

		/* wantstate is the state we would be in disregarding any sync group */
		if (vrrp->state == VRRP_STATE_FAULT)
			vrrp->wantstate = VRRP_STATE_FAULT;

		new_state = vrrp->sync ? vrrp->sync->state : vrrp->wantstate;

		is_up = VRRP_ISUP(vrrp);

		if (is_up &&
		    new_state == VRRP_STATE_MAST &&
		    !vrrp->num_script_init && (!vrrp->sync || !vrrp->sync->num_member_init) &&
		    (vrrp->base_priority == VRRP_PRIO_OWNER ||
		     vrrp->reload_master) &&
		    vrrp->wantstate == VRRP_STATE_MAST) {
#ifdef _WITH_LVS_
			/* Check if sync daemon handling is needed */
			if (global_data->lvs_syncd.ifname &&
			    global_data->lvs_syncd.vrrp == vrrp &&
			    !global_data->lvs_syncd.daemon_set_reload)
				ipvs_syncd_cmd(IPVS_STARTDAEMON,
					       &global_data->lvs_syncd,
					       vrrp->state == VRRP_STATE_MAST ? IPVS_MASTER : IPVS_BACKUP,
					       false);
#endif
			if (!vrrp->reload_master) {
#ifdef _WITH_SNMP_RFCV3_
				vrrp->stats->next_master_reason = VRRPV3_MASTER_REASON_PREEMPTED;
#endif

				/* The simplest way to become master is to timeout from the backup state
				 * very quickly (1usec) */
				vrrp->state = VRRP_STATE_BACK;
				vrrp->ms_down_timer = 1;
			}

// TODO Do we need ->	vrrp_restore_interface(vrrp, false, false);
// It removes everything, so probably if !reload
		} else {
			if (new_state == VRRP_STATE_BACK && vrrp->wantstate == VRRP_STATE_MAST)
				vrrp->ms_down_timer = vrrp->master_adver_int + VRRP_TIMER_SKEW_MIN(vrrp);
			else
				vrrp->ms_down_timer = 3 * vrrp->master_adver_int + VRRP_TIMER_SKEW(vrrp);

#ifdef _WITH_SNMP_RFCV3_
			vrrp->stats->next_master_reason = VRRPV3_MASTER_REASON_MASTER_NO_RESPONSE;
#endif

#ifdef _WITH_LVS_
			/* Check if sync daemon handling is needed */
			if (global_data->lvs_syncd.ifname &&
			    global_data->lvs_syncd.vrrp == vrrp &&
			    !global_data->lvs_syncd.daemon_set_reload)
				ipvs_syncd_cmd(IPVS_STARTDAEMON,
					       &global_data->lvs_syncd,
					       IPVS_BACKUP,
					       false);
#endif

			/* Set interface state */
			vrrp_restore_interface(vrrp, false, false);
			if (is_up && new_state != VRRP_STATE_FAULT && !vrrp->num_script_init && (!vrrp->sync || !vrrp->sync->num_member_init)) {
				if (vrrp->state != VRRP_STATE_BACK) {
					log_message(LOG_INFO, "(%s) Entering BACKUP STATE (init)", vrrp->iname);
					vrrp->state = VRRP_STATE_BACK;
				}
			} else {
				/* Note: if we have alpha mode scripts, we enter fault state, but don't want
				 * to log it here */
				if (vrrp_begin_state != vrrp->state)
					log_message(LOG_INFO, "(%s) Entering FAULT STATE (init)", vrrp->iname);
				vrrp->state = VRRP_STATE_FAULT;
			}
			if (vrrp_begin_state != vrrp->state) {
				if (vrrp->state != VRRP_STATE_FAULT || vrrp->num_script_if_fault)
					send_instance_notifies(vrrp);
				vrrp->last_transition = timer_now();
			}
		}
#ifdef _WITH_SNMP_RFC_
		vrrp->stats->uptime = timer_now();
#endif
	}
}

/* Declare vrrp_timer_cmp() rbtree compare function */
RB_TIMER_CMP(vrrp);

/* Compute the new instance sands */
void
vrrp_init_instance_sands(vrrp_t *vrrp)
{
	set_time_now();

	if (vrrp->state == VRRP_STATE_MAST) {
		if (vrrp->reload_master)
			vrrp->sands = time_now;
		else
			vrrp->sands = timer_add_long(time_now, vrrp->adver_int);
	}
	else if (vrrp->state == VRRP_STATE_BACK) {
		/*
		 * When in the BACKUP state the expiry timer should be updated to
		 * time_now plus the Master Down Timer, when a non-preemptable packet is
		 * received.
		 */
		if (vrrp_delayed_start_time.tv_sec) {
			if (timercmp(&time_now, &vrrp_delayed_start_time, <))
				vrrp->sands = timer_add_long(vrrp_delayed_start_time, vrrp->ms_down_timer);
			else {
				/* If we clear the delayed_start_time once past, then
				 * the code will be slightly more efficient */
				if (time_now.tv_sec > vrrp_delayed_start_time.tv_sec)
					vrrp_delayed_start_time.tv_sec = 0;
				vrrp->sands = timer_add_long(time_now, vrrp->ms_down_timer);
			}
		} else
			vrrp->sands = timer_add_long(time_now, vrrp->ms_down_timer);
	}
	else if (vrrp->state == VRRP_STATE_FAULT || vrrp->state == VRRP_STATE_INIT)
		vrrp->sands.tv_sec = TIMER_DISABLED;

	rb_move_cached(&vrrp->sockets->rb_sands, vrrp, rb_sands, vrrp_timer_cmp);
}

static void
vrrp_init_sands(list_head_t *l)
{
	vrrp_t *vrrp;

	list_for_each_entry(vrrp, l, e_list) {
		vrrp->sands.tv_sec = TIMER_DISABLED;
		rb_insert_sort_cached(&vrrp->sockets->rb_sands, vrrp, rb_sands, vrrp_timer_cmp);
		vrrp_init_instance_sands(vrrp);
		vrrp->reload_master = false;
	}
}

static void
vrrp_init_script(list_head_t *l)
{
	vrrp_script_t *vscript;

	list_for_each_entry(vscript, l, e_list) {
		if (vscript->init_state == SCRIPT_INIT_STATE_INIT)
			vscript->result = vscript->rise - 1; /* one success is enough */
		else if (vscript->init_state == SCRIPT_INIT_STATE_FAILED)
			vscript->result = 0; /* assume failed by config */

		thread_add_event(master, vrrp_script_thread, vscript, (int)vscript->interval);
	}
}

/* Timer functions */
static timeval_t *
vrrp_compute_timer(const sock_t *sock)
{
	vrrp_t *vrrp;

	/* The sock won't exist if there isn't a vrrp instance on it,
	 * so rb_first will always exist. */
	vrrp = rb_entry(rb_first_cached(&sock->rb_sands), vrrp_t, rb_sands);
	return &vrrp->sands;
}

void
vrrp_thread_requeue_read(vrrp_t *vrrp)
{
	thread_requeue_read(master, vrrp->sockets->fd_in, vrrp_compute_timer(vrrp->sockets));
}

/* Thread functions */
static void
vrrp_register_workers(list_head_t *l)
{
	sock_t *sock;
	timeval_t timer;

	/* Init compute timer */
	memset(&timer, 0, sizeof(timer));

	/* Init the VRRP instances state */
	vrrp_init_state(&vrrp_data->vrrp);

	/* Init VRRP instances sands */
	vrrp_init_sands(&vrrp_data->vrrp);

	/* Init VRRP tracking scripts */
	if (!list_empty(&vrrp_data->vrrp_script))
		vrrp_init_script(&vrrp_data->vrrp_script);

#ifdef _WITH_BFD_
	if (!list_empty(&vrrp_data->vrrp)) {
// TODO - should we only do this if we have track_bfd? Probably not
		/* Init BFD tracking thread */
		bfd_thread = thread_add_read(master, vrrp_bfd_thread, NULL,
					     bfd_vrrp_event_pipe[0], TIMER_NEVER, false);
	}
#endif

	/* Register VRRP workers threads */
	list_for_each_entry(sock, l, e_list) {
		/* Register a timer thread if interface exists */
		if (sock->fd_in != -1)
			sock->thread = thread_add_read_sands(master, vrrp_read_dispatcher_thread,
						       sock, sock->fd_in, vrrp_compute_timer(sock), false);
	}
}

void
vrrp_thread_add_read(vrrp_t *vrrp)
{
	vrrp->sockets->thread = thread_add_read_sands(master, vrrp_read_dispatcher_thread,
						vrrp->sockets, vrrp->sockets->fd_in, vrrp_compute_timer(vrrp->sockets), false);
}

/* VRRP dispatcher functions */
static sock_t * __attribute__ ((pure))
already_exist_sock(list_head_t *l, sa_family_t family, int proto, interface_t *ifp, const struct sockaddr_storage *unicast_src)
{
	sock_t *sock;

	list_for_each_entry(sock, l, e_list) {
		if ((sock->family == family)	&&
		    (sock->proto == proto)	&&
		    (sock->ifp == ifp)		&&
		    ((!unicast_src && !sock->unicast_src) ||
		     (unicast_src && !inet_sockaddrcmp(sock->unicast_src, unicast_src))))
			return sock;
	}

	return NULL;
}

static sock_t *
alloc_sock(sa_family_t family, list_head_t *l, int proto, interface_t *ifp, const struct sockaddr_storage *unicast_src)
{
	sock_t *new;

	PMALLOC(new);
	INIT_LIST_HEAD(&new->e_list);
	new->family = family;
	new->proto = proto;
	if (unicast_src)
		new->unicast_src = unicast_src;
	new->ifp = ifp;
	new->rb_vrid = RB_ROOT;
	new->rb_sands = RB_ROOT_CACHED;

	list_add_tail(&new->e_list, l);

	return new;
}

static inline int
vrrp_vrid_cmp(const vrrp_t *v1, const vrrp_t *v2)
{
	return v1->vrid - v2->vrid;
}

static void
vrrp_create_sockpool(list_head_t *l)
{
	vrrp_t *vrrp;
	interface_t *ifp;
	int proto;
	sock_t *sock;
	struct sockaddr_storage *unicast_src;
<<<<<<< HEAD

	list_for_each_entry(vrrp, &vrrp_data->vrrp, e_list) {
		if (list_empty(&vrrp->unicast_peer)) {
			ifp =
#ifdef _HAVE_VRRP_VMAC_
			      (__test_bit(VRRP_VMAC_XMITBASE_BIT, &vrrp->vmac_flags)) ? vrrp->configured_ifp :
#endif
											vrrp->ifp;
			unicast_src = NULL;
		} else {
			unicast_src = &vrrp->saddr;
			ifp = vrrp->ifp;
		}
=======

	list_for_each_entry(vrrp, &vrrp_data->vrrp, e_list) {
		if (list_empty(&vrrp->unicast_peer))
			unicast_src = NULL;
		else
			unicast_src = &vrrp->saddr;

		ifp =
#ifdef _HAVE_VRRP_VMAC_
		      (__test_bit(VRRP_VMAC_XMITBASE_BIT, &vrrp->vmac_flags)) ? vrrp->configured_ifp :
#endif
										vrrp->ifp;

>>>>>>> 61cbc187
		proto = IPPROTO_VRRP;
#if defined _WITH_VRRP_AUTH_
		if (vrrp->auth_type == VRRP_AUTH_AH)
			proto = IPPROTO_AH;
#endif

		/* add the vrrp element if not exist */
		if (!(sock = already_exist_sock(l, vrrp->family, proto, ifp, unicast_src)))
			sock = alloc_sock(vrrp->family, l, proto, ifp, unicast_src);

		/* Add the vrrp_t indexed by vrid to the socket */
		rb_insert_sort(&sock->rb_vrid, vrrp, rb_vrid, vrrp_vrid_cmp);

		if (vrrp->kernel_rx_buf_size)
			sock->rx_buf_size += vrrp->kernel_rx_buf_size;
		else if (global_data->vrrp_rx_bufs_policy & RX_BUFS_SIZE)
			sock->rx_buf_size += global_data->vrrp_rx_bufs_size;
		else if (global_data->vrrp_rx_bufs_policy & RX_BUFS_POLICY_ADVERT)
			sock->rx_buf_size += global_data->vrrp_rx_bufs_multiples * vrrp_adv_len(vrrp);
		else if (vrrp->ifp && global_data->vrrp_rx_bufs_policy & RX_BUFS_POLICY_MTU)
			sock->rx_buf_size += global_data->vrrp_rx_bufs_multiples * vrrp->ifp->mtu;
	}
}

static void
vrrp_open_sockpool(list_head_t *l)
{
	sock_t *sock;

	list_for_each_entry(sock, l, e_list) {
		if (sock->ifp && !sock->ifp->ifindex) {
			sock->fd_in = sock->fd_out = -1;
			continue;
		}

		open_sockpool_socket(sock);
	}
}

static void
vrrp_set_fds(list_head_t *l)
{
	sock_t *sock;
	vrrp_t *vrrp;

	list_for_each_entry(sock, l, e_list) {
		rb_for_each_entry(vrrp, &sock->rb_vrid, rb_vrid)
			vrrp->sockets = sock;
	}
}

/*
 * We create & allocate a socket pool here. The soft design
 * can be sum up by the following sketch :
 *
 *    fd1  fd2    fd3  fd4          fdi  fdi+1
 * -----\__/--------\__/---........---\__/---
 *    | ETH0 |    | ETH1 |          | ETHn |
 *    +------+    +------+          +------+
 *
 * TODO TODO - this description is way out of date
 * Here we have n physical NIC. Each NIC own a maximum of 2 fds.
 * (one for VRRP the other for IPSEC_AH). All our VRRP instances
 * are multiplexed through this fds. So our design can handle 2*n
 * multiplexing points.
 */
void
vrrp_dispatcher_init(__attribute__((unused)) thread_ref_t thread)
{
	vrrp_create_sockpool(&vrrp_data->vrrp_socket_pool);

	/* open the VRRP socket pool */
	vrrp_open_sockpool(&vrrp_data->vrrp_socket_pool);

	/* set VRRP instance fds to sockpool */
	vrrp_set_fds(&vrrp_data->vrrp_socket_pool);

	/* create the VRRP socket pool list */
	/* register read dispatcher worker thread */
	vrrp_register_workers(&vrrp_data->vrrp_socket_pool);

	/* Dump socket pool */
	if (__test_bit(LOG_DETAIL_BIT, &debug))
		dump_sock_list(NULL, &vrrp_data->vrrp_socket_pool);

	vrrp_initialised = true;
}

#ifdef _WITH_BFD_
void
cancel_vrrp_threads(void)
{
	if (bfd_thread) {
		thread_cancel(bfd_thread);
		bfd_thread = NULL;
	}
}
#endif

void
vrrp_dispatcher_release(vrrp_data_t *data)
{
	free_sock_list(&data->vrrp_socket_pool);

#ifdef _WITH_BFD_
	cancel_vrrp_threads();
#endif
}

static void
vrrp_goto_master(vrrp_t * vrrp)
{
	/* handle master state transition */
	vrrp->wantstate = VRRP_STATE_MAST;
	vrrp_state_goto_master(vrrp);
}

/* Delayed gratuitous ARP thread */
void
vrrp_gratuitous_arp_thread(thread_ref_t thread)
{
	vrrp_t *vrrp = THREAD_ARG(thread);

	/* Simply broadcast the gratuitous ARP */
	vrrp_send_link_update(vrrp, vrrp->garp_rep);
}

/* Delayed gratuitous ARP thread after receiving a lower priority advert */
void
vrrp_lower_prio_gratuitous_arp_thread(thread_ref_t thread)
{
	vrrp_t *vrrp = THREAD_ARG(thread);

	/* Simply broadcast the gratuitous ARP */
	vrrp_send_link_update(vrrp, vrrp->garp_lower_prio_rep);
<<<<<<< HEAD
}

static void
vrrp_master(vrrp_t * vrrp)
{
	/* Send the VRRP advert */
	vrrp_state_master_tx(vrrp);
=======
>>>>>>> 61cbc187
}

void
try_up_instance(vrrp_t *vrrp, bool leaving_init)
{
	int wantstate;
	ip_address_t ip_addr = {};

	if (leaving_init) {
		if (vrrp->num_script_if_fault)
			return;
	}
	else if (--vrrp->num_script_if_fault || vrrp->num_script_init) {
		if (!vrrp->num_script_if_fault) {
			if (vrrp->sync) {
				vrrp->sync->num_member_fault--;
				vrrp->sync->state = VRRP_STATE_INIT;
			}
			vrrp->wantstate = VRRP_STATE_BACK;
		}

		return;
	}

	if (vrrp->wantstate == VRRP_STATE_MAST && vrrp->base_priority == VRRP_PRIO_OWNER) {
		vrrp->wantstate = VRRP_STATE_MAST;
#ifdef _WITH_SNMP_RFCV3_
		vrrp->stats->next_master_reason = VRRPV3_MASTER_REASON_PREEMPTED;
#endif
	} else {
		vrrp->wantstate = VRRP_STATE_BACK;
#ifdef _WITH_SNMP_RFCV3_
		vrrp->stats->next_master_reason = VRRPV3_MASTER_REASON_MASTER_NO_RESPONSE;
#endif
	}

	vrrp->master_adver_int = vrrp->adver_int;
	if (vrrp->wantstate == VRRP_STATE_MAST && vrrp->base_priority == VRRP_PRIO_OWNER)
		vrrp->ms_down_timer = vrrp->master_adver_int + VRRP_TIMER_SKEW(vrrp);
	else
		vrrp->ms_down_timer = 3 * vrrp->master_adver_int + VRRP_TIMER_SKEW(vrrp);

	if (vrrp->sync) {
		if (leaving_init) {
			if (vrrp->sync->num_member_fault)
				return;
		}
		else if (--vrrp->sync->num_member_fault || vrrp->sync->num_member_init)
			return;
	}

	/* If the sync group can't go to master, we must go to backup state */
	wantstate = vrrp->wantstate;
	if (vrrp->sync && vrrp->wantstate == VRRP_STATE_MAST && !vrrp_sync_can_goto_master(vrrp))
		vrrp->wantstate = VRRP_STATE_BACK;

	/* We can come up */
	vrrp_state_leave_fault(vrrp);

	/* If we are using unicast, the master may have lost us from its ARP cache.
	 * We want to renew the ARP cache on the master, so that it can send adverts
	 * to us straight away, without a delay before it sends an ARP request message
	 * and we respond. If we don't do this, we can time out and transition to master
	 * before the master renews its ARP entry, since the master cannot send us adverts
	 * until it has done so. */
	if (!list_empty(&vrrp->unicast_peer) &&
	    vrrp->ifp &&
	    vrrp->saddr.ss_family != AF_UNSPEC) {
		if (__test_bit(LOG_DETAIL_BIT, &debug))
			log_message(LOG_INFO, "%s: sending gratuitous %s for %s", vrrp->iname, vrrp->family == AF_INET ? "ARP" : "NA", inet_sockaddrtos(&vrrp->saddr));

		ip_addr.ifp = IF_BASE_IFP(vrrp->ifp);

		if (vrrp->saddr.ss_family == AF_INET) {
<<<<<<< HEAD
			ip_addr.u.sin.sin_addr.s_addr = ((struct sockaddr_in *)&vrrp->saddr)->sin_addr.s_addr;
			send_gratuitous_arp_immediate(ip_addr.ifp, &ip_addr);
		} else {
			/* IPv6 */
			ip_addr.u.sin6_addr = ((struct sockaddr_in6 *)&vrrp->saddr)->sin6_addr;
=======
			ip_addr.u.sin.sin_addr.s_addr = PTR_CAST(struct sockaddr_in, &vrrp->saddr)->sin_addr.s_addr;
			send_gratuitous_arp_immediate(ip_addr.ifp, &ip_addr);
		} else {
			/* IPv6 */
			ip_addr.u.sin6_addr = PTR_CAST(struct sockaddr_in6, &vrrp->saddr)->sin6_addr;
>>>>>>> 61cbc187
			ndisc_send_unsolicited_na_immediate(ip_addr.ifp, &ip_addr);
		}
	}

	vrrp_init_instance_sands(vrrp);
	vrrp_thread_requeue_read(vrrp);

	vrrp->wantstate = wantstate;

	if (vrrp->sync) {
		if (vrrp->state == VRRP_STATE_MAST)
			vrrp_sync_master(vrrp);
		else
			vrrp_sync_backup(vrrp);
	}
}

#ifdef _WITH_BFD_
static void
vrrp_handle_bfd_event(bfd_event_t * evt)
{
	vrrp_tracked_bfd_t *vbfd;
	tracking_obj_t *tbfd;
	vrrp_t * vrrp;
	struct timeval cur_time;
	struct timeval timer_tmp;
	uint32_t delivery_time;

	if (__test_bit(LOG_DETAIL_BIT, &debug)) {
		cur_time = timer_now();
		timersub(&cur_time, &evt->sent_time, &timer_tmp);
		delivery_time = timer_long(timer_tmp);
		log_message(LOG_INFO, "Received BFD event: instance %s is in"
			    " state %s (delivered in %" PRIu32 " usec)",
			    evt->iname, BFD_STATE_STR(evt->state), delivery_time);
	}

	list_for_each_entry(vbfd, &vrrp_data->vrrp_track_bfds, e_list) {
		if (strcmp(vbfd->bname, evt->iname))
			continue;

		if ((vbfd->bfd_up && evt->state == BFD_STATE_UP) ||
		    (!vbfd->bfd_up && evt->state == BFD_STATE_DOWN))
			continue;

		vbfd->bfd_up = (evt->state == BFD_STATE_UP);

		list_for_each_entry(tbfd, &vbfd->tracking_vrrp, e_list) {
			vrrp = tbfd->obj.vrrp;

			log_message(LOG_INFO, "VRRP_Instance(%s) Tracked BFD"
				    " instance %s is %s", vrrp->iname, evt->iname, vbfd->bfd_up ? "UP" : "DOWN");

			if (tbfd->weight) {
				if (vbfd->bfd_up)
					vrrp->total_priority += abs(tbfd->weight) * tbfd->weight_multiplier;
				else
					vrrp->total_priority -= abs(tbfd->weight) * tbfd->weight_multiplier;
				vrrp_set_effective_priority(vrrp);

				continue;
			}

			if (!!vbfd->bfd_up == (tbfd->weight_multiplier == 1))
				try_up_instance(vrrp, false);
			else
				down_instance(vrrp);
		}

		break;
	}
}

static void
vrrp_bfd_thread(thread_ref_t thread)
{
	bfd_event_t evt;

	bfd_thread = thread_add_read(master, vrrp_bfd_thread, NULL,
				     thread->u.f.fd, TIMER_NEVER, false);

	if (thread->type != THREAD_READY_READ_FD)
		return;

	while (read(thread->u.f.fd, &evt, sizeof(bfd_event_t)) != -1)
		vrrp_handle_bfd_event(&evt);
}
#endif

/* Handle dispatcher read timeout */
static int
vrrp_dispatcher_read_timeout(sock_t *sock)
{
	vrrp_t *vrrp;
	int prev_state;

	set_time_now();

	rb_for_each_entry_cached(vrrp, &sock->rb_sands, rb_sands) {
		if (vrrp->sands.tv_sec == TIMER_DISABLED ||
		    timercmp(&vrrp->sands, &time_now, >))
			break;

		prev_state = vrrp->state;

		if (vrrp->state == VRRP_STATE_BACK) {
			if (__test_bit(LOG_DETAIL_BIT, &debug))
				log_message(LOG_INFO, "(%s) Receive advertisement timeout", vrrp->iname);
			vrrp_goto_master(vrrp);
		}
		else if (vrrp->state == VRRP_STATE_MAST)
			vrrp_state_master_tx(vrrp);

		/* handle instance synchronization */
#ifdef _TSM_DEBUG_
		if (do_tsm_debug)
			log_message(LOG_INFO, "Send [%s] TSM transition : [%d,%d] Wantstate = [%d]",
				vrrp->iname, prev_state, vrrp->state, vrrp->wantstate);
#endif
		VRRP_TSM_HANDLE(prev_state, vrrp);

		vrrp_init_instance_sands(vrrp);
	}

	return sock->fd_in;
}

/* Handle dispatcher read packet */
static int
vrrp_dispatcher_read(sock_t *sock)
{
	vrrp_t *vrrp;
	const vrrphdr_t *hd;
	ssize_t len = 0;
	int prev_state = 0;
	struct sockaddr_storage src_addr = { .ss_family = AF_UNSPEC };
	vrrp_t vrrp_lookup;
#ifdef _NETWORK_TIMESTAMP_
	char control_buf[128] __attribute__((aligned(__alignof__(struct cmsghdr))));
#else
	char control_buf[64] __attribute__((aligned(__alignof__(struct cmsghdr))));
#endif
	struct iovec iovec = { .iov_base = vrrp_buffer, .iov_len = vrrp_buffer_len };
	struct msghdr msghdr = { .msg_name = &src_addr, .msg_namelen = sizeof(src_addr),
				 .msg_iov = &iovec, .msg_iovlen = 1,
				 .msg_control = control_buf, .msg_controllen = sizeof(control_buf) };
	struct cmsghdr *cmsg;
	bool expected_cmsg;
	unsigned eintr_count;
	unsigned long rx_vrid_map[BIT_WORD(256 + BIT_PER_LONG - 1)] = { 0 };
	bool terminate_receiving = false;
#ifdef DEBUG_RECVMSG
	unsigned recv_data_count = 0;
#endif
	const struct iphdr *iph;

	/* Strategy here is to handle incoming adverts pending into socket recvq
	 * but stop if receive 2nd advert for a VRID on socket (this applies to
	 * both configured and unconfigured VRIDs).
	 * Seems a good tradeoff while simulating */
	while (!terminate_receiving) {
		/* read & affect received buffer */
		eintr_count = 0;
		while ((len = recvmsg(sock->fd_in, &msghdr, MSG_TRUNC | MSG_CTRUNC)) == -1 &&
		       check_EINTR(errno) && eintr_count++ < 10);
		if (len < 0) {
#ifdef DEBUG_RECVMSG
#ifdef _RECVMSG_DEBUG_
			if (do_recvmsg_debug && (!recv_data_count || !check_EAGAIN(errno)))
				log_message(LOG_INFO, "recvmsg(%d) returned errno %d, %u eintr", sock->fd_in, errno, eintr_count);
#endif

#ifdef _RECVMSG_DEBUG_
			if (do_recvmsg_debug)
#endif
			{
				if (check_EINTR(errno))
					log_message(LOG_INFO, "recvmsg(%d) looped %u times due to EINTR before terminating loop"
							    , sock->fd_in, eintr_count);
			}
#endif

			if (!check_EAGAIN(errno))
				log_message(LOG_INFO, "recvmsg(%d) returned %d (%m)"
						    , sock->fd_in, errno);
#ifdef DEBUG_RECVMSG
			else if (
#ifdef _RECVMSG_DEBUG_
				 do_recvmsg_debug &&
#endif
				 recv_data_count == 0)
				log_message(LOG_INFO, "recvmsg(%d) returned EAGAIN without any data being received"
						    , sock->fd_in);

#ifdef _RECVMSG_DEBUG_
			if (do_recvmsg_debug)
#endif
			{
				if (recv_data_count != 1)
					log_message(LOG_INFO, "recvmsg(%d) loop received %u packets"
							    , sock->fd_in, recv_data_count);
			}
#endif
			break;
		}
#ifdef _RECVMSG_DEBUG_
		else if (do_recvmsg_debug)
			log_message(LOG_INFO, "recvmsg(%d) looped %u times due to EINTR before returning %ld bytes from %s"
					    , sock->fd_in, eintr_count, len, inet_sockaddrtos(&src_addr));
#elif defined DEBUG_RECVMSG
		if (eintr_count)
			log_message(LOG_INFO, "recvmsg(%d) looped %u times due to EINTR before returning %ld"
					    , sock->fd_in, eintr_count, len);
#endif

		/* Don't attempt to process data if no data received */
		if (len == 0) {
			log_message(LOG_INFO, "recvmsg(%d) returned data length 0", sock->fd_in);
			continue;
		}

#ifdef _RECVMSG_DEBUG_
		if (do_recvmsg_debug_dump) {
			log_buffer("Received data", vrrp_buffer, len);
		}
#endif

#ifdef DEBUG_RECVMSG
		recv_data_count++;
#endif

		if (msghdr.msg_flags & MSG_TRUNC) {
			log_message(LOG_INFO, "recvmsg(%d) message truncated from %zd to %zu bytes"
					    , sock->fd_in, len, vrrp_buffer_len);
			continue;
		}

		if (msghdr.msg_flags & MSG_CTRUNC) {
			log_message(LOG_INFO, "recvmsg(%d), control message truncated from %zu to %" PRI_MSG_CONTROLLEN " bytes"
					    , sock->fd_in, sizeof(control_buf), msghdr.msg_controllen);
			msghdr.msg_controllen = 0;
		}

		/* Check the received data includes at least the IP, possibly
		 * the AH header and the VRRP header */
		if (!(hd = vrrp_get_header(sock->family, vrrp_buffer, len)))
			break;

		/* Defense strategy here is to handle no more than one advert
		 * per VRID in order to flush socket rcvq...
		 * This is a best effort mitigation */
		if (__test_and_set_bit_array(hd->vrid, rx_vrid_map))
			terminate_receiving = true;

		vrrp_lookup.vrid = hd->vrid;
		vrrp = rb_search(&sock->rb_vrid, &vrrp_lookup, rb_vrid, vrrp_vrid_cmp);

		/* No instance found => ignore the advert */
		if (!vrrp) {
			if (global_data->log_unknown_vrids)
				log_message(LOG_INFO, "Unknown VRID(%d) received on interface(%s). ignoring..."
						    , hd->vrid, IF_NAME(sock->ifp));
			continue;
		}

		if (vrrp->state == VRRP_STATE_FAULT || vrrp->state == VRRP_STATE_INIT) {
			/* We just ignore a message received when we are in fault state or
			 * not yet fully initialised */
			continue;
		}

		/* Save non packet data */
		vrrp->pkt_saddr = src_addr;
		vrrp->rx_ttl_hop_limit = -1;           /* Default to not received */
		if (sock->family == AF_INET) {
<<<<<<< HEAD
			iph = (const struct iphdr *)vrrp_buffer;
=======
			iph = PTR_CAST_CONST(struct iphdr, vrrp_buffer);
>>>>>>> 61cbc187
			vrrp->multicast_pkt = IN_MULTICAST(htonl(iph->daddr));
			vrrp->rx_ttl_hop_limit = iph->ttl;
		} else
			vrrp->multicast_pkt = false;
		for (cmsg = CMSG_FIRSTHDR(&msghdr); cmsg; cmsg = CMSG_NXTHDR(&msghdr, cmsg)) {
			expected_cmsg = false;
			if (cmsg->cmsg_level == IPPROTO_IPV6) {
				expected_cmsg = true;

#ifdef IPV6_RECVHOPLIMIT
				if (cmsg->cmsg_type == IPV6_HOPLIMIT &&
				    cmsg->cmsg_len - sizeof(struct cmsghdr) == sizeof(unsigned int))
<<<<<<< HEAD
					vrrp->rx_ttl_hop_limit = *(unsigned int *)CMSG_DATA(cmsg);
=======
					vrrp->rx_ttl_hop_limit = *PTR_CAST(unsigned int, CMSG_DATA(cmsg));
>>>>>>> 61cbc187
				else
#endif
#ifdef IPV6_RECVPKTINFO
				if (cmsg->cmsg_type == IPV6_PKTINFO &&
				    cmsg->cmsg_len - sizeof(struct cmsghdr) == sizeof(struct in6_pktinfo))
					vrrp->multicast_pkt = IN6_IS_ADDR_MULTICAST(&(PTR_CAST(struct in6_pktinfo, CMSG_DATA(cmsg)))->ipi6_addr);
				else
#endif
					expected_cmsg = false;
			}
#ifdef _NETWORK_TIMESTAMP_
			else if (do_network_timestamp && cmsg->cmsg_level == SOL_SOCKET) {
				struct timespec *ts = (void *)CMSG_DATA(cmsg);
				char time_buf[9];

				expected_cmsg = true;
				if (cmsg->cmsg_type == SO_TIMESTAMPNS) {
					strftime(time_buf, sizeof time_buf, "%T", localtime(&ts->tv_sec));
					log_message(LOG_INFO, "TIMESTAMPNS (socket %d - VRID %u) %s.%9.9ld"
							    , sock->fd_in, hd->vrid, time_buf, ts->tv_nsec);
				}
#if 0
				if (cmsg->cmsg_type == SO_TIMESTAMP) {
					struct timeval *tv = (void *)CMSG_DATA(cmsg);
					log_message(LOG_INFO, "TIMESTAMP message (%d - %u)  %ld.%9.9ld"
							    , sock->fd_in, hd->vrid, tv->tv_sec, tv->tv_usec);
				}
				else if (cmsg->cmsg_type == SO_TIMESTAMPING) {
					struct timespec *ts = (void *)CMSG_DATA(cmsg);
					log_message(LOG_INFO, "TIMESTAMPING message (%d - %u)  %ld.%9.9ld, raw %ld.%9.9ld"
							    , sock->fd_in, hd->vrid, ts->tv_sec, ts->tv_nsec, (ts+2)->tv_sec, (ts+2)->tv_nsec);
				}
#endif
				else
					expected_cmsg = false;
			}
#endif

			if (!expected_cmsg)
				log_message(LOG_INFO, "fd %d, unexpected control msg len %" PRI_MSG_CONTROLLEN ", level %d, type %d"
						    , sock->fd_in, cmsg->cmsg_len
						    , cmsg->cmsg_level, cmsg->cmsg_type);
		}

#ifdef IPV6_RECVPKTINFO
		/* For multicast, we attempt to bind the socket to ::1 to stop receiving any (non ::1)
		 * unicast packets, but if that fails we will receive unicast packets on the multicast socket,
		 * so just discard them here.
		 * For unicast sockets, if any other instance on the same interface is using multicast we
		 * will also receive the multicast packets, so also discard them here. */
		if (sock->family == AF_INET6 && vrrp->multicast_pkt != list_empty(&vrrp->unicast_peer)) {
			if (__test_bit(LOG_DETAIL_BIT, &debug))
				log_message(LOG_INFO, "(%s) discarding %sicast packet on %sicast instance", vrrp->iname, vrrp->multicast_pkt ? "mult" : "un", list_empty(&vrrp->unicast_peer) ? "mult" : "un");
			continue;
		}
#endif

		prev_state = vrrp->state;

		if (vrrp->state == VRRP_STATE_BACK)
			vrrp_state_backup(vrrp, hd, vrrp_buffer, len);
		else if (vrrp->state == VRRP_STATE_MAST) {
			if (vrrp_state_master_rx(vrrp, hd, vrrp_buffer, len))
				vrrp_state_leave_master(vrrp, false);
		} else
			log_message(LOG_INFO, "(%s) In dispatcher_read with state %d"
					    , vrrp->iname, vrrp->state);


		/* handle instance synchronization */
#ifdef _TSM_DEBUG_
		if (do_tsm_debug)
			log_message(LOG_INFO, "Read [%s] TSM transition : [%d,%d] Wantstate = [%d]"
					    , vrrp->iname, prev_state, vrrp->state, vrrp->wantstate);
#endif
		VRRP_TSM_HANDLE(prev_state, vrrp);

		/* If we have sent an advert, reset the timer */
		if (vrrp->state != VRRP_STATE_MAST || !vrrp->lower_prio_no_advert)
			vrrp_init_instance_sands(vrrp);
	}

	return sock->fd_in;
}

/* Our read packet dispatcher */
static void
vrrp_read_dispatcher_thread(thread_ref_t thread)
{
	sock_t *sock;
	int fd;

	/* Fetch thread arg */
	sock = THREAD_ARG(thread);

	/* Dispatcher state handler */
	if (thread->type == THREAD_READ_TIMEOUT || sock->fd_in == -1)
		fd = vrrp_dispatcher_read_timeout(sock);
	else
		fd = vrrp_dispatcher_read(sock);

	/* register next dispatcher thread */
	if (fd != -1)
		sock->thread = thread_add_read_sands(thread->master, vrrp_read_dispatcher_thread,
						     sock, fd, vrrp_compute_timer(sock), false);
}

static void
vrrp_script_thread(thread_ref_t thread)
{
	vrrp_script_t *vscript = THREAD_ARG(thread);
	int ret;

	/* Register next timer tracker */
	thread_add_timer(thread->master, vrrp_script_thread, vscript,
			 vscript->interval);

	if (vscript->state != SCRIPT_STATE_IDLE) {
		/* We don't want the system to be overloaded with scripts that we are executing */
		log_message(LOG_INFO, "Track script %s is %s, expect idle - skipping run",
			    vscript->sname, vscript->state == SCRIPT_STATE_RUNNING ? "already running" : "being timed out");
	}

	/* Execute the script in a child process. Parent returns, child doesn't */
#ifdef _SCRIPT_DEBUG_
	if (do_script_debug)
		log_message(LOG_INFO, "Running vrrp script %s", vscript->sname);
#endif
	ret = system_call_script(thread->master, vrrp_script_child_thread,
				  vscript, (vscript->timeout) ? vscript->timeout : vscript->interval,
				  &vscript->script);
	if (!ret)
		vscript->state = SCRIPT_STATE_RUNNING;
}

static void
vrrp_script_child_thread(thread_ref_t thread)
{
	int wait_status;
	pid_t pid;
	vrrp_script_t *vscript = THREAD_ARG(thread);
	int sig_num;
	unsigned timeout = 0;
	const char *script_exit_type = NULL;
	bool script_success;
	const char *reason = NULL;
	int reason_code;

	if (thread->type == THREAD_CHILD_TIMEOUT) {
		pid = THREAD_CHILD_PID(thread);

		if (vscript->state == SCRIPT_STATE_RUNNING) {
			vscript->state = SCRIPT_STATE_REQUESTING_TERMINATION;
#ifdef _SCRIPT_DEBUG_
			if (do_script_debug)
				log_message(LOG_INFO, "Sending TERM to %d", pid);
#endif
			sig_num = SIGTERM;
			timeout = 2;
		} else if (vscript->state == SCRIPT_STATE_REQUESTING_TERMINATION) {
			vscript->state = SCRIPT_STATE_FORCING_TERMINATION;
			sig_num = SIGKILL;
#ifdef _SCRIPT_DEBUG_
			if (do_script_debug)
				log_message(LOG_INFO, "Sending KILL 2 to %d", pid);
#endif
			timeout = 2;
		} else if (vscript->state == SCRIPT_STATE_FORCING_TERMINATION) {
			log_message(LOG_INFO, "Script %s child (PID %d) failed to terminate after kill", vscript->sname, pid);
			sig_num = SIGKILL;
			timeout = 10;	/* Give it longer to terminate */
#ifdef _SCRIPT_DEBUG_
			if (do_script_debug)
				log_message(LOG_INFO, "Sending KILL 10 to %d", pid);
#endif
		}
#ifdef _SCRIPT_DEBUG_
		else if (do_script_debug)
			log_message(LOG_INFO, "script state %u for pid %d", vscript->state, pid);
#endif

		/* Kill it off. */
		if (timeout) {
			/* If kill returns an error, we can't kill the process since either the process has terminated,
			 * or we don't have permission. If we can't kill it, there is no point trying again. */
			if (kill(-pid, sig_num)) {
				if (errno == ESRCH) {
					/* The process does not exist, and we should
					 * have reaped its exit status, otherwise it
					 * would exist as a zombie process. */
					log_message(LOG_INFO, "Script %s child (PID %d) lost", vscript->sname, THREAD_CHILD_PID(thread));
#if defined _SCRIPT_DEBUG_ && defined THREAD_DUMP
					if (do_script_debug)
						dump_thread_data(thread->master, NULL);
#endif
					vscript->state = SCRIPT_STATE_IDLE;
					timeout = 0;
				} else {
					log_message(LOG_INFO, "kill -%d of process %s(%d) with new state %u failed with errno %d", sig_num, vscript->script.args[0], pid, vscript->state, errno);
					timeout = 1000;
				}
			}
		} else if (vscript->state != SCRIPT_STATE_IDLE) {
			log_message(LOG_INFO, "Script %s child thread pid %d timeout with unknown script state %u", vscript->sname, pid, vscript->state);
			timeout = 10;	/* We need some timeout */
		}

		if (timeout)
			thread_add_child(thread->master, vrrp_script_child_thread, vscript, pid, timeout * TIMER_HZ);

		return;
	}

	wait_status = THREAD_CHILD_STATUS(thread);

	if (WIFEXITED(wait_status)) {
		int status = WEXITSTATUS(wait_status);

#ifdef _SCRIPT_DEBUG_
		if (do_script_debug)
			log_message(LOG_INFO, "pid %d exited with status %d", THREAD_CHILD_PID(thread), status);
#endif

		/* Report if status has changed */
		if (status != vscript->last_status)
			log_message(LOG_INFO, "Script `%s` now returning %d", vscript->sname, status);

		if (status == 0) {
			/* success */
			script_exit_type = "succeeded";
			script_success = true;
		} else {
			/* failure */
			script_exit_type = "failed";
			script_success = false;
			reason = "exited with status";
			reason_code = status;
		}

		vscript->last_status = status;
	}
	else if (WIFSIGNALED(wait_status)) {
#ifdef _SCRIPT_DEBUG_
		if (do_script_debug)
			log_message(LOG_INFO, "pid %d exited due to signal %d (%s)", THREAD_CHILD_PID(thread), WTERMSIG(wait_status), strsignal(WTERMSIG(wait_status)));
#endif

		if (vscript->state == SCRIPT_STATE_REQUESTING_TERMINATION && WTERMSIG(wait_status) == SIGTERM) {
			/* The script terminated due to a SIGTERM, and we sent it a SIGTERM to
			 * terminate the process. Now make sure any children it created have
			 * died too. */
			pid = THREAD_CHILD_PID(thread);
			kill(-pid, SIGKILL);
		}

		/* We treat forced termination as a failure */
		if ((vscript->state == SCRIPT_STATE_REQUESTING_TERMINATION && WTERMSIG(wait_status) == SIGTERM) ||
		    (vscript->state == SCRIPT_STATE_FORCING_TERMINATION && (WTERMSIG(wait_status) == SIGKILL || WTERMSIG(wait_status) == SIGTERM)))
			script_exit_type = "timed_out";
		else {
			script_exit_type = "failed";
			reason = "due to signal";
			reason_code = WTERMSIG(wait_status);
		}
		script_success = false;
	}
#ifdef _SCRIPT_DEBUG_
	else if (do_script_debug)
		log_message(LOG_INFO, "wait for pid %d exited with exit code 0x%x", THREAD_CHILD_PID(thread), (unsigned)wait_status);
#endif

	if (script_exit_type) {
		if (script_success) {
			if (vscript->result < vscript->rise - 1) {
				vscript->result++;
			} else if (vscript->result != vscript->rise + vscript->fall - 1) {
				if (vscript->result < vscript->rise) {	/* i.e. == vscript->rise - 1 */
					log_message(LOG_INFO, "VRRP_Script(%s) %s", vscript->sname, script_exit_type);
					update_script_priorities(vscript, true);
				}
				vscript->result = vscript->rise + vscript->fall - 1;
			}
		} else {
			if (vscript->result > vscript->rise) {
				vscript->result--;
			} else {
				if (vscript->result == vscript->rise ||
				    vscript->init_state == SCRIPT_INIT_STATE_INIT) {
					if (reason)
						log_message(LOG_INFO, "VRRP_Script(%s) %s (%s %d)", vscript->sname, script_exit_type, reason, reason_code);
					else
						log_message(LOG_INFO, "VRRP_Script(%s) %s", vscript->sname, script_exit_type);
					update_script_priorities(vscript, false);
				}
				vscript->result = 0;
			}
		}
	}

	vscript->state = SCRIPT_STATE_IDLE;
	vscript->init_state = SCRIPT_INIT_STATE_DONE;
}

/* Delayed ARP/NA thread */
static int
vrrp_arpna_send(vrrp_t *vrrp, list_head_t *l, timeval_t *n)
{
	ip_address_t *ip_addr;
	interface_t *ifp;

	list_for_each_entry(ip_addr, l, e_list) {
		if (!ip_addr->garp_gna_pending)
			continue;

		if (!ip_addr->set) {
			ip_addr->garp_gna_pending = false;
			continue;
		}

		ifp = IF_BASE_IFP(ip_addr->ifp);

		/* This should never happen */
		if (!ifp->garp_delay) {
			ip_addr->garp_gna_pending = false;
			continue;
		}

		/* IPv4 handling */
		if (!IP_IS6(ip_addr)) {
			if (timercmp(&time_now, &ifp->garp_delay->garp_next_time, >=)) {
				send_gratuitous_arp_immediate(ifp, ip_addr);
				ip_addr->garp_gna_pending = false;
			} else {
				vrrp->garp_pending = true;
				if (timercmp(&ifp->garp_delay->garp_next_time, n, <))
					*n = ifp->garp_delay->garp_next_time;
			}
			continue;
		}

		/* IPv6 handling */
		if (timercmp(&time_now, &ifp->garp_delay->gna_next_time, >=)) {
			ndisc_send_unsolicited_na_immediate(ifp, ip_addr);
			ip_addr->garp_gna_pending = false;
		} else {
			vrrp->gna_pending = true;
			if (timercmp(&ifp->garp_delay->gna_next_time, n, <))
				*n = ifp->garp_delay->gna_next_time;
		}
	}

	return 0;
}

void
vrrp_arp_thread(thread_ref_t thread)
{
	vrrp_t *vrrp;
	timeval_t next_time = {
		.tv_sec = INT_MAX	/* We're never going to delay this long - I hope! */
	};

	set_time_now();

	list_for_each_entry(vrrp, &vrrp_data->vrrp, e_list) {
		if (!vrrp->garp_pending && !vrrp->gna_pending)
			continue;

		vrrp->garp_pending = false;
		vrrp->gna_pending = false;

		if (vrrp->state != VRRP_STATE_MAST || !vrrp->vipset)
			continue;

		vrrp_arpna_send(vrrp, &vrrp->vip, &next_time);
		vrrp_arpna_send(vrrp, &vrrp->evip, &next_time);
	}

	if (next_time.tv_sec != INT_MAX) {
		/* Register next timer tracker */
		garp_next_time = next_time;
		garp_thread = thread_add_timer(thread->master, vrrp_arp_thread, NULL,
					       timer_long(timer_sub_now(next_time)));
	} else
		garp_thread = NULL;
}

#ifdef _WITH_DUMP_THREADS_
void
dump_threads(void)
{
	FILE *fp;
	char time_buf[26];
	vrrp_t *vrrp;
	const char *file_name;

	file_name = make_file_name(KA_TMP_DIR "/thread_dump.dat",
					"vrrp",
#if HAVE_DECL_CLONE_NEWNET
					global_data->network_namespace,
#else
					NULL,
#endif
					global_data->instance_name);
	fp = fopen_safe(file_name, "a");
	FREE_CONST(file_name);

	set_time_now();
	ctime_r(&time_now.tv_sec, time_buf);

	fprintf(fp, "\n%.19s.%6.6ld: Thread dump\n", time_buf, time_now.tv_usec);

	dump_thread_data(master, fp);

	fprintf(fp, "alloc = %lu\n", master->alloc);

	fprintf(fp, "\n");
	list_for_each_entry(vrrp, &vrrp_data->vrrp, e_list) {
		ctime_r(&vrrp->sands.tv_sec, time_buf);
		fprintf(fp, "VRRP instance %s, sands %.19s.%6.6ld, status %s\n", vrrp->iname, time_buf, vrrp->sands.tv_usec,
				vrrp->state == VRRP_STATE_INIT ? "INIT" :
				vrrp->state == VRRP_STATE_BACK ? "BACKUP" :
				vrrp->state == VRRP_STATE_MAST ? "MASTER" :
				vrrp->state == VRRP_STATE_FAULT ? "FAULT" :
				vrrp->state == VRRP_STATE_STOP ? "STOP" : "unknown");
	}
	fclose(fp);
}
#endif

#ifdef THREAD_DUMP
void
register_vrrp_scheduler_addresses(void)
{
	register_thread_address("vrrp_arp_thread", vrrp_arp_thread);
	register_thread_address("vrrp_dispatcher_init", vrrp_dispatcher_init);
	register_thread_address("vrrp_gratuitous_arp_thread", vrrp_gratuitous_arp_thread);
	register_thread_address("vrrp_lower_prio_gratuitous_arp_thread", vrrp_lower_prio_gratuitous_arp_thread);
	register_thread_address("vrrp_script_child_thread", vrrp_script_child_thread);
	register_thread_address("vrrp_script_thread", vrrp_script_thread);
	register_thread_address("vrrp_read_dispatcher_thread", vrrp_read_dispatcher_thread);
#ifdef _WITH_BFD_
	register_thread_address("vrrp_bfd_thread", vrrp_bfd_thread);
#endif
}
#endif<|MERGE_RESOLUTION|>--- conflicted
+++ resolved
@@ -471,21 +471,6 @@
 	int proto;
 	sock_t *sock;
 	struct sockaddr_storage *unicast_src;
-<<<<<<< HEAD
-
-	list_for_each_entry(vrrp, &vrrp_data->vrrp, e_list) {
-		if (list_empty(&vrrp->unicast_peer)) {
-			ifp =
-#ifdef _HAVE_VRRP_VMAC_
-			      (__test_bit(VRRP_VMAC_XMITBASE_BIT, &vrrp->vmac_flags)) ? vrrp->configured_ifp :
-#endif
-											vrrp->ifp;
-			unicast_src = NULL;
-		} else {
-			unicast_src = &vrrp->saddr;
-			ifp = vrrp->ifp;
-		}
-=======
 
 	list_for_each_entry(vrrp, &vrrp_data->vrrp, e_list) {
 		if (list_empty(&vrrp->unicast_peer))
@@ -499,7 +484,6 @@
 #endif
 										vrrp->ifp;
 
->>>>>>> 61cbc187
 		proto = IPPROTO_VRRP;
 #if defined _WITH_VRRP_AUTH_
 		if (vrrp->auth_type == VRRP_AUTH_AH)
@@ -635,16 +619,6 @@
 
 	/* Simply broadcast the gratuitous ARP */
 	vrrp_send_link_update(vrrp, vrrp->garp_lower_prio_rep);
-<<<<<<< HEAD
-}
-
-static void
-vrrp_master(vrrp_t * vrrp)
-{
-	/* Send the VRRP advert */
-	vrrp_state_master_tx(vrrp);
-=======
->>>>>>> 61cbc187
 }
 
 void
@@ -719,19 +693,11 @@
 		ip_addr.ifp = IF_BASE_IFP(vrrp->ifp);
 
 		if (vrrp->saddr.ss_family == AF_INET) {
-<<<<<<< HEAD
-			ip_addr.u.sin.sin_addr.s_addr = ((struct sockaddr_in *)&vrrp->saddr)->sin_addr.s_addr;
-			send_gratuitous_arp_immediate(ip_addr.ifp, &ip_addr);
-		} else {
-			/* IPv6 */
-			ip_addr.u.sin6_addr = ((struct sockaddr_in6 *)&vrrp->saddr)->sin6_addr;
-=======
 			ip_addr.u.sin.sin_addr.s_addr = PTR_CAST(struct sockaddr_in, &vrrp->saddr)->sin_addr.s_addr;
 			send_gratuitous_arp_immediate(ip_addr.ifp, &ip_addr);
 		} else {
 			/* IPv6 */
 			ip_addr.u.sin6_addr = PTR_CAST(struct sockaddr_in6, &vrrp->saddr)->sin6_addr;
->>>>>>> 61cbc187
 			ndisc_send_unsolicited_na_immediate(ip_addr.ifp, &ip_addr);
 		}
 	}
@@ -1007,11 +973,7 @@
 		vrrp->pkt_saddr = src_addr;
 		vrrp->rx_ttl_hop_limit = -1;           /* Default to not received */
 		if (sock->family == AF_INET) {
-<<<<<<< HEAD
-			iph = (const struct iphdr *)vrrp_buffer;
-=======
 			iph = PTR_CAST_CONST(struct iphdr, vrrp_buffer);
->>>>>>> 61cbc187
 			vrrp->multicast_pkt = IN_MULTICAST(htonl(iph->daddr));
 			vrrp->rx_ttl_hop_limit = iph->ttl;
 		} else
@@ -1024,11 +986,7 @@
 #ifdef IPV6_RECVHOPLIMIT
 				if (cmsg->cmsg_type == IPV6_HOPLIMIT &&
 				    cmsg->cmsg_len - sizeof(struct cmsghdr) == sizeof(unsigned int))
-<<<<<<< HEAD
-					vrrp->rx_ttl_hop_limit = *(unsigned int *)CMSG_DATA(cmsg);
-=======
 					vrrp->rx_ttl_hop_limit = *PTR_CAST(unsigned int, CMSG_DATA(cmsg));
->>>>>>> 61cbc187
 				else
 #endif
 #ifdef IPV6_RECVPKTINFO
