--- conflicted
+++ resolved
@@ -426,32 +426,7 @@
 
 		if (vrrp->family == AF_INET6 &&
 		    !__test_bit(VRRP_VMAC_XMITBASE_BIT, &vrrp->vmac_flags)) {
-<<<<<<< HEAD
-			/* Add link-local address. If a source address has been specified, use it,
-			 * else use link-local address from underlying interface to vmac if there is one,
-			 * otherwise construct a link-local address based on underlying interface's
-			 * MAC address.
-			 * This is so that VRRP advertisements will be sent from a non-VIP address, but
-			 * using the VRRP MAC address */
-			ip_address_t ipaddress;
-
-			memset(&ipaddress, 0, sizeof(ipaddress));
-
-			ipaddress.ifp = ifp;
-			if (vrrp->saddr.ss_family == AF_INET6)
-				ipaddress.u.sin6_addr = PTR_CAST(struct sockaddr_in6, &vrrp->saddr)->sin6_addr;
-			else if (!IN6_IS_ADDR_UNSPECIFIED(&vrrp->configured_ifp->sin6_addr))
-				ipaddress.u.sin6_addr = vrrp->configured_ifp->sin6_addr;
-			else
-				make_link_local_address(&ipaddress.u.sin6_addr, ifp->base_ifp->hw_addr);
-			ipaddress.ifa.ifa_family = AF_INET6;
-			ipaddress.ifa.ifa_prefixlen = 64;
-			ipaddress.ifa.ifa_index = vrrp->ifp->ifindex;
-
-			if (netlink_ipaddress(&ipaddress, IPADDRESS_ADD) != 1 && create_interface)
-=======
 			if (!set_link_local_address(vrrp) && create_interface)
->>>>>>> 1664242c
 				log_message(LOG_INFO, "(%s) adding link-local address to %s failed", vrrp->iname, vrrp->ifp->ifname);
 		}
 	}
