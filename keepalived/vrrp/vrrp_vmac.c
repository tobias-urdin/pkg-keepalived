/*
 * Soft:        Keepalived is a failover program for the LVS project
 *              <www.linuxvirtualserver.org>. It monitor & manipulate
 *              a loadbalanced server pool using multi-layer checks.
 *
 * Part:        NETLINK VMAC address manipulation.
 *
 * Author:      Alexandre Cassen, <acassen@linux-vs.org>
 *
 *              This program is distributed in the hope that it will be useful,
 *              but WITHOUT ANY WARRANTY; without even the implied warranty of
 *              MERCHANTABILITY or FITNESS FOR A PARTICULAR PURPOSE.
 *              See the GNU General Public License for more details.
 *
 *              This program is free software; you can redistribute it and/or
 *              modify it under the terms of the GNU General Public License
 *              as published by the Free Software Foundation; either version
 *              2 of the License, or (at your option) any later version.
 *
 * Copyright (C) 2001-2017 Alexandre Cassen, <acassen@gmail.com>
 */

#include "config.h"

/* global include */
#ifdef NETLINK_H_NEEDS_SYS_SOCKET_H
#include <sys/socket.h>
#endif
#ifdef _HAVE_LINUX_IF_ETHER_H_COLLISION_
#include <netinet/in.h>
#endif
#include <linux/if_link.h>
#include <stdint.h>

/* local include */
#include "vrrp_vmac.h"
#include "keepalived_netlink.h"
#include "logger.h"
#include "bitops.h"
#include "utils.h"
#include "vrrp_if_config.h"
#include "vrrp_ipaddress.h"
#include "vrrp_firewall.h"
#include "global_data.h"

const char * const macvlan_ll_kind = "macvlan";
#ifdef _HAVE_VRRP_IPVLAN_
const char * const ipvlan_ll_kind = "ipvlan";
#endif
u_char ll_addr[ETH_ALEN] = {0x00, 0x00, 0x5e, 0x00, 0x01, 0x00};

static void
make_link_local_address(struct in6_addr* l3_addr, const u_char* if_ll_addr)
{
	l3_addr->s6_addr[0] = 0xfe;
	l3_addr->s6_addr[1] = 0x80;
	l3_addr->s6_addr16[1] = 0;
	l3_addr->s6_addr32[1] = 0;
	l3_addr->s6_addr[8] = if_ll_addr[0] ^ 0x02;
	l3_addr->s6_addr[9] = if_ll_addr[1];
	l3_addr->s6_addr[10] = if_ll_addr[2];
	l3_addr->s6_addr[11] = 0xff;
	l3_addr->s6_addr[12] = 0xfe;
	l3_addr->s6_addr[13] = if_ll_addr[3];
	l3_addr->s6_addr[14] = if_ll_addr[4];
	l3_addr->s6_addr[15] = if_ll_addr[5];
}

bool
add_link_local_address(interface_t *ifp, struct in6_addr* sin6_addr)
{
	ip_address_t ipaddress;

	memset(&ipaddress, 0, sizeof(ipaddress));

	/* Delete the old address */
	ipaddress.ifp = ifp;
	ipaddress.u.sin6_addr = *sin6_addr;

	ipaddress.ifa.ifa_family = AF_INET6;
	ipaddress.ifa.ifa_prefixlen = 64;
	ipaddress.ifa.ifa_index = ifp->ifindex;

	if (netlink_ipaddress(&ipaddress, IPADDRESS_ADD) != 1) {
		log_message(LOG_INFO, "Adding link-local address to vmac failed");
		CLEAR_IP6_ADDR(&ifp->sin6_addr);

		return false;
	}

	/* Save the new address */
	ifp->sin6_addr = ipaddress.u.sin6_addr;

	return true;
}

bool
replace_link_local_address(interface_t *ifp)
{
	ip_address_t ipaddress;
	struct in6_addr ipaddress_new;

	memset(&ipaddress, 0, sizeof(ipaddress));

	/* Create a new address */
	make_link_local_address(&ipaddress_new, ifp->base_ifp->hw_addr);

	/* There is no point in replacing the address with the same address */
	if (inaddr_equal(AF_INET6, &ipaddress_new, &ifp->sin6_addr))
		return true;

	/* Delete the old address */
	ipaddress.ifp = ifp;
	ipaddress.u.sin6_addr = ifp->sin6_addr;

	ipaddress.ifa.ifa_family = AF_INET6;
	ipaddress.ifa.ifa_prefixlen = 64;
	ipaddress.ifa.ifa_index = ifp->ifindex;

	if (netlink_ipaddress(&ipaddress, IPADDRESS_DEL) != 1)
		log_message(LOG_INFO, "Deleting link-local address from vmac failed");
	else
		CLEAR_IP6_ADDR(&ifp->sin6_addr);

	ipaddress.u.sin6_addr = ipaddress_new;
	if (netlink_ipaddress(&ipaddress, IPADDRESS_ADD) != 1) {
		log_message(LOG_INFO, "Adding link-local address to vmac failed");
		CLEAR_IP6_ADDR(&ifp->sin6_addr);

		return false;
	}

	/* Save the new address */
	ifp->sin6_addr = ipaddress.u.sin6_addr;

	return true;
}

#if !HAVE_DECL_IFLA_INET6_ADDR_GEN_MODE
void
remove_vmac_auto_gen_addr(interface_t *ifp, struct in6_addr *addr)
{
	struct in6_addr auto_addr;
	ip_address_t ipaddress;

	make_link_local_address(&auto_addr, ifp->hw_addr);

	if (!inaddr_equal(AF_INET6, &auto_addr, addr))
		return;

	/* Delete the new address */
	memset(&ipaddress, 0, sizeof(ipaddress));

	ipaddress.ifp = ifp;
	ipaddress.u.sin6_addr = *addr;

	ipaddress.ifa.ifa_family = AF_INET6;
	ipaddress.ifa.ifa_prefixlen = 64;
	ipaddress.ifa.ifa_index = ifp->ifindex;

	if (netlink_ipaddress(&ipaddress, IPADDRESS_DEL) != 1)
		log_message(LOG_INFO, "Deleting auto generated link-local address from vmac failed");
}
#endif

static int
netlink_link_up(vrrp_t *vrrp)
{
	int status = 1;
	struct {
		struct nlmsghdr n;
		struct ifinfomsg ifi;
	} req;

	memset(&req, 0, sizeof (req));

	req.n.nlmsg_len = NLMSG_LENGTH(sizeof (struct ifinfomsg));
	req.n.nlmsg_flags = NLM_F_REQUEST;
	req.n.nlmsg_type = RTM_NEWLINK;
	req.ifi.ifi_family = AF_UNSPEC;
	req.ifi.ifi_index = (int)IF_INDEX(vrrp->ifp);
	req.ifi.ifi_change |= IFF_UP;
	req.ifi.ifi_flags |= IFF_UP;

	if (netlink_talk(&nl_cmd, &req.n) < 0)
		status = -1;

	return status;
}

bool
netlink_link_add_vmac(vrrp_t *vrrp)
{
	struct rtattr *linkinfo;
	struct rtattr *data;
	interface_t *ifp;
	bool create_interface = true;
	struct {
		struct nlmsghdr n;
		struct ifinfomsg ifi;
		char buf[256];
	} req;

	if (!vrrp->ifp || __test_bit(VRRP_VMAC_UP_BIT, &vrrp->vmac_flags) || !vrrp->vrid)
		return false;

	if (vrrp->family == AF_INET6)
		ll_addr[ETH_ALEN-2] = 0x02;
	else
		ll_addr[ETH_ALEN-2] = 0x01;

	ll_addr[ETH_ALEN-1] = vrrp->vrid;

	memset(&req, 0, sizeof (req));

	/*
	 * Check to see if this vmac interface was created
	 * by a previous instance.
	 */
	ifp = if_get_by_ifname(vrrp->vmac_ifname, IF_CREATE_ALWAYS);

	if (ifp->ifindex) {
		/* Check to see whether this interface has wrong mac ? */
		if (memcmp((const void *)ifp->hw_addr, (const void *)ll_addr, ETH_ALEN) != 0 ||
		     ifp->base_ifindex != vrrp->ifp->ifindex ||
		     ifp->vmac_type != MACVLAN_MODE_PRIVATE) {
			/* Be safe here - we don't want to remove a physical interface */
			if (ifp->vmac_type) {
				/* We have found a VIF but the vmac or type do not match */
				log_message(LOG_INFO, "(%s) Removing old VMAC interface %s due to conflicting "
						      "interface or MAC"
						    , vrrp->iname, vrrp->vmac_ifname);

				/* Request that NETLINK remove the VIF interface first */
				memset(&req, 0, sizeof (req));
				req.n.nlmsg_len = NLMSG_LENGTH(sizeof (struct ifinfomsg));
				req.n.nlmsg_flags = NLM_F_REQUEST;
				req.n.nlmsg_type = RTM_DELLINK;
				req.ifi.ifi_family = AF_INET;
				req.ifi.ifi_index = (int)IF_INDEX(ifp);

				if (netlink_talk(&nl_cmd, &req.n) < 0) {
					log_message(LOG_INFO, "(%s) Error removing VMAC interface %s"
							    , vrrp->iname, vrrp->vmac_ifname);
					return false;
				}

				kernel_netlink_poll();	/* Update our local info */
			} else {
				log_message(LOG_INFO, "VMAC %s conflicts with existing interface", vrrp->vmac_ifname);
				return false;
			}
		}
		else
			create_interface = false;
	}

	ifp->is_ours = true;
	if (create_interface && vrrp->configured_ifp->base_ifp->ifindex) {
		/* Request that NETLINK create the VIF interface */
		req.n.nlmsg_len = NLMSG_LENGTH(sizeof (struct ifinfomsg));
		req.n.nlmsg_flags = NLM_F_REQUEST | NLM_F_CREATE | NLM_F_EXCL;
		req.n.nlmsg_type = RTM_NEWLINK;
		req.ifi.ifi_family = AF_UNSPEC;

		/* macvlan settings */
		linkinfo = PTR_CAST(struct rtattr, NLMSG_TAIL(&req.n));
		addattr_l(&req.n, sizeof(req), IFLA_LINKINFO, NULL, 0);
		addattr_l(&req.n, sizeof(req), IFLA_INFO_KIND, (const void *)macvlan_ll_kind, strlen(macvlan_ll_kind));
		data = PTR_CAST(struct rtattr, NLMSG_TAIL(&req.n));
		addattr_l(&req.n, sizeof(req), IFLA_INFO_DATA, NULL, 0);

		/*
		 * In private mode, macvlan will receive frames with same MAC addr
		 * as configured on the interface.
		 */
		addattr32(&req.n, sizeof(req), IFLA_MACVLAN_MODE,
			  MACVLAN_MODE_PRIVATE);
		data->rta_len = (unsigned short)((char *)NLMSG_TAIL(&req.n) - (char *)data);
		/* coverity[overrun-local] */
		linkinfo->rta_len = (unsigned short)((char *)NLMSG_TAIL(&req.n) - (char *)linkinfo);

		/* Note: if the underlying interface is a macvlan, then the kernel will configure the
		 * interface only the underlying interface of the macvlan */
		addattr32(&req.n, sizeof(req), IFLA_LINK, vrrp->configured_ifp->ifindex);
		addattr_l(&req.n, sizeof(req), IFLA_IFNAME, vrrp->vmac_ifname, strlen(vrrp->vmac_ifname));
		addattr_l(&req.n, sizeof(req), IFLA_ADDRESS, ll_addr, ETH_ALEN);

#ifdef _HAVE_VRF_
		/* If the underlying interface is enslaved to a VRF master, then this
		 * interface should be as well. */
		if (vrrp->configured_ifp->vrf_master_ifp)
			addattr32(&req.n, sizeof(req), IFLA_MASTER, vrrp->configured_ifp->vrf_master_ifp->ifindex);
#endif

		if (netlink_talk(&nl_cmd, &req.n) < 0) {
			log_message(LOG_INFO, "(%s): Unable to create VMAC interface %s"
					    , vrrp->iname, vrrp->vmac_ifname);
			return false;
		}

		if (__test_bit(LOG_DETAIL_BIT, &debug))
			log_message(LOG_INFO, "(%s): Success creating VMAC interface %s"
					    , vrrp->iname, vrrp->vmac_ifname);

		/*
		 * Update interface queue and vrrp instance interface binding.
		 */
		netlink_interface_lookup(vrrp->vmac_ifname);
		if (!ifp->ifindex)
			return false;

		if (!ifp->base_ifp &&
		    IS_MAC_IP_VLAN(vrrp->configured_ifp) &&
		    vrrp->configured_ifp == vrrp->configured_ifp->base_ifp) {
			/* If the base interface is a MACVLAN/IPVLAN that has been moved into a
			 * different network namespace from its parent, we can't find the parent */
			ifp->base_ifp = ifp;
		}

		/* If we do anything that might cause the interface state to change, we must
		 * read the reflected netlink messages to ensure that the link status doesn't
		 * get updated by out of date queued messages */
		kernel_netlink_poll();
	}

	ifp->vmac_type = MACVLAN_MODE_PRIVATE;

	if (!ifp->ifindex)
		return false;

	if (vrrp->family == AF_INET) {
		/* Set the necessary kernel parameters to make macvlans work for us */
// If this saves current base_ifp's settings, we need to be careful if multiple VMACs on same i/f
		if (create_interface)
			set_interface_parameters(ifp, ifp->base_ifp);

		/* We don't want IPv6 running on the interface unless we have some IPv6
		 * eVIPs, so disable it if not needed */
		if (vrrp->family == AF_INET && !vrrp->evip_other_family)
			link_set_ipv6(ifp, false);
		else if (!create_interface) {
			/* If we didn't create the VMAC we don't know what state it is in */
			link_set_ipv6(ifp, true);
		}
	}

	if (vrrp->family == AF_INET6 || vrrp->evip_other_family) {
		/* Make sure IPv6 is enabled for the interface, in case the
		 * sysctl net.ipv6.conf.default.disable_ipv6 is set true. */
		link_set_ipv6(ifp, true);

		/* We don't want a link-local address auto assigned - see RFC5798 paragraph 7.4.
		 * If we have a sufficiently recent kernel, we can stop a link local address
		 * based on the MAC address being automatically assigned. If not, then we have
		 * to delete the generated address after bringing the interface up (see below).
		 */
#if HAVE_DECL_IFLA_INET6_ADDR_GEN_MODE
		memset(&req, 0, sizeof (req));
		req.n.nlmsg_len = NLMSG_LENGTH(sizeof (struct ifinfomsg));
		req.n.nlmsg_flags = NLM_F_REQUEST ;
		req.n.nlmsg_type = RTM_NEWLINK;
		req.ifi.ifi_family = AF_UNSPEC;
		req.ifi.ifi_index = (int)vrrp->ifp->ifindex;

		struct rtattr* spec;

		spec = PTR_CAST(struct rtattr, NLMSG_TAIL(&req.n));
		addattr_l(&req.n, sizeof(req), IFLA_AF_SPEC, NULL,0);
		data = PTR_CAST(struct rtattr, NLMSG_TAIL(&req.n));
		addattr_l(&req.n, sizeof(req), AF_INET6, NULL,0);
		addattr8(&req.n, sizeof(req), IFLA_INET6_ADDR_GEN_MODE, IN6_ADDR_GEN_MODE_NONE);
		data->rta_len = (unsigned short)((char *)NLMSG_TAIL(&req.n) - (char *)data);
		spec->rta_len = (unsigned short)((char *)NLMSG_TAIL(&req.n) - (char *)spec);

		if (netlink_talk(&nl_cmd, &req.n) < 0)
			log_message(LOG_INFO, "(%s) Error setting ADDR_GEN_MODE to NONE on %s", vrrp->iname, vrrp->ifp->ifname);
#endif

		if (vrrp->family == AF_INET6 &&
		    !__test_bit(VRRP_VMAC_XMITBASE_BIT, &vrrp->vmac_flags)) {
			/* Add link-local address. If a source address has been specified, use it,
			 * else use link-local address from underlying interface to vmac if there is one,
			 * otherwise construct a link-local address based on underlying interface's
			 * MAC address.
			 * This is so that VRRP advertisements will be sent from a non-VIP address, but
			 * using the VRRP MAC address */
			ip_address_t ipaddress;

			memset(&ipaddress, 0, sizeof(ipaddress));

			ipaddress.ifp = ifp;
			if (vrrp->saddr.ss_family == AF_INET6)
<<<<<<< HEAD
				ipaddress.u.sin6_addr = ((struct sockaddr_in6*)&vrrp->saddr)->sin6_addr;
			else if (vrrp->configured_ifp->sin6_addr.s6_addr32[0])
=======
				ipaddress.u.sin6_addr = PTR_CAST(struct sockaddr_in6, &vrrp->saddr)->sin6_addr;
			else if (!IN6_IS_ADDR_UNSPECIFIED(&vrrp->configured_ifp->sin6_addr))
>>>>>>> 61cbc187
				ipaddress.u.sin6_addr = vrrp->configured_ifp->sin6_addr;
			else
				make_link_local_address(&ipaddress.u.sin6_addr, ifp->base_ifp->hw_addr);
			ipaddress.ifa.ifa_family = AF_INET6;
			ipaddress.ifa.ifa_prefixlen = 64;
			ipaddress.ifa.ifa_index = vrrp->ifp->ifindex;

			if (netlink_ipaddress(&ipaddress, IPADDRESS_ADD) != 1 && create_interface)
				log_message(LOG_INFO, "(%s) adding link-local address to %s failed", vrrp->iname, vrrp->ifp->ifname);
		}
	}

#ifdef _WITH_FIREWALL_
	if (vrrp->family == AF_INET6 || !global_data->disable_local_igmp)
		firewall_add_vmac(vrrp);
#endif

	/* bring it UP ! */
	__set_bit(VRRP_VMAC_UP_BIT, &vrrp->vmac_flags);
	netlink_link_up(vrrp);

#if !HAVE_DECL_IFLA_INET6_ADDR_GEN_MODE
	if (vrrp->family == AF_INET6 || vrrp->evip_other_family) {
		/* Delete the automatically created link-local address based on the
		 * MAC address if we weren't able to configure the interface not to
		 * create the address (see above).
		 * This isn't ideal, since the invalid address will exist momentarily,
		 * but is there any better way to do it? probably not otherwise
		 * ADDR_GEN_MODE wouldn't have been added to the kernel. */
		ip_address_t ipaddress;

		memset(&ipaddress, 0, sizeof(ipaddress));

		ipaddress.u.sin6_addr = ifp->base_ifp->sin6_addr;
		make_link_local_address(&ipaddress.u.sin6_addr, ll_addr);
		ipaddress.ifa.ifa_family = AF_INET6;
		ipaddress.ifa.ifa_prefixlen = 64;
		ipaddress.ifa.ifa_index = vrrp->ifp->ifindex;
		ipaddress.ifp = vrrp->ifp;

		if (netlink_ipaddress(&ipaddress, IPADDRESS_DEL) != 1 && create_interface)
			log_message(LOG_INFO, "Deleting auto link-local address from vmac failed");
	}
#endif

	/* If we are adding a large number of interfaces, the netlink socket
	 * may run out of buffers if we don't receive the netlink messages
	 * as we progress */
	kernel_netlink_poll();

	return true;
}

#ifdef _INCLUDE_UNUSED_CODE_
typedef struct {
	struct nlmsghdr n;
	struct ifinfomsg ifi;
	char buf[256];
} req_t;
static void
dump_bufn(const char *msg, req_t *req)
{
	size_t i;
	char buf[3 * req->n.nlmsg_len + 3];
	char *ptr = buf;

	log_message(LOG_INFO, "%s: message length is %d\n", msg, req->n.nlmsg_len);
	for (i = 0; i < req->n.nlmsg_len; i++)
<<<<<<< HEAD
		ptr += snprintf(ptr, buf + sizeof buf - ptr, "%2.2x ", ((unsigned char *)&req->n)[i]);
=======
		ptr += snprintf(ptr, buf + sizeof buf - ptr, "%2.2x ", PTR_CAST(unsigned char, &req->n)[i]);
>>>>>>> 61cbc187
	log_message(LOG_INFO, "%s", buf);
}
#endif

#ifdef _HAVE_VRRP_IPVLAN_
bool
netlink_link_add_ipvlan(vrrp_t *vrrp)
{
	struct rtattr *linkinfo;
	struct rtattr *data;
	interface_t *ifp;
	bool create_interface = true;
	struct {
		struct nlmsghdr n;
		struct ifinfomsg ifi;
		char buf[256];
	} req;

	if (!vrrp->ifp || __test_bit(VRRP_VMAC_UP_BIT, &vrrp->vmac_flags) || !vrrp->vrid)
		return false;

	memset(&req, 0, sizeof (req));

	/*
	 * Check to see if this ipvlan interface was created
	 * by a previous instance.
	 */
	ifp = if_get_by_ifname(vrrp->vmac_ifname, IF_CREATE_ALWAYS);

	if (ifp->ifindex)
		create_interface = false;

	ifp->is_ours = true;
	if (create_interface && vrrp->configured_ifp->base_ifp->ifindex) {
		/* Request that NETLINK create the VIF interface */
		req.n.nlmsg_len = NLMSG_LENGTH(sizeof (struct ifinfomsg));
		req.n.nlmsg_flags = NLM_F_REQUEST | NLM_F_CREATE | NLM_F_EXCL;
		req.n.nlmsg_type = RTM_NEWLINK;
		req.ifi.ifi_family = AF_UNSPEC;

		/* ipvlan settings */

		/* Note: if the underlying interface is a ipvlan, then the kernel will configure the
		 * interface only the underlying interface of the ipvlan */
		addattr32(&req.n, sizeof(req), IFLA_LINK, vrrp->configured_ifp->ifindex);
		addattr_l(&req.n, sizeof(req), IFLA_IFNAME, vrrp->vmac_ifname, strlen(vrrp->vmac_ifname));
		linkinfo = PTR_CAST(struct rtattr, NLMSG_TAIL(&req.n));
		addattr_l(&req.n, sizeof(req), IFLA_LINKINFO, NULL, 0);
		addattr_l(&req.n, sizeof(req), IFLA_INFO_KIND, (const void *)ipvlan_ll_kind, strlen(ipvlan_ll_kind));
		data = PTR_CAST(struct rtattr, NLMSG_TAIL(&req.n));
		addattr_l(&req.n, sizeof(req), IFLA_INFO_DATA, NULL, 0);

		/*
		 * In l2 mode, ipvlan will receive frames.
		 */
		addattr16(&req.n, sizeof(req), IFLA_IPVLAN_MODE, IPVLAN_MODE_L2);
#ifdef IFLA_IPVLAN_FLAGS
		addattr16(&req.n, sizeof(req), IFLA_IPVLAN_FLAGS, vrrp->ipvlan_type);
#endif
		/* coverity[overrun-local] */
		data->rta_len = (unsigned short)((char *)NLMSG_TAIL(&req.n) - (char *)data);
		linkinfo->rta_len = (unsigned short)((char *)NLMSG_TAIL(&req.n) - (char *)linkinfo);

#ifdef _HAVE_VRF_
		/* If the underlying interface is enslaved to a VRF master, then this
		 * interface should be as well. */
		if (vrrp->configured_ifp->vrf_master_ifp)
			addattr32(&req.n, sizeof(req), IFLA_MASTER, vrrp->configured_ifp->vrf_master_ifp->ifindex);
#endif

		if (netlink_talk(&nl_cmd, &req.n) < 0) {
			log_message(LOG_INFO, "(%s): Unable to create ipvlan interface %s"
					    , vrrp->iname, vrrp->vmac_ifname);
			return false;
		}

		if (__test_bit(LOG_DETAIL_BIT, &debug))
			log_message(LOG_INFO, "(%s): Success creating ipvlan interface %s"
					    , vrrp->iname, vrrp->vmac_ifname);

		/*
		 * Update interface queue and vrrp instance interface binding.
		 */
		netlink_interface_lookup(vrrp->vmac_ifname);
		if (!ifp->ifindex)
			return false;

		if (!ifp->base_ifp &&
		    (vrrp->configured_ifp->if_type == IF_TYPE_MACVLAN ||
		     vrrp->configured_ifp->if_type == IF_TYPE_IPVLAN) &&
		    vrrp->configured_ifp == vrrp->configured_ifp->base_ifp) {
			/* If the base interface is a MACVLAN that has been moved into a
			 * different network namespace from its parent, we can't find the parent */
			ifp->base_ifp = ifp;
		}

		/* If we do anything that might cause the interface state to change, we must
		 * read the reflected netlink messages to ensure that the link status doesn't
		 * get updated by out of date queued messages */
		kernel_netlink_poll();
	}

	ifp->vmac_type = IPVLAN_MODE_L2;

	if (!ifp->ifindex)
		return false;

	if (vrrp->family == AF_INET) {
		/* We don't want IPv6 running on the interface unless we have some IPv6
		 * eVIPs, so disable it if not needed */
		if (vrrp->family == AF_INET && !vrrp->evip_other_family)
			link_set_ipv6(ifp, false);
		else if (!create_interface) {
			/* If we didn't create the VMAC we don't know what state it is in */
			link_set_ipv6(ifp, true);
		}
	}

	if (vrrp->family == AF_INET6 || vrrp->evip_other_family) {
		/* Make sure IPv6 is enabled for the interface, in case the
		 * sysctl net.ipv6.conf.default.disable_ipv6 is set true. */
		link_set_ipv6(ifp, true);
	}

	/* bring it UP ! */
	__set_bit(VRRP_VMAC_UP_BIT, &vrrp->vmac_flags);
	netlink_link_up(vrrp);
	kernel_netlink_poll();

	if (vrrp->ipvlan_addr &&
	    netlink_ipaddress(vrrp->ipvlan_addr, IPADDRESS_ADD) != 1)
		log_message(LOG_INFO, "%s: Failed to add interface address to %s", vrrp->iname, ifp->ifname);

	return true;
}
#endif

void
netlink_link_del_vmac(vrrp_t *vrrp)
{
	struct {
		struct nlmsghdr n;
		struct ifinfomsg ifi;
		char buf[256];
	} req;

	if (!vrrp->ifp)
		return;

	/* Don't delete the VMAC if it isn't an interface we created */
	if (!vrrp->ifp->is_ours) {
		log_message(LOG_INFO, "BUG - Attempt to remove VMAC interface %s which we didn't create", vrrp->ifp->ifname);
		return;
	}

	/* Reset arp_ignore and arp_filter on the base interface if necessary */
	if (vrrp->family == AF_INET) {
		if (vrrp->ifp->base_ifp)
			reset_interface_parameters(vrrp->ifp->base_ifp);
		else
			log_message(LOG_INFO, "Unable to find base interface for vrrp instance %s", vrrp->iname);
	}

	/* If the interface doesn't exist, don't try to delete it */
	if (!vrrp->ifp->ifindex)
		return;

	memset(&req, 0, sizeof (req));

	req.n.nlmsg_len = NLMSG_LENGTH(sizeof (struct ifinfomsg));
	req.n.nlmsg_flags = NLM_F_REQUEST;
	req.n.nlmsg_type = RTM_DELLINK;
	req.ifi.ifi_family = AF_INET;
	req.ifi.ifi_index = (int)vrrp->ifp->ifindex;

	if (netlink_talk(&nl_cmd, &req.n) < 0) {
		log_message(LOG_INFO, "(%s) Error removing VMAC interface %s"
				    , vrrp->iname, vrrp->vmac_ifname);
		return;
	}

#ifdef _WITH_FIREWALL_
// Why do we need this test?
// PROBLEM !!! We have deleted the link, but firewall_remove_vmac uses the ifindex.
	if (__test_bit(VRRP_VMAC_BIT, &vrrp->vmac_flags) &&
	    (vrrp->family == AF_INET6 || !global_data->disable_local_igmp))
		firewall_remove_vmac(vrrp);
#endif

	if (__test_bit(LOG_DETAIL_BIT, &debug))
		log_message(LOG_INFO, "(%s) Success removing VMAC interface %s"
				    , vrrp->iname, vrrp->vmac_ifname);

	/* Ensure we don't try and recreate the interface */
	vrrp->ifp->deleting = true;

	kernel_netlink_poll();

	vrrp->ifp->deleting = false;

	vrrp->ifp->is_ours = false;

	return;
}

#ifdef _HAVE_VRF_
static void
netlink_update_vrf(vrrp_t *vrrp)
{
	int ifindex = 0;
	struct {
		struct nlmsghdr n;
		struct ifinfomsg ifi;
		char buf[256];
	} req;

	if (!vrrp->ifp)
		return;

	/* Don't update the VMAC if it isn't an interface we created */
	if (!vrrp->ifp->is_ours) {
		log_message(LOG_INFO, "BUG - Attempt to update VRF on VMAC interface %s which we didn't create", vrrp->ifp->ifname);
		return;
	}

	memset(&req, 0, sizeof (req));

	req.n.nlmsg_len = NLMSG_LENGTH(sizeof (struct ifinfomsg));
	req.n.nlmsg_flags = NLM_F_REQUEST;
	req.n.nlmsg_type = RTM_NEWLINK;
	req.ifi.ifi_family = AF_INET;
	req.ifi.ifi_index = (int)vrrp->ifp->ifindex;

	if (vrrp->ifp->vrf_master_ifp)
		ifindex = vrrp->ifp->vrf_master_ifp->ifindex;

	addattr32(&req.n, sizeof(req), IFLA_MASTER, ifindex);

	if (netlink_talk(&nl_cmd, &req.n) < 0) {
		log_message(LOG_INFO, "vmac: Error changing VRF of VMAC interface %s for vrrp_instance %s!!!", vrrp->ifp->ifname, vrrp->iname);
		return;
	}

	if (__test_bit(LOG_DETAIL_BIT, &debug))
		log_message(LOG_INFO, "vmac: Success changing VRF of VMAC interface %s for vrrp_instance %s", vrrp->ifp->ifname, vrrp->iname);

	kernel_netlink_poll();

	return;
}

void
update_vmac_vrfs(interface_t *ifp)
{
	tracking_obj_t *top;
	vrrp_t *vrrp;

	list_for_each_entry(top, &ifp->tracking_vrrp, e_list) {
		vrrp = top->obj.vrrp;

		/* We only need to look for vmacs we created that
		 * are configured on the interface which has changed
		 * VRF */
		if (vrrp->configured_ifp != ifp ||
		    !vrrp->ifp->is_ours)
			continue;

		vrrp->ifp->vrf_master_ifp = ifp->vrf_master_ifp;

		if (vrrp->ifp->ifindex)
			netlink_update_vrf(vrrp);
	}
}
#endif<|MERGE_RESOLUTION|>--- conflicted
+++ resolved
@@ -391,13 +391,8 @@
 
 			ipaddress.ifp = ifp;
 			if (vrrp->saddr.ss_family == AF_INET6)
-<<<<<<< HEAD
-				ipaddress.u.sin6_addr = ((struct sockaddr_in6*)&vrrp->saddr)->sin6_addr;
-			else if (vrrp->configured_ifp->sin6_addr.s6_addr32[0])
-=======
 				ipaddress.u.sin6_addr = PTR_CAST(struct sockaddr_in6, &vrrp->saddr)->sin6_addr;
 			else if (!IN6_IS_ADDR_UNSPECIFIED(&vrrp->configured_ifp->sin6_addr))
->>>>>>> 61cbc187
 				ipaddress.u.sin6_addr = vrrp->configured_ifp->sin6_addr;
 			else
 				make_link_local_address(&ipaddress.u.sin6_addr, ifp->base_ifp->hw_addr);
@@ -466,11 +461,7 @@
 
 	log_message(LOG_INFO, "%s: message length is %d\n", msg, req->n.nlmsg_len);
 	for (i = 0; i < req->n.nlmsg_len; i++)
-<<<<<<< HEAD
-		ptr += snprintf(ptr, buf + sizeof buf - ptr, "%2.2x ", ((unsigned char *)&req->n)[i]);
-=======
 		ptr += snprintf(ptr, buf + sizeof buf - ptr, "%2.2x ", PTR_CAST(unsigned char, &req->n)[i]);
->>>>>>> 61cbc187
 	log_message(LOG_INFO, "%s", buf);
 }
 #endif
