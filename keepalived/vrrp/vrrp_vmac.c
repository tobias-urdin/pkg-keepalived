/*
 * Soft:        Keepalived is a failover program for the LVS project
 *              <www.linuxvirtualserver.org>. It monitor & manipulate
 *              a loadbalanced server pool using multi-layer checks.
 *
 * Part:        NETLINK VMAC address manipulation.
 *
 * Author:      Alexandre Cassen, <acassen@linux-vs.org>
 *
 *              This program is distributed in the hope that it will be useful,
 *              but WITHOUT ANY WARRANTY; without even the implied warranty of
 *              MERCHANTABILITY or FITNESS FOR A PARTICULAR PURPOSE.
 *              See the GNU General Public License for more details.
 *
 *              This program is free software; you can redistribute it and/or
 *              modify it under the terms of the GNU General Public License
 *              as published by the Free Software Foundation; either version
 *              2 of the License, or (at your option) any later version.
 *
 * Copyright (C) 2001-2012 Alexandre Cassen, <acassen@gmail.com>
 */

/* local include */
#include "vrrp_vmac.h"
#include "vrrp_netlink.h"
#include "vrrp_data.h"
#include "logger.h"
#include "memory.h"
#include "utils.h"
#include "parser.h"

/* private matter */
static const char *ll_kind = "macvlan";

#ifdef _HAVE_VRRP_VMAC_
/* Link layer handling */
static int
netlink_link_setlladdr(vrrp_t *vrrp)
{
	int status = 1;
	u_char ll_addr[ETH_ALEN] = {0x00, 0x00, 0x5e, 0x00, 0x01, vrrp->vrid};
	struct {
		struct nlmsghdr n;
		struct ifinfomsg ifi;
		char buf[256];
	} req;

	memset(&req, 0, sizeof (req));
	
	req.n.nlmsg_len = NLMSG_LENGTH(sizeof (struct ifinfomsg));
	req.n.nlmsg_flags = NLM_F_REQUEST;
	req.n.nlmsg_type = RTM_NEWLINK;
	req.ifi.ifi_family = AF_INET;
	req.ifi.ifi_index = IF_INDEX(vrrp->ifp);

	addattr_l(&req.n, sizeof(req), IFLA_ADDRESS, ll_addr, ETH_ALEN);

	if (netlink_talk(&nl_cmd, &req.n) < 0)
		status = -1;
	else
		memcpy(vrrp->ifp->hw_addr, ll_addr, ETH_ALEN);

	return status;
}

static int
netlink_link_setmode(vrrp_t *vrrp)
{
	int status = 1;
	struct {
		struct nlmsghdr n;
		struct ifinfomsg ifi;
		char buf[256];
	} req;
	struct rtattr *linkinfo;
	struct rtattr *data;

	memset(&req, 0, sizeof (req));

	req.n.nlmsg_len = NLMSG_LENGTH(sizeof (struct ifinfomsg));
	req.n.nlmsg_flags = NLM_F_REQUEST;
	req.n.nlmsg_type = RTM_NEWLINK;
	req.ifi.ifi_family = AF_INET;
	req.ifi.ifi_index = IF_INDEX(vrrp->ifp);

	linkinfo = NLMSG_TAIL(&req.n);
	addattr_l(&req.n, sizeof(req), IFLA_LINKINFO, NULL, 0);
	addattr_l(&req.n, sizeof(req), IFLA_INFO_KIND, (void *) ll_kind, strlen(ll_kind));
	data = NLMSG_TAIL(&req.n);
	addattr_l(&req.n, sizeof(req), IFLA_INFO_DATA, NULL, 0);

	/*
	 * In private mode, macvlan will receive frames with same MAC addr
	 * as configured on the interface.
	 */
	addattr32(&req.n, sizeof(req), IFLA_MACVLAN_MODE,
		  MACVLAN_MODE_PRIVATE);
	data->rta_len = (void *)NLMSG_TAIL(&req.n) - (void *)data;
	linkinfo->rta_len = (void *)NLMSG_TAIL(&req.n) - (void *)linkinfo;

	if (netlink_talk(&nl_cmd, &req.n) < 0)
		status = -1;

	return status;
}

static int
netlink_link_up(vrrp_t *vrrp)
{
	int status = 1;
	struct {
		struct nlmsghdr n;
		struct ifinfomsg ifi;
		char buf[256];
	} req;

	memset(&req, 0, sizeof (req));
	
	req.n.nlmsg_len = NLMSG_LENGTH(sizeof (struct ifinfomsg));
	req.n.nlmsg_flags = NLM_F_REQUEST;
	req.n.nlmsg_type = RTM_NEWLINK;
	req.ifi.ifi_family = AF_UNSPEC;
	req.ifi.ifi_index = IF_INDEX(vrrp->ifp);
	req.ifi.ifi_change |= IFF_UP;
	req.ifi.ifi_flags |= IFF_UP;

	if (netlink_talk(&nl_cmd, &req.n) < 0)
		status = -1;

	return status;
}
#endif

int
netlink_link_add_vmac(vrrp_t *vrrp)
{
#ifdef _HAVE_VRRP_VMAC_
	struct rtattr *linkinfo;
<<<<<<< HEAD
=======
	unsigned int base_ifindex;
>>>>>>> 1e9c32b9
	interface_t *ifp;
	char ifname[IFNAMSIZ];
	struct {
		struct nlmsghdr n;
		struct ifinfomsg ifi;
		char buf[256];
	} req;

	if (!vrrp->ifp || vrrp->vmac_flags & VRRP_VMAC_FL_UP || !vrrp->vrid)
		return -1;

	memset(&req, 0, sizeof (req));
	memset(ifname, 0, IFNAMSIZ);
	strncpy(ifname, vrrp->vmac_ifname, IFNAMSIZ - 1);

	/* 
	 * Check to see if this vmac interface was created 
	 * by a previous instance.
	 */
	if (reload && (ifp = if_get_by_ifname(ifname))) {
		vrrp->ifp = ifp;
		/* Save ifindex for use on delete */
		vrrp->vmac_ifindex = IF_INDEX(vrrp->ifp);
		vrrp->vmac_flags |= VRRP_VMAC_FL_UP;
		return 1;
	}
	
	req.n.nlmsg_len = NLMSG_LENGTH(sizeof (struct ifinfomsg));
	req.n.nlmsg_flags = NLM_F_REQUEST | NLM_F_CREATE | NLM_F_EXCL;
	req.n.nlmsg_type = RTM_NEWLINK;
	req.ifi.ifi_family = AF_INET;

	/* macvlan settings */
	linkinfo = NLMSG_TAIL(&req.n);
	addattr_l(&req.n, sizeof(req), IFLA_LINKINFO, NULL, 0);
	addattr_l(&req.n, sizeof(req), IFLA_INFO_KIND, (void *)ll_kind, strlen(ll_kind));
	linkinfo->rta_len = (void *)NLMSG_TAIL(&req.n) - (void *)linkinfo;
	addattr_l(&req.n, sizeof(req), IFLA_LINK, &IF_INDEX(vrrp->ifp), sizeof(uint32_t));
	addattr_l(&req.n, sizeof(req), IFLA_IFNAME, ifname, strlen(ifname));

	if (netlink_talk(&nl_cmd, &req.n) < 0) {
		log_message(LOG_INFO, "vmac: Error creating VMAC interface %s for vrrp_instance %s!!!"
				    , ifname, vrrp->iname);
		return -1;
	}

	log_message(LOG_INFO, "vmac: Success creating VMAC interface %s for vrrp_instance %s"
			    , ifname, vrrp->iname);

	/*
	 * Update interface queue and vrrp instance interface binding.
	 * bring it UP !
	 */
	netlink_interface_lookup();
	ifp = if_get_by_ifname(ifname);
	if (!ifp)
		return -1;
	base_ifindex = vrrp->ifp->ifindex;
	vrrp->ifp = ifp;
	vrrp->ifp->base_ifindex = base_ifindex;
	vrrp->ifp->vmac = 1;
	vrrp->vmac_ifindex = IF_INDEX(vrrp->ifp); /* For use on delete */
	vrrp->vmac_flags |= VRRP_VMAC_FL_UP;
	netlink_link_setlladdr(vrrp);
	netlink_link_up(vrrp);

	/*
	 * By default MACVLAN interface are in VEPA mode which filters
	 * out received packets whose MAC source address matches that
	 * of the MACVLAN interface. Setting MACVLAN interface in private
	 * mode will not filter based on source MAC address.
	 */
	netlink_link_setmode(vrrp);
#endif
	return 1;
}

int
netlink_link_del_vmac(vrrp_t *vrrp)
{
	int status = 1;

#ifdef _HAVE_VRRP_VMAC_
	struct {
		struct nlmsghdr n;
		struct ifinfomsg ifi;
		char buf[256];
	} req;

	if (!vrrp->ifp)
		return -1;

	memset(&req, 0, sizeof (req));

	req.n.nlmsg_len = NLMSG_LENGTH(sizeof (struct ifinfomsg));
	req.n.nlmsg_flags = NLM_F_REQUEST;
	req.n.nlmsg_type = RTM_DELLINK;
	req.ifi.ifi_family = AF_INET;
	req.ifi.ifi_index = vrrp->vmac_ifindex;

	if (netlink_talk(&nl_cmd, &req.n) < 0) {
		log_message(LOG_INFO, "vmac: Error removing VMAC interface %s for vrrp_instance %s!!!"
				    , vrrp->vmac_ifname, vrrp->iname);
		status = -1;
	}

	log_message(LOG_INFO, "vmac: Success removing VMAC interface %s for vrrp_instance %s"
			    , vrrp->vmac_ifname, vrrp->iname);
#endif

	return status;
}<|MERGE_RESOLUTION|>--- conflicted
+++ resolved
@@ -136,10 +136,7 @@
 {
 #ifdef _HAVE_VRRP_VMAC_
 	struct rtattr *linkinfo;
-<<<<<<< HEAD
-=======
 	unsigned int base_ifindex;
->>>>>>> 1e9c32b9
 	interface_t *ifp;
 	char ifname[IFNAMSIZ];
 	struct {
