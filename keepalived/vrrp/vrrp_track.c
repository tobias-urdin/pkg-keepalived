/*
 * Soft:        Keepalived is a failover program for the LVS project
 *              <www.linuxvirtualserver.org>. It monitor & manipulate
 *              a loadbalanced server pool using multi-layer checks.
 *
 * Part:        Interface tracking framework.
 *
 * Author:      Alexandre Cassen, <acassen@linux-vs.org>
 *
 *              This program is distributed in the hope that it will be useful,
 *              but WITHOUT ANY WARRANTY; without even the implied warranty of
 *              MERCHANTABILITY or FITNESS FOR A PARTICULAR PURPOSE.
 *              See the GNU General Public License for more details.
 *
 *              This program is free software; you can redistribute it and/or
 *              modify it under the terms of the GNU General Public License
 *              as published by the Free Software Foundation; either version
 *              2 of the License, or (at your option) any later version.
 *
 * Copyright (C) 2001-2017 Alexandre Cassen, <acassen@gmail.com>
 */

#include "config.h"

#include <net/if.h>
#include <stdlib.h>
#include <limits.h>
#include <stdlib.h>
#include <errno.h>
#include <sys/types.h>
#include <fcntl.h>
#include <stdio.h>

/* local include */
#include "vrrp_track.h"
#include "vrrp_data.h"
#include "vrrp.h"
#include "vrrp_sync.h"
#include "logger.h"
#include "memory.h"
#include "vrrp_scheduler.h"
#include "scheduler.h"
#include "parser.h"
#include "utils.h"
#include "vrrp_notify.h"
#include "bitops.h"
#include "track_file.h"
#ifdef _WITH_CN_PROC_
#include "track_process.h"
#endif


/* Track interface dump */
static void
dump_track_if(FILE *fp, const tracked_if_t *tip)
{
	conf_write(fp, "     %s weight %d%s", IF_NAME(tip->ifp), tip->weight, tip->weight_reverse ? " reverse" : "");
}
void
dump_track_if_list(FILE *fp, const list_head_t *l)
{
	tracked_if_t *tip;

	list_for_each_entry(tip, l, e_list)
		dump_track_if(fp, tip);
}

void
free_track_if(tracked_if_t *tip)
{
	list_del_init(&tip->e_list);
	FREE(tip);
}
void
free_track_if_list(list_head_t *l)
{
	tracked_if_t *tip, *tip_tmp;

	list_for_each_entry_safe(tip, tip_tmp, l, e_list)
		free_track_if(tip);
}

void
alloc_track_if(const char *name, list_head_t *l, const vector_t *strvec)
{
	interface_t *ifp;
	tracked_if_t *tip;
	int weight = 0;
	const char *tracked = strvec_slot(strvec, 0);
	bool reverse = false;

	ifp = if_get_by_ifname(tracked, IF_CREATE_IF_DYNAMIC);
	if (!ifp) {
		report_config_error(CONFIG_GENERAL_ERROR, "(%s) tracked interface %s doesn't exist"
							, name, tracked);
		return;
	}

	/* Check this vrrp isn't already tracking the i/f */
	list_for_each_entry(tip, l, e_list) {
		if (tip->ifp == ifp) {
			report_config_error(CONFIG_GENERAL_ERROR, "(%s) duplicate track_interface %s - ignoring"
								, name, tracked);
			return;
		}
	}

	if (vector_size(strvec) >= 2) {
		if (strcmp(strvec_slot(strvec, 1), "weight")) {
			report_config_error(CONFIG_GENERAL_ERROR, "(%s) unknown track_interface %s"
								  " option %s - ignoring"
								, name, tracked, strvec_slot(strvec, 1));
			return;
		}

		if (vector_size(strvec) == 2) {
			report_config_error(CONFIG_GENERAL_ERROR, "(%s) weight without value specified"
								  " for track_interface %s - ignoring"
								, name, tracked);
			return;
		}

		if (!read_int_strvec(strvec, 2, &weight, -254, 254, true)) {
			report_config_error(CONFIG_GENERAL_ERROR, "(%s) weight %s for %s must be"
								  " between [-253..253] inclusive. Ignoring..."
								, name, strvec_slot(strvec, 2), tracked);
			weight = 0;
		}
		else if (weight == -254 || weight == 254) {
			/* This check can be removed once users have migrated away from +/-254 */
			report_config_error(CONFIG_GENERAL_ERROR, "(%s) weight for %s cannot be +/-254."
								  " Setting to +/-253"
								, name, tracked);
			weight = weight == -254 ? -253 : 253;
		}

		if (vector_size(strvec) >= 4) {
			if (!strcmp(strvec_slot(strvec, 3), "reverse"))
				reverse = true;
			else
				report_config_error(CONFIG_GENERAL_ERROR, "(%s) unknown track_interace %s"
									  " weight option %s - ignoring"
									, name, tracked, strvec_slot(strvec, 3));
		}
	}

<<<<<<< HEAD
	tip	    = (tracked_if_t *) MALLOC(sizeof(tracked_if_t));
=======
	PMALLOC(tip);
>>>>>>> 61cbc187
	INIT_LIST_HEAD(&tip->e_list);
	tip->ifp    = ifp;
	tip->weight = weight;
	tip->weight_reverse = reverse;

	list_add_tail(&tip->e_list, l);
}

vrrp_script_t * __attribute__ ((pure))
find_script_by_name(const char *name)
{
	vrrp_script_t *scr;

	list_for_each_entry(scr, &vrrp_data->vrrp_script, e_list) {
		if (!strcmp(scr->sname, name))
			return scr;
	}

	return NULL;
}

/* Track script dump */
static void
dump_track_script(FILE *fp, const tracked_sc_t *tsc)
{
	conf_write(fp, "     %s weight %d%s", tsc->scr->sname, tsc->weight, tsc->weight_reverse ? " reverse" : "");
}
void
dump_track_script_list(FILE *fp, const list_head_t *l)
{
	tracked_sc_t *tsc;

	list_for_each_entry(tsc, l, e_list)
		dump_track_script(fp, tsc);
}
void
free_track_script(tracked_sc_t *tsc)
{
	list_del_init(&tsc->e_list);
	FREE(tsc);
}
void
free_track_script_list(list_head_t *l)
{
	tracked_sc_t *tsc, *tsc_tmp;

	list_for_each_entry_safe(tsc, tsc_tmp, l, e_list)
		free_track_script(tsc);
}

void
alloc_track_script(const char *name, list_head_t *l, const vector_t *strvec)
{
	vrrp_script_t *vsc;
	tracked_sc_t *tsc;
	int weight;
	const char *tracked = strvec_slot(strvec, 0);
	tracked_sc_t *etsc;
	bool reverse;

	vsc = find_script_by_name(tracked);

	/* Ignoring if no script found */
	if (!vsc) {
		report_config_error(CONFIG_GENERAL_ERROR, "(%s) track script %s not found, ignoring..."
							, name, tracked);
		return;
	}

	/* Check this vrrp isn't already tracking the script */
	list_for_each_entry(etsc, l, e_list) {
		if (etsc->scr == vsc) {
			report_config_error(CONFIG_GENERAL_ERROR, "(%s) duplicate track_script %s - ignoring"
								, name, tracked);
			return;
		}
	}

	/* default weight */
	weight = vsc->weight;
	reverse = vsc->weight_reverse;

	if (vector_size(strvec) >= 2) {
		if (strcmp(strvec_slot(strvec, 1), "weight")) {
			report_config_error(CONFIG_GENERAL_ERROR, "(%s) unknown track script option %s - ignoring"
								, name, strvec_slot(strvec, 1));
			return;
		}

		if (vector_size(strvec) == 2) {
			report_config_error(CONFIG_GENERAL_ERROR, "(%s) weight without value specified for"
								  " track script %s - ignoring"
								, name, tracked);
			return;
		}

		if (!read_int_strvec(strvec, 2, &weight, -254, 254, true)) {
			weight = vsc->weight;
			report_config_error(CONFIG_GENERAL_ERROR, "(%s) track script %s: weight must be"
								  " between [-253..253] inclusive, ignoring..."
								, name, tracked);
		}
		else if (weight == -254 || weight == 254) {
			/* This check can be removed once users have migrated away from +/-254 */
			report_config_error(CONFIG_GENERAL_ERROR, "(%s) weight for %s cannot be +/-254."
								  " Setting to +/-253"
								, name, tracked);
			weight = weight == -254 ? -253 : 253;
		}

		if (vector_size(strvec) >= 4) {
			if (!strcmp(strvec_slot(strvec, 3), "reverse"))
				reverse = true;
			else if (!strcmp(strvec_slot(strvec, 3), "noreverse"))
				reverse = false;
			else
				report_config_error(CONFIG_GENERAL_ERROR, "(%s) unknown track_script %s"
									  " weight option %s - ignoring"
									, name, tracked, strvec_slot(strvec, 3));
		}
	}

<<<<<<< HEAD
	tsc	    = (tracked_sc_t *) MALLOC(sizeof(tracked_sc_t));
=======
	PMALLOC(tsc);
>>>>>>> 61cbc187
	INIT_LIST_HEAD(&tsc->e_list);
	tsc->scr    = vsc;
	tsc->weight = weight;
	tsc->weight_reverse = reverse;
	vsc->init_state = SCRIPT_INIT_STATE_INIT;
	list_add_tail(&tsc->e_list, l);
}

#ifdef _WITH_CN_PROC_
static vrrp_tracked_process_t * __attribute__ ((pure))
find_tracked_process_by_name(const char *name)
{
	vrrp_tracked_process_t *process;

	list_for_each_entry(process, &vrrp_data->vrrp_track_processes, e_list) {
		if (!strcmp(process->pname, name))
			return process;
	}
	return NULL;
}

/* Track process dump */
static void
dump_track_process(FILE *fp, const tracked_process_t *tprocess)
{
	conf_write(fp, "     %s, weight %d%s", tprocess->process->pname
					     , tprocess->weight, tprocess->weight_reverse ? " reverse" : "");
}
void
dump_track_process_list(FILE *fp, const list_head_t *l)
{
	tracked_process_t *tprocess;

	list_for_each_entry(tprocess, l, e_list)
		dump_track_process(fp, tprocess);
}

void
free_track_process_list(list_head_t *l)
{
	tracked_process_t *tprocess, *tprocess_tmp;

	list_for_each_entry_safe(tprocess, tprocess_tmp, l, e_list)
		FREE(tprocess);
}

void
alloc_track_process(const char *name, list_head_t *l, const vector_t *strvec)
{
	vrrp_tracked_process_t *vsp;
	const char *tracked = strvec_slot(strvec, 0);
	tracked_process_t *tprocess;
	int weight;
	bool reverse;

	vsp = find_tracked_process_by_name(tracked);

	/* Ignoring if no process found */
	if (!vsp) {
		if (proc_events_not_supported)
			report_config_error(CONFIG_GENERAL_ERROR, "(%s) track process not supported by kernel"
								, name);
		else
			report_config_error(CONFIG_GENERAL_ERROR, "(%s) track process %s not found, ignoring..."
								, name, tracked);
		return;
	}

	/* Check this vrrp isn't already tracking the process */
	list_for_each_entry(tprocess, l, e_list) {
		if (tprocess->process == vsp) {
			report_config_error(CONFIG_GENERAL_ERROR, "(%s) duplicate track_process %s - ignoring"
								, name, tracked);
			return;
		}
	}

	weight = vsp->weight;
	reverse = vsp->weight_reverse;
	if (vector_size(strvec) >= 2) {
		if (strcmp(strvec_slot(strvec, 1), "weight")) {
			report_config_error(CONFIG_GENERAL_ERROR, "(%s) unknown track process option %s - ignoring"
								, name, strvec_slot(strvec, 1));
			return;
		}

		if (vector_size(strvec) == 2) {
			report_config_error(CONFIG_GENERAL_ERROR, "(%s) weight without value specified for"
								  " track process %s - ignoring"
								, name, tracked);
			return;
		}

		if (!read_int_strvec(strvec, 2, &weight, -254, 254, true)) {
			report_config_error(CONFIG_GENERAL_ERROR, "(%s) weight for track process %s must be in "
								  "[-254..254] inclusive. Ignoring..."
								, name, tracked);
			weight = vsp->weight;
		}

		if (vector_size(strvec) >= 4) {
			if (!strcmp(strvec_slot(strvec, 3), "reverse"))
				reverse = true;
			else if (!strcmp(strvec_slot(strvec, 3), "noreverse"))
				reverse = false;
			else
				report_config_error(CONFIG_GENERAL_ERROR, "(%s) unknown track_process %s weight"
									  " option %s - ignoring"
									, name, tracked, strvec_slot(strvec, 3));
		}
	}

	PMALLOC(tprocess);
	INIT_LIST_HEAD(&tprocess->e_list);
	tprocess->process = vsp;
	tprocess->weight = weight;
	tprocess->weight_reverse = reverse;
	list_add_tail(&tprocess->e_list, l);
}
#endif

#ifdef _WITH_BFD_
/* VRRP Track bfd related */
vrrp_tracked_bfd_t * __attribute__ ((pure))
find_vrrp_tracked_bfd_by_name(const char *name)
{
	vrrp_tracked_bfd_t *bfd;

	list_for_each_entry(bfd, &vrrp_data->vrrp_track_bfds, e_list) {
		if (!strcmp(bfd->bname, name))
			return bfd;
	}
	return NULL;
}

void
alloc_vrrp_tracked_bfd(const char *name, list_head_t *l)
{
	vrrp_tracked_bfd_t *tbfd;

	if (strlen(name) >= BFD_INAME_MAX) {
		report_config_error(CONFIG_GENERAL_ERROR, "BFD name %s too long", name);
		skip_block(true);
		return;
	}

	list_for_each_entry(tbfd, l, e_list) {
		if (!strcmp(name, tbfd->bname)) {
			report_config_error(CONFIG_GENERAL_ERROR, "BFD %s already specified", name);
			skip_block(true);
			return;
		}
	}

	PMALLOC(tbfd);
	INIT_LIST_HEAD(&tbfd->e_list);
	strncpy(tbfd->bname, name, BFD_INAME_MAX-1); /* Not really need, but... */
	tbfd->weight = 0;
	tbfd->weight_reverse = false;
	tbfd->bfd_up = false;
	INIT_LIST_HEAD(&tbfd->tracking_vrrp);
	list_add_tail(&tbfd->e_list, l);
}

/* Track bfd related */
static void
dump_tracked_bfd(FILE *fp, const tracked_bfd_t *tbfd)
{
	conf_write(fp, "     %s: weight %d%s", tbfd->bfd->bname, tbfd->weight, tbfd->weight_reverse ? " reverse" : "");
}
void
dump_tracked_bfd_list(FILE *fp, const list_head_t *l)
{
	tracked_bfd_t *tbfd;

	list_for_each_entry(tbfd, l, e_list)
		dump_tracked_bfd(fp, tbfd);
}

void
free_track_bfd(tracked_bfd_t *tbfd)
{
	list_del_init(&tbfd->e_list);
	FREE(tbfd);
}
void
free_track_bfd_list(list_head_t *l)
{
	tracked_bfd_t *tbfd, *tbfd_tmp;

	list_for_each_entry_safe(tbfd, tbfd_tmp, l, e_list)
		free_track_bfd(tbfd);
}

void
alloc_track_bfd(const char *name, list_head_t *l, const vector_t *strvec)
{
	vrrp_tracked_bfd_t *vtb;
	tracked_bfd_t *tbfd;
	const char *tracked = strvec_slot(strvec, 0);
	tracked_bfd_t *etbfd;
	int weight;
	bool reverse = false;

	vtb = find_vrrp_tracked_bfd_by_name(tracked);

	/* Ignoring if no bfd found */
	if (!vtb) {
		report_config_error(CONFIG_GENERAL_ERROR, "(%s) track bfd %s not found, ignoring..."
							, name, tracked);
		return;
	}

	/* Check this vrrp isn't already tracking the bfd */
	list_for_each_entry(etbfd, l, e_list) {
		if (etbfd->bfd == vtb) {
			report_config_error(CONFIG_GENERAL_ERROR, "(%s) duplicate track_bfd %s - ignoring"
								, name, tracked);
			return;
		}
	}

	weight = vtb->weight;
	reverse = vtb->weight_reverse;
	if (vector_size(strvec) >= 2) {
		if (strcmp(strvec_slot(strvec, 1), "weight")) {
			report_config_error(CONFIG_GENERAL_ERROR, "(%s) unknown track bfd %s option %s - ignoring"
								, name, tracked, strvec_slot(strvec, 1));
			return;
		}

		if (vector_size(strvec) == 2) {
			report_config_error(CONFIG_GENERAL_ERROR, "(%s) weight without value specified"
								  " for track bfd %s - ignoring"
								, name, tracked);
			return;
		}

		if (!read_int_strvec(strvec, 2, &weight, -253, 253, true)) {
			report_config_error(CONFIG_GENERAL_ERROR, "(%s) weight for track bfd %s must be in "
								  "[-253..253] inclusive. Ignoring..."
								, name, tracked);
			weight = vtb->weight;
		}

		if (vector_size(strvec) >= 4) {
			if (!strcmp(strvec_slot(strvec, 3), "reverse"))
				reverse = true;
			else if (!strcmp(strvec_slot(strvec, 3), "noreverse"))
				reverse = false;
			else {
				report_config_error(CONFIG_GENERAL_ERROR, "(%s) unknown track bfd %s weight"
									  " option %s - ignoring"
									, name, tracked, strvec_slot(strvec, 3));
				return;
			}
		}
	}

	PMALLOC(tbfd);
	INIT_LIST_HEAD(&tbfd->e_list);
	tbfd->bfd = vtb;
	tbfd->weight = weight;
	tbfd->weight_reverse = reverse;
	list_add_tail(&tbfd->e_list, l);
}
#endif

void
down_instance(vrrp_t *vrrp)
{
	if (vrrp->num_script_if_fault++ == 0 || vrrp->state == VRRP_STATE_INIT) {
		vrrp->wantstate = VRRP_STATE_FAULT;
		if (vrrp->state == VRRP_STATE_MAST)
			vrrp_state_leave_master(vrrp, true);
		else
			vrrp_state_leave_fault(vrrp);

		if (vrrp->sync && vrrp->sync->num_member_fault++ == 0)
			vrrp_sync_fault(vrrp);
	}
}

/* Set effective priorty, issue message on changes */
void
vrrp_set_effective_priority(vrrp_t *vrrp)
{
	uint8_t new_prio;
	uint32_t old_down_timer;

	/* Don't change priority if address owner */
	if (vrrp->base_priority == VRRP_PRIO_OWNER)
		return;

	if (vrrp->total_priority < 1)
		new_prio = 1;
	else if (vrrp->total_priority >= VRRP_PRIO_OWNER)
		new_prio = VRRP_PRIO_OWNER - 1;
	else
		new_prio = (uint8_t)vrrp->total_priority;

	if (vrrp->effective_priority == new_prio)
		return;

	log_message(LOG_INFO, "(%s) Changing effective priority from %d to %d",
		    vrrp->iname, vrrp->effective_priority, new_prio);

	vrrp->effective_priority = new_prio;
	old_down_timer = vrrp->ms_down_timer;
	vrrp->ms_down_timer = 3 * vrrp->master_adver_int + VRRP_TIMER_SKEW(vrrp);

	if (vrrp->state == VRRP_STATE_BACK) {
		if (old_down_timer < vrrp->ms_down_timer)
			vrrp->sands = timer_add_long(vrrp->sands, vrrp->ms_down_timer - old_down_timer);
		else
			vrrp->sands = timer_sub_long(vrrp->sands, old_down_timer - vrrp->ms_down_timer);
		vrrp_thread_requeue_read(vrrp);
	}

	if (vrrp->notify_priority_changes)
		send_instance_priority_notifies(vrrp);
}

static void
process_script_update_priority(int weight, int multiplier, vrrp_script_t *vscript, bool script_ok, vrrp_t *vrrp)
{
	bool instance_left_init = false;

	if (!weight) {
		if (vscript->init_state == SCRIPT_INIT_STATE_INIT) {
			/* We need to adjust the number of scripts in init state */
			if (!--vrrp->num_script_init) {
				instance_left_init = true;
				if (vrrp->sync)
					vrrp->sync->num_member_init--;
			}
		}

		if (script_ok != (multiplier == 1)) {
			/* The instance needs to go down */
			down_instance(vrrp);
		} else if (!vrrp->num_script_init &&
			   (!vrrp->sync || !vrrp->sync->num_member_init)) {
			/* The instance can come up */
			try_up_instance(vrrp, instance_left_init);  // Set want_state = BACKUP/MASTER, and check i/fs and sync groups
		}
		return;
	}

	if (vscript->init_state == SCRIPT_INIT_STATE_INIT) {
		/* If the script hasn't previously exited, we need
		   to only adjust the priority if the state the script
		   is now in causes an adjustment to the priority */
		if (script_ok) {
			if (weight > 0)
				vrrp->total_priority += weight * multiplier;
		} else {
			if (weight < 0)
				vrrp->total_priority += weight * multiplier;
		}
	} else {
		if (script_ok)
			vrrp->total_priority += abs(weight) * multiplier;
		else
			vrrp->total_priority -= abs(weight) * multiplier;
	}

	vrrp_set_effective_priority(vrrp);
}

void
update_script_priorities(vrrp_script_t *vscript, bool script_ok)
{
	tracking_obj_t* top;
	vrrp_t *vrrp;

	/* First process the vrrp instances tracking the script */
	list_for_each_entry(top, &vscript->tracking_vrrp, e_list) {
		vrrp = top->obj.vrrp;
		process_script_update_priority(top->weight, top->weight_multiplier, vscript, script_ok, vrrp);
	}
}

static void
initialise_track_script_state(tracked_sc_t *tsc, vrrp_t *vrrp)
{
	if (!tsc->weight) {
		if (tsc->scr->init_state == SCRIPT_INIT_STATE_INIT)
			vrrp->num_script_init++;
		else if (tsc->scr->init_state == SCRIPT_INIT_STATE_FAILED ||
			 (tsc->scr->result >= 0 && tsc->scr->result < tsc->scr->rise)) {
			/* The script is in fault state */
			vrrp->num_script_if_fault++;
			log_message(LOG_INFO, "(%s): entering FAULT state due to script %s", vrrp->iname, tsc->scr->sname);
			vrrp->state = VRRP_STATE_FAULT;
		}
		return;
	}

	/* Don't change effective priority if address owner */
	if (vrrp->base_priority == VRRP_PRIO_OWNER)
		return;

	if (tsc->scr->init_state != SCRIPT_INIT_STATE_INIT)
	{
		if (tsc->scr->result >= tsc->scr->rise) {
			if (tsc->weight > 0)
				vrrp->total_priority += tsc->weight;
		} else {
			if (tsc->weight < 0)
				vrrp->total_priority += tsc->weight;
		}
	}
}

#ifdef _WITH_BFD_
static void
initialise_track_bfd_state(tracked_bfd_t *tbfd, vrrp_t *vrrp)
{
	int multiplier = tbfd->weight_reverse ? -1 : 1;

	if (tbfd->weight) {
		if (tbfd->bfd->bfd_up) {
			if (tbfd->weight > 0)
				vrrp->total_priority += tbfd->weight * multiplier;
		} else {
			if (tbfd->weight < 0)
				vrrp->total_priority += tbfd->weight * multiplier;
			else if (!tbfd->weight) {
				vrrp->num_script_if_fault++;
				vrrp->state = VRRP_STATE_FAULT;
			}
		}
	} else if (tbfd->bfd->bfd_up == tbfd->weight_reverse) {
		vrrp->num_script_if_fault++;
		vrrp->state = VRRP_STATE_FAULT;
	}
}
#endif

static void
initialise_interface_tracking_priorities(void)
{
	tracking_obj_t *top;
	vrrp_t *vrrp;
	interface_t *ifp;
	list_head_t *ifq;

	ifq = get_interface_queue();
	list_for_each_entry(ifp, ifq, e_list) {
		list_for_each_entry(top, &ifp->tracking_vrrp, e_list) {
			vrrp = top->obj.vrrp;
			if (top->weight == VRRP_NOT_TRACK_IF)
				continue;

			if (!top->weight) {
				if (IF_FLAGS_UP(ifp) != (top->weight_multiplier == 1)) {
					/* The instance is down */
					log_message(LOG_INFO, "(%s): entering FAULT state (interface %s down)", vrrp->iname, ifp->ifname);
					vrrp->state = VRRP_STATE_FAULT;
					vrrp->num_script_if_fault++;
				}
			} else if (IF_FLAGS_UP(ifp)) {
				if (top->weight > 0)
					vrrp->total_priority += top->weight * top->weight_multiplier;
			} else {
				if (top->weight < 0)
					vrrp->total_priority += top->weight * top->weight_multiplier;
			}
		}
	}
}

static void
initialise_vrrp_file_tracking_priorities(void)
{
	tracked_file_t *tfile;
	tracking_obj_t *top;
	vrrp_t *vrrp;
	int status;

	list_for_each_entry(tfile, &vrrp_data->vrrp_track_files, e_list) {
		list_for_each_entry(top, &tfile->tracking_obj, e_list) {
			vrrp = top->obj.vrrp;
			status = !top->weight ? (!!tfile->last_status == (top->weight_multiplier == 1) ? -254 : 0 ) : tfile->last_status * top->weight * top->weight_multiplier;

			if (status <= -254) {
				/* The instance is down */
				log_message(LOG_INFO, "(%s): entering FAULT state (tracked file %s has status %i)", vrrp->iname, tfile->fname, status);
				vrrp->state = VRRP_STATE_FAULT;
				vrrp->num_script_if_fault++;
			}
			else
				vrrp->total_priority += (status > 253 ? 253 : status);
		}
	}
}

#ifdef _WITH_CN_PROC_
static void
initialise_process_tracking_priorities(void)
{
	vrrp_tracked_process_t *tprocess;
	tracking_obj_t *top;
	vrrp_t *vrrp;

	list_for_each_entry(tprocess, &vrrp_data->vrrp_track_processes, e_list) {
		tprocess->have_quorum =
			(tprocess->num_cur_proc >= tprocess->quorum &&
			 tprocess->num_cur_proc <= tprocess->quorum_max);

		list_for_each_entry(top, &tprocess->tracking_vrrp, e_list) {
			vrrp = top->obj.vrrp;
			if (!top->weight) {
				if (tprocess->have_quorum != (top->weight_multiplier == 1)) {
					/* The instance is down */
					log_message(LOG_INFO, "(%s) entering FAULT state (tracked process %s"
							      " quorum not achieved)"
							    , vrrp->iname, tprocess->pname);
					vrrp->state = VRRP_STATE_FAULT;
					vrrp->num_script_if_fault++;
				}
			}
			else if (tprocess->have_quorum) {
				if (top->weight > 0)
					vrrp->total_priority += top->weight * top->weight_multiplier;
			}
			else {
				if (top->weight < 0)
					vrrp->total_priority += top->weight * top->weight_multiplier;
			}
		}
	}
}
#endif

static void
initialise_vrrp_tracking_priorities(vrrp_t *vrrp)
{
	tracked_sc_t *tsc;
#ifdef _WITH_BFD_
	tracked_bfd_t *tbfd;
#endif

	/* If no src address has been specified, and the interface doesn't have
	 * an appropriate address, put the interface into fault state */
	if (vrrp->saddr.ss_family == AF_UNSPEC) {
		/* The instance is down */
		log_message(LOG_INFO, "(%s) entering FAULT state (no IPv%d address for interface)"
				    , vrrp->iname, vrrp->family == AF_INET ? 4 : 6);
		vrrp->state = VRRP_STATE_FAULT;
		vrrp->num_script_if_fault++;
	}

	/* Initialise the vrrp instance's tracked scripts */
	list_for_each_entry(tsc, &vrrp->track_script, e_list)
		initialise_track_script_state(tsc, vrrp);

#ifdef _WITH_BFD_
	/* Initialise the vrrp instance's tracked scripts */
	list_for_each_entry(tbfd, &vrrp->track_bfd, e_list)
		initialise_track_bfd_state(tbfd, vrrp);
#endif

	/* If have a sync group, initialise it's tracked scripts and bfds */
	if (vrrp->sync) {
		list_for_each_entry(tsc, &vrrp->sync->track_script, e_list)
			initialise_track_script_state(tsc, vrrp);
	}

	vrrp_set_effective_priority(vrrp);
}

void
initialise_tracking_priorities(void)
{
	vrrp_t *vrrp;

	/* Check for instance down due to an interface */
	initialise_interface_tracking_priorities();

	initialise_vrrp_file_tracking_priorities();

#ifdef _WITH_CN_PROC_
	initialise_process_tracking_priorities();
#endif

	/* Now check for tracking scripts, files, bfd etc. */
	list_for_each_entry(vrrp, &vrrp_data->vrrp, e_list) {
		/* Set effective priority and fault state */
		initialise_vrrp_tracking_priorities(vrrp);

		if (vrrp->sync) {
			if (vrrp->state == VRRP_STATE_FAULT) {
				if (vrrp->sync->state != VRRP_STATE_FAULT) {
					vrrp->sync->state = VRRP_STATE_FAULT;
					log_message(LOG_INFO, "VRRP_Group(%s): Syncing %s to FAULT state"
							    , vrrp->sync->gname, vrrp->iname);
				}

				vrrp->sync->num_member_fault++;
			}
			if (vrrp->num_script_init) {
				/* Update init count on sync group if needed */
				vrrp->sync->num_member_init++;
				if (vrrp->sync->state != VRRP_STATE_FAULT)
					vrrp->sync->state = VRRP_STATE_INIT;
			}
		}
	}
}

#ifdef _WITH_CN_PROC_
void
process_update_track_process_status(vrrp_tracked_process_t *tprocess, bool now_up)
{
	tracking_obj_t *top;
	vrrp_t *vrrp;

	log_message(LOG_INFO, "Quorum %s for tracked process %s", now_up ? "gained" : "lost", tprocess->pname);

	list_for_each_entry(top, &tprocess->tracking_vrrp, e_list) {
		vrrp = top->obj.vrrp;
		if (!top->weight) {
			if (now_up == (top->weight_multiplier == 1))
				try_up_instance(vrrp, false);
			else
				down_instance(vrrp);
		}
		else if (vrrp->base_priority != VRRP_PRIO_OWNER) {
			if ((top->weight > 0) == now_up)
				vrrp->total_priority += top->weight * top->weight_multiplier;
			else
				vrrp->total_priority -= top->weight * top->weight_multiplier;
			vrrp_set_effective_priority(vrrp);
		}
	}
}
#endif<|MERGE_RESOLUTION|>--- conflicted
+++ resolved
@@ -144,11 +144,7 @@
 		}
 	}
 
-<<<<<<< HEAD
-	tip	    = (tracked_if_t *) MALLOC(sizeof(tracked_if_t));
-=======
 	PMALLOC(tip);
->>>>>>> 61cbc187
 	INIT_LIST_HEAD(&tip->e_list);
 	tip->ifp    = ifp;
 	tip->weight = weight;
@@ -271,11 +267,7 @@
 		}
 	}
 
-<<<<<<< HEAD
-	tsc	    = (tracked_sc_t *) MALLOC(sizeof(tracked_sc_t));
-=======
 	PMALLOC(tsc);
->>>>>>> 61cbc187
 	INIT_LIST_HEAD(&tsc->e_list);
 	tsc->scr    = vsc;
 	tsc->weight = weight;
