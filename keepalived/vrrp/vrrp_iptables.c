--- conflicted
+++ resolved
@@ -51,25 +51,13 @@
 #endif
 #include <stdbool.h>
 #include <linux/netfilter_ipv4/ip_tables.h>
-<<<<<<< HEAD
-=======
 #include <netinet/icmp6.h>
->>>>>>> 61cbc187
 
 #include "vrrp_iptables.h"
 
 #include "global_data.h"
 #include "vrrp_ipaddress.h"
 #include "vrrp.h"
-<<<<<<< HEAD
-#include "vrrp_firewall.h"
-#include "vrrp_iptables_calls.h"
-#ifdef _HAVE_LIBIPSET_
-#include "vrrp_ipset.h"
-#endif
-#include "logger.h"
-#include "memory.h"
-=======
 #include "vrrp_firewall.h"
 #include "vrrp_iptables_calls.h"
 #ifdef _HAVE_LIBIPSET_
@@ -81,7 +69,6 @@
 #include "vrrp_firewall.h"
 #endif
 
->>>>>>> 61cbc187
 
 #define IPTABLES_MAX_TRIES      3       /* How many times to try adding/deleting when get EAGAIN */
 
@@ -173,219 +160,6 @@
 	else
 		remove_igmp_ipsets(&h->session, family);
 }
-<<<<<<< HEAD
-#endif
-
-static void
-add_del_vip_rules(struct ipt_handle *h, int cmd, uint8_t family)
-{
-	if (family == AF_INET) {
-		if (h->h4 || (h->h4 = ip4tables_open("filter"))) {
-			if (global_data->vrrp_iptables_inchain)
-				ip4tables_add_rules(h->h4, global_data->vrrp_iptables_inchain, APPEND_RULE, IPSET_DIM_ONE, 0, XTC_LABEL_DROP, NULL, NULL, global_data->vrrp_ipset_address, IPPROTO_NONE, 0, cmd, false);
-			if (global_data->vrrp_iptables_outchain)
-				ip4tables_add_rules(h->h4, global_data->vrrp_iptables_outchain, APPEND_RULE, IPSET_DIM_ONE, IPSET_DIM_ONE_SRC, XTC_LABEL_DROP, NULL, NULL, global_data->vrrp_ipset_address, IPPROTO_NONE, 0, cmd, false);
-		}
-
-		h->updated_v4 = true;
-		return;
-	}
-
-	if (h->h6 || (h->h6 = ip6tables_open("filter"))) {
-		if (global_data->vrrp_iptables_inchain) {
-#ifdef HAVE_IPSET_ATTR_IFACE
-			ip6tables_add_rules(h->h6, global_data->vrrp_iptables_inchain, APPEND_RULE, IPSET_DIM_TWO, IPSET_DIM_TWO_SRC, XTC_LABEL_ACCEPT, NULL, NULL, global_data->vrrp_ipset_address_iface6, IPPROTO_ICMPV6, 135, cmd, false);
-			ip6tables_add_rules(h->h6, global_data->vrrp_iptables_inchain, APPEND_RULE, IPSET_DIM_TWO, IPSET_DIM_TWO_SRC, XTC_LABEL_ACCEPT, NULL, NULL, global_data->vrrp_ipset_address_iface6, IPPROTO_ICMPV6, 136, cmd, false);
-			ip6tables_add_rules(h->h6, global_data->vrrp_iptables_inchain, APPEND_RULE, IPSET_DIM_TWO, IPSET_DIM_TWO_SRC, XTC_LABEL_DROP, NULL, NULL, global_data->vrrp_ipset_address_iface6, IPPROTO_NONE, 0, cmd, false);
-#else
-			ip6tables_add_rules(h->h6, global_data->vrrp_iptables_inchain, APPEND_RULE, IPSET_DIM_ONE, 0, XTC_LABEL_ACCEPT, NULL, NULL, global_data->vrrp_ipset_address_iface6, IPPROTO_ICMPV6, 135, cmd, false);
-			ip6tables_add_rules(h->h6, global_data->vrrp_iptables_inchain, APPEND_RULE, IPSET_DIM_ONE, 0, XTC_LABEL_ACCEPT, NULL, NULL, global_data->vrrp_ipset_address_iface6, IPPROTO_ICMPV6, 136, cmd, false);
-			ip6tables_add_rules(h->h6, global_data->vrrp_iptables_inchain, APPEND_RULE, IPSET_DIM_ONE, 0, XTC_LABEL_DROP, NULL, NULL, global_data->vrrp_ipset_address_iface6, IPPROTO_NONE, 0, cmd, false);
-#endif
-			ip6tables_add_rules(h->h6, global_data->vrrp_iptables_inchain, APPEND_RULE, IPSET_DIM_ONE, 0, XTC_LABEL_ACCEPT, NULL, NULL, global_data->vrrp_ipset_address6, IPPROTO_ICMPV6, 135, cmd, false);
-			ip6tables_add_rules(h->h6, global_data->vrrp_iptables_inchain, APPEND_RULE, IPSET_DIM_ONE, 0, XTC_LABEL_ACCEPT, NULL, NULL, global_data->vrrp_ipset_address6, IPPROTO_ICMPV6, 136, cmd, false);
-			ip6tables_add_rules(h->h6, global_data->vrrp_iptables_inchain, APPEND_RULE, IPSET_DIM_ONE, 0, XTC_LABEL_DROP, NULL, NULL, global_data->vrrp_ipset_address6, IPPROTO_NONE, 0, cmd, false);
-
-			h->updated_v6 = true;
-		}
-
-		if (global_data->vrrp_iptables_outchain) {
-#ifdef HAVE_IPSET_ATTR_IFACE
-			ip6tables_add_rules(h->h6, global_data->vrrp_iptables_outchain, APPEND_RULE, IPSET_DIM_TWO, IPSET_DIM_ONE_SRC, XTC_LABEL_ACCEPT, NULL, NULL, global_data->vrrp_ipset_address_iface6, IPPROTO_ICMPV6, 135, cmd, false);
-			ip6tables_add_rules(h->h6, global_data->vrrp_iptables_outchain, APPEND_RULE, IPSET_DIM_TWO, IPSET_DIM_ONE_SRC, XTC_LABEL_ACCEPT, NULL, NULL, global_data->vrrp_ipset_address_iface6, IPPROTO_ICMPV6, 136, cmd, false);
-			ip6tables_add_rules(h->h6, global_data->vrrp_iptables_outchain, APPEND_RULE, IPSET_DIM_TWO, IPSET_DIM_ONE_SRC, XTC_LABEL_DROP, NULL, NULL, global_data->vrrp_ipset_address_iface6, IPPROTO_NONE, 0, cmd, false);
-#else
-			ip6tables_add_rules(h->h6, global_data->vrrp_iptables_outchain, APPEND_RULE, IPSET_DIM_ONE, IPSET_DIM_ONE_SRC, XTC_LABEL_ACCEPT, NULL, NULL, global_data->vrrp_ipset_address_iface6, IPPROTO_ICMPV6, 135, cmd, false);
-			ip6tables_add_rules(h->h6, global_data->vrrp_iptables_outchain, APPEND_RULE, IPSET_DIM_ONE, IPSET_DIM_ONE_SRC, XTC_LABEL_ACCEPT, NULL, NULL, global_data->vrrp_ipset_address_iface6, IPPROTO_ICMPV6, 136, cmd, false);
-			ip6tables_add_rules(h->h6, global_data->vrrp_iptables_outchain, APPEND_RULE, IPSET_DIM_ONE, IPSET_DIM_ONE_SRC, XTC_LABEL_DROP, NULL, NULL, global_data->vrrp_ipset_address_iface6, IPPROTO_NONE, 0, cmd, false);
-#endif
-			ip6tables_add_rules(h->h6, global_data->vrrp_iptables_outchain, APPEND_RULE, IPSET_DIM_ONE, IPSET_DIM_ONE_SRC, XTC_LABEL_ACCEPT, NULL, NULL, global_data->vrrp_ipset_address6, IPPROTO_ICMPV6, 135, cmd, false);
-			ip6tables_add_rules(h->h6, global_data->vrrp_iptables_outchain, APPEND_RULE, IPSET_DIM_ONE, IPSET_DIM_ONE_SRC, XTC_LABEL_ACCEPT, NULL, NULL, global_data->vrrp_ipset_address6, IPPROTO_ICMPV6, 136, cmd, false);
-			ip6tables_add_rules(h->h6, global_data->vrrp_iptables_outchain, APPEND_RULE, IPSET_DIM_ONE, IPSET_DIM_ONE_SRC, XTC_LABEL_DROP, NULL, NULL, global_data->vrrp_ipset_address6, IPPROTO_NONE, 0, cmd, false);
-
-			h->updated_v6 = true;
-		}
-	}
-}
-
-#if defined _HAVE_VRRP_VMAC_ && defined HAVE_IPSET_ATTR_IFACE
-static void
-add_del_igmp_rules(struct ipt_handle *h, int cmd, uint8_t family)
-{
-	ip_address_t igmp_addr;
-
-	if (!global_data->vrrp_iptables_outchain)
-		return;
-
-	if (family == AF_INET) {
-		igmp_addr.ifa.ifa_family = AF_INET;
-		igmp_addr.u.sin.sin_addr.s_addr = htonl(0xe0000016);
-	} else {
-		igmp_addr.ifa.ifa_family = AF_INET6;
-		igmp_addr.u.sin6_addr.s6_addr32[0] = htonl(0xff020000);
-		igmp_addr.u.sin6_addr.s6_addr32[1] = 0;
-		igmp_addr.u.sin6_addr.s6_addr32[2] = 0;
-		igmp_addr.u.sin6_addr.s6_addr32[3] = htonl(0x16);
-	}
-
-#ifdef HAVE_IPSET_ATTR_IFACE
-	if (global_data->using_ipsets) {
-		if (family == AF_INET) {
-			if (h->h4 || (h->h4 = ip4tables_open("filter"))) {
-				ip4tables_add_rules(h->h4, global_data->vrrp_iptables_outchain, APPEND_RULE, IPSET_DIM_TWO, 0, XTC_LABEL_DROP, NULL, &igmp_addr, global_data->vrrp_ipset_igmp, IPPROTO_NONE, 0, cmd, false);
-				h->updated_v4 = true;
-			}
-
-			return;
-		}
-
-		if (h->h6 || (h->h6 = ip6tables_open("filter"))) {
-			ip6tables_add_rules(h->h6, global_data->vrrp_iptables_outchain, APPEND_RULE, IPSET_DIM_TWO, 0, XTC_LABEL_DROP, NULL, &igmp_addr, global_data->vrrp_ipset_mld, IPPROTO_NONE, 0, cmd, false);
-			h->updated_v6 = true;
-		}
-
-		return;
-	}
-#endif
-}
-#endif
-#endif
-
-static struct ipt_handle*
-iptables_open(int cmd)
-{
-	struct ipt_handle *h = MALLOC(sizeof(struct ipt_handle));
-
-	h->cmd = cmd;
-
-	return h;
-}
-
-static int
-iptables_close(struct ipt_handle* h)
-{
-	int res = 0;
-
-	/* We need to do the sets first in case we are adding sets, and then rules
-	 * that reference them.
-	 * If deleting sets, the rules must have been deleted prior to starting the
-	 * ipset session, so we can't delete the rules and the sets at the same time.
-	 */
-#ifdef _HAVE_LIBIPSET_
-       if (h->cmd == IPADDRESS_ADD && h->session) {
-		ipset_session_end(h->session);
-		h->session = NULL;
-	}
-#endif
-
-	if (h->h4)
-		res = ip4tables_close(h->h4, h->updated_v4);
-	if (h->h6)
-		res += ip6tables_close(h->h6, h->updated_v6);
-
-#ifdef _HAVE_LIBIPSET_
-	if (h->session)
-		ipset_session_end(h->session);
-#endif
-
-	FREE(h);
-
-	return res;
-}
-
-static init_state_t
-check_chains_exist(uint8_t family)
-{
-	struct iptc_handle *h4;
-	struct ip6tc_handle *h6;
-	init_state_t ret = INIT_SUCCESS;
-
-	if (family == AF_INET) {
-		h4 = ip4tables_open("filter");
-
-		if (!h4) {
-			log_message(LOG_INFO, "WARNING, ip_tables module not installed - can't filter IPv4 addresses");
-			return INIT_FAILED;
-		}
-
-		if (global_data->vrrp_iptables_inchain &&
-		    !ip4tables_is_chain(h4, global_data->vrrp_iptables_inchain)) {
-			log_message(LOG_INFO, "iptables chain %s doesn't exist", global_data->vrrp_iptables_inchain);
-			ret = INIT_FAILED;
-		}
-		if (global_data->vrrp_iptables_outchain &&
-		    !ip4tables_is_chain(h4, global_data->vrrp_iptables_outchain)) {
-			log_message(LOG_INFO, "iptables chain %s doesn't exist", global_data->vrrp_iptables_outchain);
-			ret = INIT_FAILED;
-		}
-
-		ip4tables_close(h4, false);
-
-		return ret;
-	}
-
-	h6 = ip6tables_open("filter");
-
-	if (!h6) {
-		log_message(LOG_INFO, "WARNING, ip6_tables module not installed - can't filter IPv6 addresses");
-		return INIT_FAILED;
-	}
-
-	if (global_data->vrrp_iptables_inchain &&
-	    !ip6tables_is_chain(h6, global_data->vrrp_iptables_inchain)) {
-		log_message(LOG_INFO, "ip6tables chain %s doesn't exist", global_data->vrrp_iptables_inchain);
-		ret = INIT_FAILED;
-	}
-	if (global_data->vrrp_iptables_outchain &&
-	    !ip6tables_is_chain(h6, global_data->vrrp_iptables_outchain)) {
-		log_message(LOG_INFO, "ip6tables chain %s doesn't exist", global_data->vrrp_iptables_outchain);
-		ret = INIT_FAILED;
-	}
-
-	ip6tables_close(h6, false);
-
-	return ret;
-}
-
-static void
-handle_iptable_rule_to_vip(ip_address_t *ipaddress, int cmd, struct ipt_handle *h, bool force)
-{
-	char *ifname = NULL;
-	uint8_t family = ipaddress->ifa.ifa_family;
-
-#ifdef _HAVE_LIBIPSET_
-	if (global_data->using_ipsets)
-	{
-		if (!h->session)
-			h->session = ipset_session_start();
-
-		ipset_entry(h->session, cmd, ipaddress);
-		ipaddress->iptable_rule_set = (cmd != IPADDRESS_DEL);
-
-		return;
-	}
-#endif
-=======
 #endif
 
 static void
@@ -578,7 +352,6 @@
 		return;
 	}
 #endif
->>>>>>> 61cbc187
 
 	if (family == AF_INET6 &&
 	    IN6_IS_ADDR_LINKLOCAL(&ipaddress->u.sin6_addr))
@@ -597,32 +370,18 @@
 		if (global_data->vrrp_iptables_outchain) {
 			iptables_entry(h, AF_INET6, global_data->vrrp_iptables_outchain, 0,
 					XTC_LABEL_ACCEPT, ipaddress, NULL, NULL, ifname,
-<<<<<<< HEAD
-					IPPROTO_ICMPV6, 135, cmd, 0, force);
-			iptables_entry(h, AF_INET6, global_data->vrrp_iptables_outchain, 1,
-					XTC_LABEL_ACCEPT, ipaddress, NULL, NULL, ifname,
-					IPPROTO_ICMPV6, 136, cmd, 0, force);
-=======
 					IPPROTO_ICMPV6, ND_NEIGHBOR_SOLICIT, cmd, 0, force);
 			iptables_entry(h, AF_INET6, global_data->vrrp_iptables_outchain, 1,
 					XTC_LABEL_ACCEPT, ipaddress, NULL, NULL, ifname,
 					IPPROTO_ICMPV6, ND_NEIGHBOR_ADVERT, cmd, 0, force);
->>>>>>> 61cbc187
 		}
 
 		iptables_entry(h, AF_INET6, global_data->vrrp_iptables_inchain, 0,
 				XTC_LABEL_ACCEPT, NULL, ipaddress, ifname, NULL,
-<<<<<<< HEAD
-				IPPROTO_ICMPV6, 135, cmd, 0, force);
-		iptables_entry(h, AF_INET6, global_data->vrrp_iptables_inchain, 1,
-				XTC_LABEL_ACCEPT, NULL, ipaddress, ifname, NULL,
-				IPPROTO_ICMPV6, 136, cmd, 0, force);
-=======
 				IPPROTO_ICMPV6, ND_NEIGHBOR_SOLICIT, cmd, 0, force);
 		iptables_entry(h, AF_INET6, global_data->vrrp_iptables_inchain, 1,
 				XTC_LABEL_ACCEPT, NULL, ipaddress, ifname, NULL,
 				IPPROTO_ICMPV6, ND_NEIGHBOR_ADVERT, cmd, 0, force);
->>>>>>> 61cbc187
 	}
 
 	ipaddress->iptable_rule_set = (cmd != IPADDRESS_DEL);
@@ -776,26 +535,16 @@
 	int res = 0;
 
 	/* No addresses in this list */
-<<<<<<< HEAD
-	if (list_empty(ip_list1) && list_empty(ip_list2))
-=======
 	if ((!ip_list1 || list_empty(ip_list1)) &&
 	    (!ip_list2 || list_empty(ip_list2)))
->>>>>>> 61cbc187
 		return;
 
 	do {
 		h = iptables_open(cmd);
 
-<<<<<<< HEAD
-		if (!list_empty(ip_list1))
-			handle_iptable_vip_list(h, ip_list1, cmd, force);
-		if (!list_empty(ip_list2))
-=======
 		if (ip_list1 && !list_empty(ip_list1))
 			handle_iptable_vip_list(h, ip_list1, cmd, force);
 		if (ip_list2 && !list_empty(ip_list2))
->>>>>>> 61cbc187
 			handle_iptable_vip_list(h, ip_list2, cmd, force);
 
 		res = iptables_close(h);
@@ -812,11 +561,6 @@
 static void
 handle_iptable_rule_for_igmp(const char *ifname, int cmd, int family, struct ipt_handle *h)
 {
-<<<<<<< HEAD
-	ip_address_t igmp_addr;
-
-=======
->>>>>>> 61cbc187
 	if (!global_data->vrrp_iptables_outchain ||
 	    igmp_setup[family != AF_INET] == INIT_FAILED)
 		return;
@@ -852,27 +596,10 @@
 	}
 #endif
 
-<<<<<<< HEAD
-	if (family == AF_INET) {
-		igmp_addr.ifa.ifa_family = AF_INET;
-		igmp_addr.u.sin.sin_addr.s_addr = htonl(0xe0000016);
-	} else {
-		igmp_addr.ifa.ifa_family = AF_INET6;
-		igmp_addr.u.sin6_addr.s6_addr32[0] = htonl(0xff020000);
-		igmp_addr.u.sin6_addr.s6_addr32[1] = 0;
-		igmp_addr.u.sin6_addr.s6_addr32[2] = 0;
-		igmp_addr.u.sin6_addr.s6_addr32[3] = htonl(0x16);
-	}
-
-	iptables_entry(h, family, global_data->vrrp_iptables_outchain, APPEND_RULE,
-			XTC_LABEL_DROP, NULL, &igmp_addr, NULL, ifname,
-			IPPROTO_NONE, 0, cmd, 0, false);
-=======
 	iptables_entry(h, family, global_data->vrrp_iptables_outchain, APPEND_RULE,
 			XTC_LABEL_DROP, NULL, NULL, NULL, ifname,
 			family == AF_INET ? IPPROTO_IGMP : IPPROTO_ICMPV6, family == AF_INET ? 0 : ICMPV6_MLD2_REPORT,
 			cmd, 0, false);
->>>>>>> 61cbc187
 }
 
 static void
@@ -885,17 +612,10 @@
 	do {
 		h = iptables_open(cmd);
 
-<<<<<<< HEAD
-		handle_iptable_rule_for_igmp(vrrp->ifp->ifname, cmd, vrrp->family, h);
-
-		if (vrrp->evip_other_family)
-			handle_iptable_rule_for_igmp(vrrp->ifp->ifname, cmd, vrrp->family == AF_INET ? AF_INET6 : AF_INET, h);
-=======
 		handle_iptable_rule_for_igmp(ifp->ifname, cmd, family, h);
 
 		if (other_family)
 			handle_iptable_rule_for_igmp(ifp->ifname, cmd, family == AF_INET ? AF_INET6 : AF_INET, h);
->>>>>>> 61cbc187
 		res = iptables_close(h);
 	} while (res == EAGAIN && ++tries < IPTABLES_MAX_TRIES);
 }
