/*
 * Soft:        Keepalived is a failover program for the LVS project
 *              <www.linuxvirtualserver.org>. It monitor & manipulate
 *              a loadbalanced server pool using multi-layer checks.
 *
 * Part:        SNMP agent
 *
 * Author:      Vincent Bernat <bernat@luffy.cx>
 *
 *              This program is distributed in the hope that it will be useful,
 *              but WITHOUT ANY WARRANTY; without even the implied warranty of
 *              MERCHANTABILITY or FITNESS FOR A PARTICULAR PURPOSE.
 *              See the GNU General Public License for more details.
 *
 *              This program is free software; you can redistribute it and/or
 *              modify it under the terms of the GNU General Public License
 *              as published by the Free Software Foundation; either version
 *              2 of the License, or (at your option) any later version.
 *
 * Copyright (C) 2001-2017 Alexandre Cassen, <acassen@gmail.com>
 */

/*
 * To test this code, one can use the following:
 *
 * Build keepalived with SNMP support with one or more of the following options
     ./configure--enable-snmp-vrrp --enable-snmp-checker [or --enable-snmp to enable previous two options] \
		 --enable-snmp-rfcv2 --enable-snmp-rfcv3 [or --enable-snmp-rfc to enable previous two options]

 * Edit /etc/snmp/snmpd.conf to contain the following:
     rocommunity public
     rwcommunity private
     master agentx

     # agentaddress is what clients such as snmpwalk talk over to make SNMP requests and receive responses.
     #   This can be specified as the "LISTENING ADDRESS" option to snmpd, and is the AGENT parameter to most
     #   SNMP client commands. Processes using udp or tcp addresses will need to be in the same network
     #    namespace.
     # agentaddress udp:localhost:161		# default

     # agentxsocket is what sub-agents (such as keepalived) communicate via with snmp. This is what keepalived
     #   needs to match with its snmp_socket parameter, and can be specified to snmpd with the -x option.
     # agentxsocket unix:/var/agentx/master	# default

     trapcommunity public
     trap2sink localhost:162

 * Edit /etc/snmp/snmptrapd.conf to uncomment the following line:
     authCommunity  log,execute,net public

 * Put the MIB definition files in a place that will be found:
     cp doc/[VK]*-MIB.txt /usr/share/snmp/mibs
 *  or
     cp doc/[VK]*-MIB.txt ~/.snmp/mibs

 * Run snmpd (in background)
     snmpd -LS0-6d [-x agentxsocket] [AGENT]
    If running in a network namespace, run snmpd, snmptrapd etc in that network namespace. To specify
    a different port/socket to listen on, see above in sample snmpd.conf

 * Run snmptrapd (in foreground)
     MIBS="+KEEPALIVED-MIB:VRRP-MIB:VRRPV3-MIB" snmptrapd -f -Lo
 *  or if MIB files copied to ~/.snmp/mibs
     MIBS="+KEEPALIVED-MIB:VRRP-MIB:VRRPV3-MIB" snmptrapd -f -M "+$HOME/.snmp/mibs" -Lo

 * Enable SNMP in config file, by adding some or all of the following, depending on which configure options were chosen
     enable_snmp	(enables enable_snmp_vrrp and enable_snmp_checker)
     enable_snmp_vrrp
     enable_snmp_checker
     enable_snmp_rfc	(enables enable_snmp_rfcv2 enable_snmp_rfcv3)
     enable_snmp_rfcv2
     enable_snmp_rfcv3
     enable_traps

 * Run keepalived. Some traps/notifications should be generated which will be displayed on the terminal running snmptrapd

 * To see the MIB trees, where localhost can be replaced by an appropriate AGENT, run (in the same namespace as snmpd)
     MIBS="+KEEPALIVED-MIB" snmpwalk -v2c -c public localhost KEEPALIVED-MIB::keepalived
    or
     MIBS="+VRRP-MIB" snmpwalk -v2c -c public localhost VRRP-MIB::vrrpMIB
    or
     MIBS="+VRRPV3-MIB" snmpwalk -v2c -c public localhost VRRPV3-MIB::vrrpv3MIB

 * To check the validity of a MIB file:
     smilint doc/KEEPALIVED-MIB.txt

 * Multiple instances of keepalived cannot register the same MIB
     with the same instance of snmpd. In order for snmpd to work
     with multiple instances of keepalived, there would need to be
     one instance of snmpd per keepalived instance. Using unix domain
     sockets will not work for this, unless each instance of snmpd
     is configured to use a different socket, so use network domain
     sockets e.g. to udp:localhost:705 which will enable keepalived to communicate
     with its own instance of snmpd running in the same network namespace,
     and then set snmp_socket in the keepalived global configuration.
     To run snmpd use snmpd -LS0-6d -x udp:localhost:705, which it appears
     should work but it doesn't seem to.

 */

#include "config.h"

#if HAVE_DECL_RTA_PREF
#include <linux/icmpv6.h>
#endif
#if HAVE_DECL_RTA_ENCAP
#include <linux/lwtunnel.h>
#endif
#include <linux/fib_rules.h>
#include <stdint.h>
#include <inttypes.h>

#include "vrrp.h"
#include "vrrp_snmp.h"
#include "vrrp_track.h"
#include "vrrp_ipaddress.h"
#include "vrrp_iproute.h"
#include "vrrp_iprule.h"
#include "vrrp_scheduler.h"
#include "track_file.h"
#include "config.h"
#include "logger.h"
#include "global_data.h"
#include "bitops.h"
#include "main.h"
#include "rttables.h"
#include "parser.h"
#include "warnings.h"
#include "utils.h"

#include "snmp.h"

#ifdef _WITH_SNMP_VRRP_
/* VRRP SNMP defines */
#define VRRP_OID KEEPALIVED_OID, 2

enum snmp_vrrp_magic {
	VRRP_SNMP_SCRIPT_NAME = 3,
	VRRP_SNMP_SCRIPT_COMMAND,
	VRRP_SNMP_SCRIPT_INTERVAL,
	VRRP_SNMP_SCRIPT_WEIGHT,
	VRRP_SNMP_SCRIPT_WEIGHT_REVERSE,
	VRRP_SNMP_SCRIPT_RESULT,
	VRRP_SNMP_SCRIPT_RISE,
	VRRP_SNMP_SCRIPT_FALL,
	VRRP_SNMP_FILE_NAME,
	VRRP_SNMP_FILE_PATH,
	VRRP_SNMP_FILE_RESULT,
	VRRP_SNMP_FILE_WEIGHT,
	VRRP_SNMP_FILE_WEIGHT_REVERSE,
	VRRP_SNMP_BFD_NAME,
	VRRP_SNMP_BFD_RESULT,
	VRRP_SNMP_BFD_WEIGHT,
	VRRP_SNMP_BFD_WEIGHT_REVERSE,
	VRRP_SNMP_PROCESS_NAME,
	VRRP_SNMP_PROCESS_PATH,
	VRRP_SNMP_PROCESS_PARAMS,
	VRRP_SNMP_PROCESS_PARAM_MATCH,
	VRRP_SNMP_PROCESS_WEIGHT,
	VRRP_SNMP_PROCESS_WEIGHT_REVERSE,
	VRRP_SNMP_PROCESS_QUORUM,
	VRRP_SNMP_PROCESS_QUORUM_MAX,
	VRRP_SNMP_PROCESS_FORKDELAY,
	VRRP_SNMP_PROCESS_TERMINATEDELAY,
	VRRP_SNMP_PROCESS_FULLCOMMAND,
	VRRP_SNMP_PROCESS_CURPROC,
	VRRP_SNMP_PROCESS_RESULT,
	VRRP_SNMP_ADDRESS_ADDRESSTYPE,
	VRRP_SNMP_ADDRESS_VALUE,
	VRRP_SNMP_ADDRESS_BROADCAST,
	VRRP_SNMP_ADDRESS_MASK,
	VRRP_SNMP_ADDRESS_SCOPE,
	VRRP_SNMP_ADDRESS_IFINDEX,
	VRRP_SNMP_ADDRESS_IFNAME,
	VRRP_SNMP_ADDRESS_IFALIAS,
	VRRP_SNMP_ADDRESS_ISSET,
	VRRP_SNMP_ADDRESS_ISADVERTISED,
	VRRP_SNMP_ADDRESS_PEER,
	VRRP_SNMP_SYNCGROUP_NAME,
	VRRP_SNMP_SYNCGROUP_STATE,
	VRRP_SNMP_SYNCGROUP_TRACKINGWEIGHT,
	VRRP_SNMP_SYNCGROUP_SMTPALERT,
	VRRP_SNMP_SYNCGROUP_NOTIFYEXEC,
	VRRP_SNMP_SYNCGROUP_SCRIPTMASTER,
	VRRP_SNMP_SYNCGROUP_SCRIPTBACKUP,
	VRRP_SNMP_SYNCGROUP_SCRIPTFAULT,
	VRRP_SNMP_SYNCGROUP_SCRIPTSTOP,
	VRRP_SNMP_SYNCGROUP_SCRIPT,
	VRRP_SNMP_SYNCGROUPMEMBER_INSTANCE,
	VRRP_SNMP_SYNCGROUPMEMBER_NAME,
	VRRP_SNMP_INSTANCE_NAME,
	VRRP_SNMP_INSTANCE_VIRTUALROUTERID,
	VRRP_SNMP_INSTANCE_STATE,
	VRRP_SNMP_INSTANCE_INITIALSTATE,
	VRRP_SNMP_INSTANCE_WANTEDSTATE,
	VRRP_SNMP_INSTANCE_BASEPRIORITY,
	VRRP_SNMP_INSTANCE_EFFECTIVEPRIORITY,
	VRRP_SNMP_INSTANCE_VIPSENABLED,
	VRRP_SNMP_INSTANCE_PRIMARYINTERFACE,
	VRRP_SNMP_INSTANCE_TRACKPRIMARYIF,
	VRRP_SNMP_INSTANCE_ADVERTISEMENTSINT,
	VRRP_SNMP_INSTANCE_PREEMPT,
	VRRP_SNMP_INSTANCE_PREEMPTDELAY,
	VRRP_SNMP_INSTANCE_AUTHTYPE,
	VRRP_SNMP_INSTANCE_USELVSSYNCDAEMON,
	VRRP_SNMP_INSTANCE_LVSSYNCINTERFACE,
	VRRP_SNMP_INSTANCE_SYNCGROUP,
	VRRP_SNMP_INSTANCE_GARPDELAY,
	VRRP_SNMP_INSTANCE_SMTPALERT,
	VRRP_SNMP_INSTANCE_NOTIFYEXEC,
	VRRP_SNMP_INSTANCE_SCRIPTMASTER,
	VRRP_SNMP_INSTANCE_SCRIPTBACKUP,
	VRRP_SNMP_INSTANCE_SCRIPTFAULT,
	VRRP_SNMP_INSTANCE_SCRIPTSTOP,
	VRRP_SNMP_INSTANCE_SCRIPT,
	VRRP_SNMP_INSTANCE_ACCEPT,
	VRRP_SNMP_INSTANCE_PROMOTE_SECONDARIES,
	VRRP_SNMP_INSTANCE_USE_LINKBEAT,
	VRRP_SNMP_INSTANCE_VRRP_VERSION,
	VRRP_SNMP_INSTANCE_SCRIPTMASTER_RX_LOWER_PRI,
	VRRP_SNMP_INSTANCE_SCRIPTDELETED,
	VRRP_SNMP_INSTANCE_NOTIFY_DELETED,
	VRRP_SNMP_TRACKEDINTERFACE_NAME,
	VRRP_SNMP_TRACKEDINTERFACE_WEIGHT,
	VRRP_SNMP_TRACKEDINTERFACE_WEIGHT_REVERSE,
	VRRP_SNMP_TRACKEDSCRIPT_NAME,
	VRRP_SNMP_TRACKEDSCRIPT_WEIGHT,
	VRRP_SNMP_TRACKEDSCRIPT_WEIGHT_REVERSE,
	VRRP_SNMP_TRACKEDFILE_NAME,
	VRRP_SNMP_TRACKEDFILE_WEIGHT,
	VRRP_SNMP_TRACKEDFILE_WEIGHT_REVERSE,
	VRRP_SNMP_TRACKEDBFD_NAME,
	VRRP_SNMP_TRACKEDBFD_WEIGHT,
	VRRP_SNMP_TRACKEDBFD_WEIGHT_REVERSE,
	VRRP_SNMP_TRACKEDPROCESS_NAME,
	VRRP_SNMP_TRACKEDPROCESS_WEIGHT,
	VRRP_SNMP_TRACKEDPROCESS_WEIGHT_REVERSE,
	VRRP_SNMP_SGROUPTRACKEDINTERFACE_NAME,
	VRRP_SNMP_SGROUPTRACKEDINTERFACE_WEIGHT,
	VRRP_SNMP_SGROUPTRACKEDINTERFACE_WEIGHT_REVERSE,
	VRRP_SNMP_SGROUPTRACKEDSCRIPT_NAME,
	VRRP_SNMP_SGROUPTRACKEDSCRIPT_WEIGHT,
	VRRP_SNMP_SGROUPTRACKEDSCRIPT_WEIGHT_REVERSE,
	VRRP_SNMP_SGROUPTRACKEDFILE_NAME,
	VRRP_SNMP_SGROUPTRACKEDFILE_WEIGHT,
	VRRP_SNMP_SGROUPTRACKEDFILE_WEIGHT_REVERSE,
	VRRP_SNMP_SGROUPTRACKEDBFD_NAME,
	VRRP_SNMP_SGROUPTRACKEDBFD_WEIGHT,
	VRRP_SNMP_SGROUPTRACKEDBFD_WEIGHT_REVERSE,
	VRRP_SNMP_SGROUPTRACKEDPROCESS_NAME,
	VRRP_SNMP_SGROUPTRACKEDPROCESS_WEIGHT,
	VRRP_SNMP_SGROUPTRACKEDPROCESS_WEIGHT_REVERSE,
};

enum snmp_rule_magic {
	VRRP_SNMP_RULE_DIRECTION = 2,
	VRRP_SNMP_RULE_ADDRESSTYPE,
	VRRP_SNMP_RULE_ADDRESS,
	VRRP_SNMP_RULE_ADDRESSMASK,
	VRRP_SNMP_RULE_ROUTINGTABLE,
	VRRP_SNMP_RULE_ISSET,
	VRRP_SNMP_RULE_INVERT,
	VRRP_SNMP_RULE_DESTINATIONADDRESSTYPE,
	VRRP_SNMP_RULE_DESTINATIONADDRESS,
	VRRP_SNMP_RULE_DESTINATIONADDRESSMASK,
	VRRP_SNMP_RULE_SOURCEADDRESSTYPE,
	VRRP_SNMP_RULE_SOURCEADDRESS,
	VRRP_SNMP_RULE_SOURCEADDRESSMASK,
	VRRP_SNMP_RULE_TOS,
	VRRP_SNMP_RULE_FWMARK,
	VRRP_SNMP_RULE_FWMASK,
	VRRP_SNMP_RULE_REALM_DST,
	VRRP_SNMP_RULE_REALM_SRC,
	VRRP_SNMP_RULE_ININTERFACE,
	VRRP_SNMP_RULE_OUTINTERFACE,
	VRRP_SNMP_RULE_TARGET,
	VRRP_SNMP_RULE_ACTION,
	VRRP_SNMP_RULE_TABLE_NO,
	VRRP_SNMP_RULE_PREFERENCE,
	VRRP_SNMP_RULE_SUPPRESSPREFIXLEN,
	VRRP_SNMP_RULE_SUPPRESSGROUP,
	VRRP_SNMP_RULE_TUNNELID_HIGH,
	VRRP_SNMP_RULE_TUNNELID_LOW,
	VRRP_SNMP_RULE_UID_RANGE_START,
	VRRP_SNMP_RULE_UID_RANGE_END,
	VRRP_SNMP_RULE_L3MDEV,
	VRRP_SNMP_RULE_PROTOCOL,
	VRRP_SNMP_RULE_IP_PROTO,
	VRRP_SNMP_RULE_SRC_PORT_START,
	VRRP_SNMP_RULE_SRC_PORT_END,
	VRRP_SNMP_RULE_DST_PORT_START,
	VRRP_SNMP_RULE_DST_PORT_END,
};

enum snmp_route_magic {
	VRRP_SNMP_ROUTE_ADDRESSTYPE = 2,
	VRRP_SNMP_ROUTE_DESTINATION,
	VRRP_SNMP_ROUTE_DESTINATIONMASK,
	VRRP_SNMP_ROUTE_GATEWAY,
	VRRP_SNMP_ROUTE_SECONDARYGATEWAY,
	VRRP_SNMP_ROUTE_SOURCE,
	VRRP_SNMP_ROUTE_METRIC,
	VRRP_SNMP_ROUTE_SCOPE,
	VRRP_SNMP_ROUTE_TYPE,
	VRRP_SNMP_ROUTE_IFINDEX,
	VRRP_SNMP_ROUTE_IFNAME,
	VRRP_SNMP_ROUTE_ROUTINGTABLE,
	VRRP_SNMP_ROUTE_ISSET,
	VRRP_SNMP_ROUTE_FROM_ADDRESS,
	VRRP_SNMP_ROUTE_FROM_ADDRESS_MASK,
	VRRP_SNMP_ROUTE_TOS,
	VRRP_SNMP_ROUTE_PROTOCOL,
	VRRP_SNMP_ROUTE_ECN,
	VRRP_SNMP_ROUTE_QUICK_ACK,
	VRRP_SNMP_ROUTE_EXPIRES,
	VRRP_SNMP_ROUTE_MTU,
	VRRP_SNMP_ROUTE_MTU_LOCK,
	VRRP_SNMP_ROUTE_HOP_LIMIT,
	VRRP_SNMP_ROUTE_ADVMSS,
	VRRP_SNMP_ROUTE_ADVMSS_LOCK,
	VRRP_SNMP_ROUTE_RTT,
	VRRP_SNMP_ROUTE_RTT_LOCK,
	VRRP_SNMP_ROUTE_RTTVAR,
	VRRP_SNMP_ROUTE_RTTVAR_LOCK,
	VRRP_SNMP_ROUTE_REORDERING,
	VRRP_SNMP_ROUTE_REORDERING_LOCK,
	VRRP_SNMP_ROUTE_WINDOW,
	VRRP_SNMP_ROUTE_CWND,
	VRRP_SNMP_ROUTE_CWND_LOCK,
	VRRP_SNMP_ROUTE_SSTHRESH,
	VRRP_SNMP_ROUTE_SSTHRESH_LOCK,
	VRRP_SNMP_ROUTE_RTOMIN,
	VRRP_SNMP_ROUTE_RTOMIN_LOCK,
	VRRP_SNMP_ROUTE_INIT_CWND,
	VRRP_SNMP_ROUTE_INIT_RWND,
	VRRP_SNMP_ROUTE_CONG_CTL,
	VRRP_SNMP_ROUTE_PREF,
	VRRP_SNMP_ROUTE_REALM_DST,
	VRRP_SNMP_ROUTE_REALM_SRC,
	VRRP_SNMP_ROUTE_ENCAP_TYPE,
	VRRP_SNMP_ROUTE_ENCAP_MPLS_LABELS,
	VRRP_SNMP_ROUTE_ENCAP_ID,
	VRRP_SNMP_ROUTE_ENCAP_DST_ADDRESS,
	VRRP_SNMP_ROUTE_ENCAP_SRC_ADDRESS,
	VRRP_SNMP_ROUTE_ENCAP_TOS,
	VRRP_SNMP_ROUTE_ENCAP_TTL,
	VRRP_SNMP_ROUTE_ENCAP_FLAGS,
	VRRP_SNMP_ROUTE_ENCAP_ILA_LOCATOR,
	VRRP_SNMP_ROUTE_FASTOPEN_NO_COOKIE,
};

enum snmp_next_hop_magic {
	VRRP_SNMP_ROUTE_NEXT_HOP_ADDRESS_TYPE = 2,
	VRRP_SNMP_ROUTE_NEXT_HOP_ADDRESS,
	VRRP_SNMP_ROUTE_NEXT_HOP_IF_INDEX,
	VRRP_SNMP_ROUTE_NEXT_HOP_IF_NAME,
	VRRP_SNMP_ROUTE_NEXT_HOP_WEIGHT,
	VRRP_SNMP_ROUTE_NEXT_HOP_ONLINK,
	VRRP_SNMP_ROUTE_NEXT_HOP_REALM_DST,
	VRRP_SNMP_ROUTE_NEXT_HOP_REALM_SRC,
	VRRP_SNMP_ROUTE_NEXT_HOP_ENCAP_TYPE,
	VRRP_SNMP_ROUTE_NEXT_HOP_ENCAP_MPLS_LABELS,
	VRRP_SNMP_ROUTE_NEXT_HOP_ENCAP_ID,
	VRRP_SNMP_ROUTE_NEXT_HOP_ENCAP_DST_ADDRESS,
	VRRP_SNMP_ROUTE_NEXT_HOP_ENCAP_SRC_ADDRESS,
	VRRP_SNMP_ROUTE_NEXT_HOP_ENCAP_TOS,
	VRRP_SNMP_ROUTE_NEXT_HOP_ENCAP_TTL,
	VRRP_SNMP_ROUTE_NEXT_HOP_ENCAP_FLAGS,
	VRRP_SNMP_ROUTE_NEXT_HOP_ENCAP_ILA_LOCATOR,
};

enum iter_type {
        ITER_ADDRESSES,
        ITER_ROUTES,
        ITER_RULES
};

#endif

#ifdef _WITH_SNMP_RFCV2_
/* RFC SNMP defines */
#define VRRP_RFC_OID SNMP_OID_MIB2, 68
#define VRRP_RFC_TRAP_OID VRRP_RFC_OID, 0

/* Magic for RFC MIB functions */
enum rfcv2_snmp_node_magic {
	VRRP_RFC_SNMP_NODE_VER = 2,
	VRRP_RFC_SNMP_NOTIF_CNTL
};

enum rfcv2_snmp_oper_magic {
	VRRP_RFC_SNMP_OPER_AUTH_KEY = 3,
	VRRP_RFC_SNMP_OPER_ADVERT_INT,
	VRRP_RFC_SNMP_OPER_PREEMPT,
	VRRP_RFC_SNMP_OPER_VR_UPTIME,
	VRRP_RFC_SNMP_OPER_PROTO,
	VRRP_RFC_SNMP_OPER_ROW_STAT,
	VRRP_RFC_SNMP_OPER_VMAC,
	VRRP_RFC_SNMP_OPER_STATE,
	VRRP_RFC_SNMP_OPER_ADM_STATE,
	VRRP_RFC_SNMP_OPER_PRI,
	VRRP_RFC_SNMP_OPER_ADDR_CNT,
	VRRP_RFC_SNMP_OPER_MIP,
	VRRP_RFC_SNMP_OPER_PIP,
	VRRP_RFC_SNMP_OPER_AUTH_TYPE
};

enum rfcv2_snmp_assoc_ip_magic {
	VRRP_RFC_SNMP_ASSOC_IP_ADDR_ROW = 3
};

enum rfcv2_snmp_stats_err_magic {
	VRRP_RFC_SNMP_STATS_CHK_ERR = 2,
	VRRP_RFC_SNMP_STATS_VER_ERR,
	VRRP_RFC_SNMP_STATS_VRID_ERR
};

enum rfcv2_snmp_stats_magic {
	VRRP_RFC_SNMP_STATS_MASTER = 2,
	VRRP_RFC_SNMP_STATS_AUTH_INV,
	VRRP_RFC_SNMP_STATS_AUTH_MIS,
	VRRP_RFC_SNMP_STATS_PL_ERR,
	VRRP_RFC_SNMP_STATS_ADV_RCVD,
	VRRP_RFC_SNMP_STATS_ADV_INT_ERR,
	VRRP_RFC_SNMP_STATS_AUTH_FAIL,
	VRRP_RFC_SNMP_STATS_TTL_ERR,
	VRRP_RFC_SNMP_STATS_PRI_0_RCVD,
	VRRP_RFC_SNMP_STATS_PRI_0_SENT,
	VRRP_RFC_SNMP_STATS_INV_TYPE_RCVD,
	VRRP_RFC_SNMP_STATS_ADDR_LIST_ERR
};

/*
	VRRP_RFC_SNMP_CNFRM_MIB,
	VRRP_RFC_SNMP_GRP_OPER,
	VRRP_RFC_SNMP_GRP_STATS,
	VRRP_RFC_SNMP_GRP_TRAP,
	VRRP_RFC_SNMP_GRP_NOTIF
*/
#endif

#ifdef _WITH_SNMP_RFCV3_
/* RFC SNMP defines */
#define VRRP_RFCv3_OID SNMP_OID_MIB2, 207
#define VRRP_RFCv3_NOTIFY_OID VRRP_RFCv3_OID, 0

/* Magic for RFC MIB functions */
enum rfcv3_snmp_oper_magic {
	VRRP_RFCv3_SNMP_OPER_MIP,
	VRRP_RFCv3_SNMP_OPER_PIP,
	VRRP_RFCv3_SNMP_OPER_VMAC,
	VRRP_RFCv3_SNMP_OPER_STATE,
	VRRP_RFCv3_SNMP_OPER_PRI,
	VRRP_RFCv3_SNMP_OPER_ADDR_CNT,
	VRRP_RFCv3_SNMP_OPER_ADVERT_INT,
	VRRP_RFCv3_SNMP_OPER_PREEMPT,
	VRRP_RFCv3_SNMP_OPER_ACCEPT,
	VRRP_RFCv3_SNMP_OPER_VR_UPTIME,
	VRRP_RFCv3_SNMP_OPER_ROW_STATUS
};

enum rfcv3_snmp_assoc_ip_magic {
	VRRP_RFCv3_SNMP_ASSOC_IP_ADDR_ROW_STATUS = 3
};

enum rfcv3_snmp_stats_err_magic {
	VRRP_RFCv3_SNMP_STATS_CHK_ERR = 2,
	VRRP_RFCv3_SNMP_STATS_VER_ERR,
	VRRP_RFCv3_SNMP_STATS_VRID_ERR,
	VRRP_RFCv3_SNMP_STATS_DISC_TIME
};

enum rfcv3_snmp_stats_magic {
	VRRP_RFCv3_SNMP_STATS_MASTER = 2,
	VRRP_RFCv3_SNMP_STATS_MASTER_REASON,
	VRRP_RFCv3_SNMP_STATS_ADV_RCVD,
	VRRP_RFCv3_SNMP_STATS_ADV_INT_ERR,
	VRRP_RFCv3_SNMP_STATS_TTL_ERR,
	VRRP_RFCv3_SNMP_STATS_PROTO_ERR_REASON,
	VRRP_RFCv3_SNMP_STATS_PRI_0_RCVD,
	VRRP_RFCv3_SNMP_STATS_PRI_0_SENT,
	VRRP_RFCv3_SNMP_STATS_INV_TYPE_RCVD,
	VRRP_RFCv3_SNMP_STATS_ADDR_LIST_ERR,
	VRRP_RFCv3_SNMP_STATS_PL_ERR,
	VRRP_RFCv3_SNMP_STATS_ROW_DISC_TIME,
	VRRP_RFCv3_SNMP_STATS_REFRESH_RATE
};

/*
	VRRP_RFCv3_SNMP_CNFRM_MIB,
	VRRP_RFCv3_SNMP_GRP_OPER,
	VRRP_RFCv3_SNMP_GRP_STATS,
	VRRP_RFCv3_SNMP_GRP_TRAP,
	VRRP_RFCv3_SNMP_GRP_NOTIF
*/
#endif

/* Static return value */
static longret_t long_ret;
#ifdef _WITH_SNMP_VRRP_
static char buf[MAXBUF];
#endif

/* global variable */
#ifdef _WITH_SNMP_RFC_
timeval_t snmp_vrrp_start_time;
#endif


/* For some reason net-snmp doesn't use a uint64_t for 64 bit counters, but rather uses
 * a struct, with the high word at the lower address, so we need to assign values according. */
inline static void
set_counter64 (struct counter64 *c64, uint64_t val)
{
	c64->high = val >> 32;
	c64->low = val & 0xffffffff;
}

#ifdef _FOR_DEBUGGING_
static void
sprint_oid(char *str, const oid* oid, int len)
{
	int offs = 0;
	int i;

	if (!len) {
		str[0] = '.';
		str[1] = 0;
		return;
	}

	for (i = 0; i < len; i++)
		offs += sprintf(str + offs, ".%lu", oid[i]);
}
#endif

#ifdef _WITH_SNMP_VRRP_
/* Convert VRRP state to SNMP state */
static int
vrrp_snmp_state(int state)
{
	return state <= VRRP_STATE_FAULT ? state : 4;
}

static u_char*
vrrp_snmp_script(struct variable *vp, oid *name, size_t *length,
		 int exact, size_t *var_len, WriteMethod **write_method)
{
	vrrp_script_t *scr;
	list_head_t *e;
	snmp_ret_t ret;

	if ((e = snmp_header_list_head_table(vp, name, length, exact,
					     var_len, write_method,
					     &vrrp_data->vrrp_script)) == NULL)
		return NULL;
	scr = list_entry(e, vrrp_script_t, e_list);

	switch (vp->magic) {
	case VRRP_SNMP_SCRIPT_NAME:
		*var_len = strlen(scr->sname);
		ret.cp = scr->sname;
		return ret.p;
	case VRRP_SNMP_SCRIPT_COMMAND:
		cmd_str_r(&scr->script, buf, sizeof(buf));
		*var_len = strlen(buf);
		return PTR_CAST(u_char, buf);
	case VRRP_SNMP_SCRIPT_INTERVAL:
		long_ret.u = scr->interval / TIMER_HZ;
		return PTR_CAST(u_char, &long_ret);
	case VRRP_SNMP_SCRIPT_WEIGHT:
		long_ret.s = scr->weight;
		return PTR_CAST(u_char, &long_ret);
	case VRRP_SNMP_SCRIPT_WEIGHT_REVERSE:
		long_ret.u = scr->weight_reverse ? 1 : 2;
		return PTR_CAST(u_char, &long_ret);
	case VRRP_SNMP_SCRIPT_RESULT:
		switch (scr->init_state) {
		case SCRIPT_INIT_STATE_INIT:
			long_ret.u = 1; break;
		case SCRIPT_INIT_STATE_FAILED:
			long_ret.u = 5; break;
		default:
			long_ret.u = (scr->result >= scr->rise) ? 3 : 2;
		}
		return PTR_CAST(u_char, &long_ret);
	case VRRP_SNMP_SCRIPT_RISE:
		long_ret.s = scr->rise;
		return PTR_CAST(u_char, &long_ret);
	case VRRP_SNMP_SCRIPT_FALL:
		long_ret.s = scr->fall;
		return PTR_CAST(u_char, &long_ret);
	default:
		break;
	}
	return NULL;
}

static u_char*
vrrp_snmp_file(struct variable *vp, oid *name, size_t *length,
		 int exact, size_t *var_len, WriteMethod **write_method)
{
	tracked_file_t *file;
	list_head_t *e;
	snmp_ret_t ret;

	if ((e = snmp_header_list_head_table(vp, name, length, exact,
					     var_len, write_method,
					     &vrrp_data->vrrp_track_files)) == NULL)
		return NULL;
	file = list_entry(e, tracked_file_t, e_list);

	switch (vp->magic) {
	case VRRP_SNMP_FILE_NAME:
		*var_len = strlen(file->fname);
		ret.cp = file->fname;
		return ret.p;
	case VRRP_SNMP_FILE_PATH:
		*var_len = strlen(file->file_path);
		ret.cp = file->file_path;
		return ret.p;
	case VRRP_SNMP_FILE_RESULT:
		long_ret.s = file->last_status;
		return PTR_CAST(u_char, &long_ret);
	case VRRP_SNMP_FILE_WEIGHT:
		long_ret.s = file->weight;
		return PTR_CAST(u_char, &long_ret);
	case VRRP_SNMP_FILE_WEIGHT_REVERSE:
		long_ret.u = file->weight_reverse ? 1 : 2;
		return PTR_CAST(u_char, &long_ret);
	default:
		break;
	}
	return NULL;
}

#ifdef _WITH_BFD_
static u_char*
vrrp_snmp_bfd(struct variable *vp, oid *name, size_t *length,
		 int exact, size_t *var_len, WriteMethod **write_method)
{
	vrrp_tracked_bfd_t *bfd;
	list_head_t *e;
	snmp_ret_t ret;

	if ((e = snmp_header_list_head_table(vp, name, length, exact,
					     var_len, write_method,
					     &vrrp_data->vrrp_track_bfds)) == NULL)
		return NULL;
	bfd = list_entry(e, vrrp_tracked_bfd_t, e_list);

	switch (vp->magic) {
	case VRRP_SNMP_BFD_NAME:
		*var_len = strlen(bfd->bname);
		ret.cp = bfd->bname;
		return ret.p;
	case VRRP_SNMP_BFD_RESULT:
		long_ret.s = bfd->bfd_up;
		return PTR_CAST(u_char, &long_ret);
	case VRRP_SNMP_BFD_WEIGHT:
		long_ret.s = bfd->weight;
		return PTR_CAST(u_char, &long_ret);
	case VRRP_SNMP_BFD_WEIGHT_REVERSE:
		long_ret.u = bfd->weight_reverse ? 1 : 2;
		return PTR_CAST(u_char, &long_ret);
	default:
		break;
	}
	return NULL;
}
#endif

#ifdef _WITH_TRACK_PROCESS_
static u_char*
vrrp_snmp_process(struct variable *vp, oid *name, size_t *length,
		 int exact, size_t *var_len, WriteMethod **write_method)
{
	vrrp_tracked_process_t *proc;
	list_head_t *e;
	snmp_ret_t ret;

	if ((e = snmp_header_list_head_table(vp, name, length, exact,
					     var_len, write_method,
					     &vrrp_data->vrrp_track_processes)) == NULL)
		return NULL;
	proc = list_entry(e, vrrp_tracked_process_t, e_list);

	switch (vp->magic) {
	case VRRP_SNMP_PROCESS_NAME:
		*var_len = strlen(proc->pname);
		ret.cp = proc->pname;
		return ret.p;
	case VRRP_SNMP_PROCESS_PATH:
		*var_len = strlen(proc->process_path);
		ret.cp = proc->process_path;
		return ret.p;
	case VRRP_SNMP_PROCESS_PARAMS:
		if (!proc->process_params_len) {
			*var_len = 0;
			ret.cp = "";
		} else {
			/* We need to replace the nul terminators with spaces */
			size_t len;
			unsigned i;

			len = proc->process_params_len - 1 < sizeof(buf) ? proc->process_params_len - 1 : sizeof(buf);
			memcpy(buf, proc->process_params, len);
			buf[sizeof(buf) - 1] = '\0';

			for (i = strlen(buf); i < len; i += strlen(buf + i)) {
				buf[i++] = ' ';
				if (i >= len)
					break;
			}
			*var_len = len;
			ret.cp = buf;
		}
		return ret.p;
	case VRRP_SNMP_PROCESS_PARAM_MATCH:
		long_ret.u = proc->param_match;
		return PTR_CAST(u_char, &long_ret);
	case VRRP_SNMP_PROCESS_WEIGHT:
		long_ret.u = proc->weight;
		return PTR_CAST(u_char, &long_ret);
	case VRRP_SNMP_PROCESS_WEIGHT_REVERSE:
		long_ret.u = proc->weight_reverse ? 1 : 2;
		return PTR_CAST(u_char, &long_ret);
	case VRRP_SNMP_PROCESS_QUORUM:
		long_ret.u = proc->quorum;
		return PTR_CAST(u_char, &long_ret);
	case VRRP_SNMP_PROCESS_QUORUM_MAX:
		long_ret.u = proc->quorum_max;
		return PTR_CAST(u_char, &long_ret);
	case VRRP_SNMP_PROCESS_FORKDELAY:
		long_ret.u = proc->fork_delay;
		return PTR_CAST(u_char, &long_ret);
	case VRRP_SNMP_PROCESS_TERMINATEDELAY:
		long_ret.u = proc->terminate_delay;
		return PTR_CAST(u_char, &long_ret);
	case VRRP_SNMP_PROCESS_FULLCOMMAND:
		long_ret.u = proc->full_command ? 1 : 2;
		return PTR_CAST(u_char, &long_ret);
	case VRRP_SNMP_PROCESS_CURPROC:
		long_ret.u = proc->num_cur_proc;
		return PTR_CAST(u_char, &long_ret);
	case VRRP_SNMP_PROCESS_RESULT:
		long_ret.u = proc->have_quorum ? 1 : 2;
		return PTR_CAST(u_char, &long_ret);
	default:
		break;
	}
	return NULL;
}
#endif

static list_head_t *
vrrp_header_ar_table(struct variable *vp, oid *name, size_t *length,
		     int exact, size_t *var_len, WriteMethod **write_method,
		     enum iter_type type, int *adv)
{
	oid *target, current[2];
	int result;
	size_t target_len;
	list_head_t *l2;
	list_head_t *e;
	vrrp_t *vrrp;

	if ((result = snmp_oid_compare(name, *length, vp->name, vp->namelen)) < 0) {
		memcpy(name, vp->name, sizeof(oid) * vp->namelen);
		*length = vp->namelen;
	}

	*write_method = 0;
	*var_len = sizeof(unsigned long);

	/* We search the best match: equal if exact, the lowest OID in
	   the set of the OID strictly superior to the target
	   otherwise. */
	target = &name[vp->namelen];   /* Our target match */
	target_len = *length - vp->namelen;

	l2 = NULL;
	vrrp = NULL;
	current[0] = 0;
	current[1] = 0;
	while (true) {
		/* Start with static addresses, then for each vrrp instance the VIPs then the eVIPs */
		if (!l2) {
			if (type == ITER_ADDRESSES)
				l2 = &vrrp_data->static_addresses;
			else if (type == ITER_ROUTES)
				l2 = &vrrp_data->static_routes;
			else /* if (type == ITER_RULES) */
				l2 = &vrrp_data->static_rules;
		} else if (!vrrp) {
			if (list_empty(&vrrp_data->vrrp))
				break;
			vrrp = list_first_entry(&vrrp_data->vrrp, vrrp_t, e_list);
			if (type == ITER_ADDRESSES)
				l2 = &vrrp->vip;
			else if (type == ITER_ROUTES)
				l2 = &vrrp->vroutes;
			else /* if (type == ITER_RULES) */
				l2 = &vrrp->vrules;
			current[0]++;
			current[1] = 0;
			*adv = 1;
		} else if (type == ITER_ADDRESSES && l2 == &vrrp->vip) {
			l2 = &vrrp->evip;
			*adv = 0;
		} else {		/* if ITER_ADDRESSES, l2 == vrrp->evip */
			if (list_is_last(&vrrp->e_list, &vrrp_data->vrrp))
				break;
			vrrp = list_entry(vrrp->e_list.next, vrrp_t, e_list);
			if (type == ITER_ADDRESSES)
				l2 = &vrrp->vip;
			else if (type == ITER_ROUTES)
				l2 = &vrrp->vroutes;
			else /* if (type == ITER_RULES) */
				l2 = &vrrp->vrules;
			current[0]++;
			current[1] = 0;
		}

		if (target_len && current[0] < target[0])
			continue;

		/* Should not happen... */
		if (!l2)
			return NULL;

		list_for_each(e, l2) {
			current[1]++;
			result = snmp_oid_compare(current, 2, target, target_len);
			if (result < 0)
				continue;
			if (result == 0) {
				if (!exact)
					continue;
			} else if (result > 0 && exact)
				return NULL;

			/* This is our best match */
			if (!exact) {
				memcpy(target, current, sizeof(oid) * 2);
				*length = (unsigned)vp->namelen + 2;
			}

			return e;
		}
	}

	return NULL;
}


#define MAX_PTR ((void*)((char *)NULL - 1))
static nexthop_t *
vrrp_header_nh_table(struct variable *vp, oid *name, size_t *length,
		     int exact, size_t *var_len, WriteMethod **write_method)
{
	oid *target;
	int result;
	size_t target_len;
	list_head_t *l2;
	oid curinstance[3];
	vrrp_t *vrrp;
	ip_route_t *route;
	nexthop_t *nh;
	bool same;

	if ((result = snmp_oid_compare(name, *length, vp->name, vp->namelen)) < 0) {
		memcpy(name, vp->name, sizeof(oid) * vp->namelen);
		*length = vp->namelen;
	}

	*write_method = 0;
	*var_len = sizeof(unsigned long);

	/* We search the best match: equal if exact, the lower OID in
	   the set of the OID strictly superior to the target
	   otherwise. */
	target = &name[vp->namelen];   /* Our target match */
	target_len = *length - vp->namelen;
	if (exact && !target_len)
		return NULL;

	/* Perform static routes */

	for (vrrp = MAX_PTR, curinstance[0] = 0; vrrp;
	     vrrp = ((vrrp == MAX_PTR) ? (list_empty(&vrrp_data->vrrp) ? NULL :
	       list_first_entry(&vrrp_data->vrrp, vrrp_t, e_list)) :
		 list_is_last(&vrrp->e_list, &vrrp_data->vrrp) ? NULL :
		   list_entry(vrrp->e_list.next, vrrp_t, e_list)), curinstance[0]++) {
		if (exact && curinstance[0] > target[0])
			return NULL;
		if (target_len && curinstance[0] < target[0])
			continue;
		same = (target_len && curinstance[0] == target[0]);
		l2 = (vrrp == MAX_PTR) ? &vrrp_data->static_routes : &vrrp->vroutes;
		if (list_empty(l2))
			continue;
		curinstance[1] = 0;
		list_for_each_entry(route, l2, e_list) {
			curinstance[1]++;
			if (exact && curinstance[1] > target[1])
				return NULL;
			if (same && curinstance[1] < target[1])
				continue;
			same = (same && curinstance[1] == target[1]);
			if (list_empty(&route->nhs))
				continue;
			curinstance[2] = 0;
			list_for_each_entry(nh, &route->nhs, e_list) {
				curinstance[2]++;
				if (exact && target_len && curinstance[2] > target[2])
					return NULL;
				if (same && curinstance[2] < target[2])
					continue;

				if (target_len && !exact && curinstance[0] == target[0] &&
				    curinstance[1] == target[1] && curinstance[2] == target[2])
					continue;

				memcpy(target, curinstance, sizeof(oid) * 3);
				*length = (unsigned)vp->namelen + 3;

				return nh;
			}
		}
	}
	return NULL;
}

static u_char *
vrrp_snmp_address(struct variable *vp, oid *name, size_t *length,
		 int exact, size_t *var_len, WriteMethod **write_method)
{
	ip_address_t *addr;
	list_head_t *e;
	int adv = 0;

	if ((e = vrrp_header_ar_table(vp, name, length, exact,
				      var_len, write_method,
				      ITER_ADDRESSES, &adv)) == NULL)
		return NULL;
	addr = list_entry(e, ip_address_t, e_list);

	switch (vp->magic) {
	case VRRP_SNMP_ADDRESS_ADDRESSTYPE:
		long_ret.u = (addr->ifa.ifa_family == AF_INET6)?2:1;
		return PTR_CAST(u_char, &long_ret);
	case VRRP_SNMP_ADDRESS_VALUE:
		if (addr->ifa.ifa_family == AF_INET6) {
			*var_len = sizeof addr->u.sin6_addr;
			return PTR_CAST(u_char, &addr->u.sin6_addr);
		} else {
			*var_len = sizeof addr->u.sin.sin_addr;
			return PTR_CAST(u_char, &addr->u.sin.sin_addr);
		}
		break;
	case VRRP_SNMP_ADDRESS_BROADCAST:
		if (addr->ifa.ifa_family == AF_INET6) break;
		*var_len = sizeof addr->u.sin.sin_brd;
		return PTR_CAST(u_char, &addr->u.sin.sin_brd);
	case VRRP_SNMP_ADDRESS_MASK:
		long_ret.u = addr->ifa.ifa_prefixlen;
		return PTR_CAST(u_char, &long_ret);
	case VRRP_SNMP_ADDRESS_SCOPE:
		long_ret.u = snmp_scope(addr->ifa.ifa_scope);
		return PTR_CAST(u_char, &long_ret);
	case VRRP_SNMP_ADDRESS_IFINDEX:
		long_ret.u = addr->ifp->ifindex;
		return PTR_CAST(u_char, &long_ret);
	case VRRP_SNMP_ADDRESS_IFNAME:
		*var_len = strlen(addr->ifp->ifname);
		return PTR_CAST(u_char, addr->ifp->ifname);
	case VRRP_SNMP_ADDRESS_IFALIAS:
		if (addr->label) {
			*var_len = strlen(addr->label);
			return PTR_CAST(u_char, addr->label);
		}
		break;
	case VRRP_SNMP_ADDRESS_ISSET:
		long_ret.u = (addr->set)?1:2;
		return PTR_CAST(u_char, &long_ret);
	case VRRP_SNMP_ADDRESS_ISADVERTISED:
		long_ret.u = (adv)?1:2;
		return PTR_CAST(u_char, &long_ret);
	case VRRP_SNMP_ADDRESS_PEER:
		if (!addr->have_peer)
			break;
		if (addr->ifa.ifa_family == AF_INET6) {
			*var_len = sizeof addr->peer.sin6_addr;
			return PTR_CAST(u_char, &addr->peer.sin6_addr);
		} else {
			*var_len = sizeof addr->peer.sin_addr;
			return PTR_CAST(u_char, &addr->peer.sin_addr);
		}
		break;
	default:
		return NULL;
	}
	/* If we are here, we asked for a non existent data. Try the
	   next one. */
	if (!exact && (name[*length-1] < MAX_SUBID))
		return vrrp_snmp_address(vp, name, length,
					 exact, var_len, write_method);
	return NULL;
}

static u_char*
vrrp_snmp_route(struct variable *vp, oid *name, size_t *length,
		 int exact, size_t *var_len, WriteMethod **write_method)
{
	ip_route_t *route;
	list_head_t *e;
	nexthop_t *gw2;
	int gw2_cnt = 0, adv;

	if ((e = vrrp_header_ar_table(vp, name, length, exact,
				      var_len, write_method,
				      ITER_ROUTES, &adv)) == NULL)
		return NULL;
	route = list_entry(e, ip_route_t, e_list);

	switch (vp->magic) {
	case VRRP_SNMP_ROUTE_ADDRESSTYPE:
		long_ret.u = AF_INET;	/* IPv4 only */
		if (route->dst)
			long_ret.u = route->dst->ifa.ifa_family;
		else if (route->src)
			long_ret.u = route->src->ifa.ifa_family;
		else if (route->pref_src)
			long_ret.u = route->pref_src->ifa.ifa_family;
		if (long_ret.u == AF_INET6)
			long_ret.u = 2;
		else
			long_ret.u = 1;
		return PTR_CAST(u_char, &long_ret);
	case VRRP_SNMP_ROUTE_DESTINATION:
		if (!route->dst)
			break;
		if (route->dst->ifa.ifa_family == AF_INET6) {
			*var_len = sizeof route->dst->u.sin6_addr;
			return PTR_CAST(u_char, &route->dst->u.sin6_addr);
		}
		*var_len = sizeof route->dst->u.sin.sin_addr;
		return PTR_CAST(u_char, &route->dst->u.sin.sin_addr);
	case VRRP_SNMP_ROUTE_DESTINATIONMASK:
		if (!route->dst)
			break;
		long_ret.u = route->dst->ifa.ifa_prefixlen;
		return PTR_CAST(u_char, &long_ret);
	case VRRP_SNMP_ROUTE_GATEWAY:
		if (!route->via)
			break;
		if (route->via->ifa.ifa_family == AF_INET6) {
			*var_len = sizeof route->via->u.sin6_addr;
			return PTR_CAST(u_char, &route->via->u.sin6_addr);
		}
		*var_len = sizeof route->via->u.sin.sin_addr;
		return PTR_CAST(u_char, &route->via->u.sin.sin_addr);
	case VRRP_SNMP_ROUTE_SECONDARYGATEWAY:
		if (list_empty(&route->nhs))
			break;
		list_for_each_entry(gw2, &route->nhs, e_list)
			gw2_cnt++;
		if (gw2_cnt != 1)
			break;
		gw2 = list_first_entry(&route->nhs, nexthop_t, e_list);
#if HAVE_DECL_RTA_ENCAP
		if (gw2->encap.type != LWTUNNEL_ENCAP_NONE)
			break;
#endif
		if (gw2->addr->ifa.ifa_family == AF_INET6) {
			*var_len = sizeof gw2->addr->u.sin6_addr;
			return PTR_CAST(u_char, &gw2->addr->u.sin6_addr);
		}
		*var_len = sizeof gw2->addr->u.sin.sin_addr;
		return PTR_CAST(u_char, &gw2->addr->u.sin.sin_addr);
	case VRRP_SNMP_ROUTE_SOURCE:
		if (!route->pref_src)
			break;
		if (route->pref_src->ifa.ifa_family == AF_INET6) {
			*var_len = sizeof route->pref_src->u.sin6_addr;
			return PTR_CAST(u_char, &route->pref_src->u.sin6_addr);
		}
		*var_len = sizeof route->pref_src->u.sin.sin_addr;
		return PTR_CAST(u_char, &route->pref_src->u.sin.sin_addr);
	case VRRP_SNMP_ROUTE_METRIC:
		long_ret.u = route->metric;
		return PTR_CAST(u_char, &long_ret);
	case VRRP_SNMP_ROUTE_SCOPE:
		long_ret.u = snmp_scope(route->scope);
		return PTR_CAST(u_char, &long_ret);
	case VRRP_SNMP_ROUTE_TYPE:
		if (!list_empty(&route->nhs))
			long_ret.u = 2;
		else if (route->type == RTN_BLACKHOLE)
			long_ret.u = 3;
		else if (route->type == RTN_ANYCAST)
			long_ret.u = 4;
		else if (route->type == RTN_MULTICAST)
			long_ret.u = 5;
		else if (route->type == RTN_BROADCAST)
			long_ret.u = 6;
		else if (route->type == RTN_UNREACHABLE)
			long_ret.u = 7;
		else if (route->type == RTN_PROHIBIT)
			long_ret.u = 8;
		else if (route->type == RTN_THROW)
			long_ret.u = 9;
		else if (route->type == RTN_NAT)
			long_ret.u = 10;
		else if (route->type == RTN_XRESOLVE)
			long_ret.u = 11;
		else
			long_ret.u = 1;
		return PTR_CAST(u_char, &long_ret);
	case VRRP_SNMP_ROUTE_IFINDEX:
		if (!route->oif)
			break;
		long_ret.u = route->oif->ifindex;
		return PTR_CAST(u_char, &long_ret);
	case VRRP_SNMP_ROUTE_IFNAME:
		if (!route->oif)
			break;
		*var_len = strlen(IF_NAME(route->oif));
		return PTR_CAST(u_char, &IF_NAME(route->oif));
	case VRRP_SNMP_ROUTE_ROUTINGTABLE:
		long_ret.u = route->table;
		return PTR_CAST(u_char, &long_ret);
	case VRRP_SNMP_ROUTE_ISSET:
		long_ret.u = (route->set)?1:2;
		return PTR_CAST(u_char, &long_ret);
	case VRRP_SNMP_ROUTE_FROM_ADDRESS:
		if (!route->src)
			break;
		if (route->src->ifa.ifa_family == AF_INET6) {
			*var_len = sizeof route->src->u.sin6_addr;
			return PTR_CAST(u_char, &route->src->u.sin6_addr);
		} else {
			*var_len = sizeof route->src->u.sin.sin_addr;
			return PTR_CAST(u_char, &route->src->u.sin.sin_addr);
		}
	case VRRP_SNMP_ROUTE_FROM_ADDRESS_MASK:
		if (!route->src)
			break;
		long_ret.u = route->src->ifa.ifa_prefixlen;
		return PTR_CAST(u_char, &long_ret);
	case VRRP_SNMP_ROUTE_TOS:
		if (!(route->mask & IPROUTE_BIT_DSFIELD))
			break;
		long_ret.u = route->tos;
		return PTR_CAST(u_char, &long_ret);
	case VRRP_SNMP_ROUTE_PROTOCOL:
		if (!(route->mask & IPROUTE_BIT_PROTOCOL))
			break;
		long_ret.s = route->protocol + 1;
		return PTR_CAST(u_char, &long_ret);
	case VRRP_SNMP_ROUTE_ECN:
		long_ret.s = 2 - !!(route->features & RTAX_FEATURE_ECN);
		return PTR_CAST(u_char, &long_ret);
	case VRRP_SNMP_ROUTE_QUICK_ACK:
		long_ret.u = 2 - !!(route->mask & IPROUTE_BIT_QUICKACK);
		return PTR_CAST(u_char, &long_ret);
	case VRRP_SNMP_ROUTE_EXPIRES:
#if !HAVE_DECL_RTA_EXPIRES
		break;
#else
		if (!(route->mask & IPROUTE_BIT_EXPIRES))
			break;
		long_ret.u = route->expires;
		return PTR_CAST(u_char, &long_ret);
#endif
	case VRRP_SNMP_ROUTE_MTU:
		if (!(route->mask & IPROUTE_BIT_MTU))
			break;
		long_ret.u = route->mtu;
		return PTR_CAST(u_char, &long_ret);
	case VRRP_SNMP_ROUTE_MTU_LOCK:
		if (!(route->mask & IPROUTE_BIT_MTU))
			break;
		long_ret.u = 2 - !!(route->lock & (1<<RTAX_MTU));
		return PTR_CAST(u_char, &long_ret);
	case VRRP_SNMP_ROUTE_HOP_LIMIT:
		if (!(route->mask & IPROUTE_BIT_HOPLIMIT))
			break;
		long_ret.u = route->hoplimit;
		return PTR_CAST(u_char, &long_ret);
	case VRRP_SNMP_ROUTE_ADVMSS:
		if (!(route->mask & IPROUTE_BIT_HOPLIMIT))
			break;
		long_ret.u = route->advmss;
		return PTR_CAST(u_char, &long_ret);
	case VRRP_SNMP_ROUTE_ADVMSS_LOCK:
		if (!(route->mask & IPROUTE_BIT_ADVMSS))
			break;
		long_ret.u = 2 - !!(route->lock & (1<<RTAX_ADVMSS));
		return PTR_CAST(u_char, &long_ret);
	case VRRP_SNMP_ROUTE_RTT:
		if (!(route->mask & IPROUTE_BIT_RTT))
			break;
		long_ret.u = route->rtt / 8;
		return PTR_CAST(u_char, &long_ret);
	case VRRP_SNMP_ROUTE_RTT_LOCK:
		if (!(route->mask & IPROUTE_BIT_RTT))
			break;
		long_ret.u = 2 - !!(route->lock & (1<<RTAX_RTT));
		return PTR_CAST(u_char, &long_ret);
	case VRRP_SNMP_ROUTE_RTTVAR:
		if (!(route->mask & IPROUTE_BIT_RTTVAR))
			break;
		long_ret.u = route->rttvar / 4;
		return PTR_CAST(u_char, &long_ret);
	case VRRP_SNMP_ROUTE_RTTVAR_LOCK:
		if (!(route->mask & IPROUTE_BIT_RTTVAR))
			break;
		long_ret.u = 2 - !!(route->lock & (1<<RTAX_RTTVAR));
		return PTR_CAST(u_char, &long_ret);
	case VRRP_SNMP_ROUTE_REORDERING:
		if (!(route->mask & IPROUTE_BIT_REORDERING))
			break;
		long_ret.u = route->reordering;
		return PTR_CAST(u_char, &long_ret);
	case VRRP_SNMP_ROUTE_REORDERING_LOCK:
		if (!(route->mask & IPROUTE_BIT_REORDERING))
			break;
		long_ret.u = 2 - !!(route->lock & (1<<RTAX_REORDERING));
		return PTR_CAST(u_char, &long_ret);
	case VRRP_SNMP_ROUTE_WINDOW:
		if (!(route->mask & IPROUTE_BIT_WINDOW))
			break;
		long_ret.u = route->window;
		return PTR_CAST(u_char, &long_ret);
	case VRRP_SNMP_ROUTE_CWND:
		if (!(route->mask & IPROUTE_BIT_CWND))
			break;
		long_ret.u = route->cwnd;
		return PTR_CAST(u_char, &long_ret);
	case VRRP_SNMP_ROUTE_CWND_LOCK:
		if (!(route->mask & IPROUTE_BIT_CWND))
			break;
		long_ret.u = 2 - !!(route->lock & (1<<RTAX_CWND));
		return PTR_CAST(u_char, &long_ret);
	case VRRP_SNMP_ROUTE_SSTHRESH:
		if (!(route->mask & IPROUTE_BIT_SSTHRESH))
			break;
		long_ret.u = route->ssthresh;
		return PTR_CAST(u_char, &long_ret);
	case VRRP_SNMP_ROUTE_SSTHRESH_LOCK:
		if (!(route->mask & IPROUTE_BIT_SSTHRESH))
			break;
		long_ret.u = 2 - !!(route->lock & (1<<RTAX_SSTHRESH));
		return PTR_CAST(u_char, &long_ret);
	case VRRP_SNMP_ROUTE_RTOMIN:
		if (!(route->mask & IPROUTE_BIT_RTO_MIN))
			break;
		long_ret.u = route->rto_min;
		return PTR_CAST(u_char, &long_ret);
	case VRRP_SNMP_ROUTE_RTOMIN_LOCK:
		if (!(route->mask & IPROUTE_BIT_RTO_MIN))
			break;
		long_ret.u = 2 - !!(route->lock & (1<<RTAX_RTO_MIN));
		return PTR_CAST(u_char, &long_ret);
	case VRRP_SNMP_ROUTE_INIT_CWND:
		if (!(route->mask & IPROUTE_BIT_INITCWND))
			break;
		long_ret.u = route->initcwnd;
		return PTR_CAST(u_char, &long_ret);
	case VRRP_SNMP_ROUTE_INIT_RWND:
		if (!(route->mask & IPROUTE_BIT_INITRWND))
			break;
		long_ret.u = route->initrwnd;
		return PTR_CAST(u_char, &long_ret);
	case VRRP_SNMP_ROUTE_CONG_CTL:
#if !HAVE_DECL_RTAX_CC_ALGO
		break;
#else
		if (!route->congctl)
			break;
		*var_len = strlen(route->congctl);
		return PTR_CAST(u_char, route->congctl);
#endif
	case VRRP_SNMP_ROUTE_PREF:
#if !HAVE_DECL_RTA_PREF
		break;
#else
		if (!(route->mask & IPROUTE_BIT_PREF))
			break;
		long_ret.u =
			route->pref == ICMPV6_ROUTER_PREF_LOW ? 1 :
			route->pref == ICMPV6_ROUTER_PREF_MEDIUM ? 2 :
			route->pref == ICMPV6_ROUTER_PREF_HIGH ? 3 : 0;
		return PTR_CAST(u_char, &long_ret);
#endif
	case VRRP_SNMP_ROUTE_FASTOPEN_NO_COOKIE:
#if !HAVE_DECL_RTAX_FASTOPEN_NO_COOKIE
		break;
#else
		if (!(route->mask & IPROUTE_BIT_FASTOPEN_NO_COOKIE))
			break;
		long_ret.u = route->fastopen_no_cookie;
		return PTR_CAST(u_char, &long_ret);
#endif
	case VRRP_SNMP_ROUTE_REALM_DST:
		if (!route->realms)
			break;
		long_ret.u = route->realms & 0xFFFF;
		return PTR_CAST(u_char, &long_ret);
	case VRRP_SNMP_ROUTE_REALM_SRC:
		if (!(route->realms & 0xFFFF0000))
			break;
		long_ret.u = route->realms >> 16;
		return PTR_CAST(u_char, &long_ret);
	default:
		return NULL;
	}

	/* If we are here, we asked for a non existent data. Try the
	   next one. */
	if (!exact && (name[*length-1] < MAX_SUBID))
		return vrrp_snmp_route(vp, name, length,
				       exact, var_len, write_method);
	return NULL;
}

#if HAVE_DECL_RTA_ENCAP
static u_char*
vrrp_snmp_encap(struct variable *vp, oid *name, size_t *length,
		 int exact, size_t *var_len, WriteMethod **write_method)
{
	ip_route_t *route;
	list_head_t *e;
	nexthop_t *nh;
	encap_t *encap;
	int adv = 0;
	static struct counter64 c64;
#if HAVE_DECL_LWTUNNEL_ENCAP_MPLS
	static char labels[11*MAX_MPLS_LABELS];
	char *op;
	unsigned i;
#endif

	if (vp->name[vp->namelen - 3] == 7) {
		if ((e = vrrp_header_ar_table(vp, name, length, exact,
					      var_len, write_method,
					      ITER_ROUTES, &adv)) == NULL)
			return NULL;
		route = list_entry(e, ip_route_t, e_list);
		encap = &route->encap;
	} else {
		if ((nh = vrrp_header_nh_table(vp, name, length, exact,
					      var_len, write_method)) == NULL)
			return NULL;
		encap = &nh->encap;
	}

// TODO - enable this to work for main route or next hop - following in a separate function callable by both
	if (encap->type != LWTUNNEL_ENCAP_NONE) {
		if (vp->magic == VRRP_SNMP_ROUTE_ENCAP_TYPE) {
			long_ret.s = encap->type + 1;
			return PTR_CAST(u_char, &long_ret);
		}

		if (encap->type == LWTUNNEL_ENCAP_IP ||
			 encap->type == LWTUNNEL_ENCAP_IP6) {
			switch(vp->magic) {
			case VRRP_SNMP_ROUTE_ENCAP_ID:
				if (!(encap->flags & IPROUTE_BIT_ENCAP_ID))
					break;
				*var_len = sizeof(c64);
				set_counter64 (&c64, encap->ip.id);
				return PTR_CAST(u_char, &c64);
			case VRRP_SNMP_ROUTE_ENCAP_DST_ADDRESS:
				if (!encap->ip.dst)
					break;
				if (encap->ip.dst->ifa.ifa_family == AF_INET6) {
					*var_len = sizeof(encap->ip.dst->u.sin6_addr);
					return PTR_CAST(u_char, &encap->ip.dst->u.sin6_addr);
				}
				*var_len = sizeof(encap->ip.dst->u.sin.sin_addr.s_addr);
				return PTR_CAST(u_char, &encap->ip.dst->u.sin.sin_addr.s_addr);
			case VRRP_SNMP_ROUTE_ENCAP_SRC_ADDRESS:
				if (!encap->ip.src)
					break;
				if (encap->ip.src->ifa.ifa_family == AF_INET6) {
					*var_len = sizeof(encap->ip.src->u.sin6_addr);
					return PTR_CAST(u_char, &encap->ip.src->u.sin6_addr);
				}
				*var_len = sizeof(encap->ip.src->u.sin.sin_addr.s_addr);
				return PTR_CAST(u_char, &encap->ip.src->u.sin.sin_addr.s_addr);
			case VRRP_SNMP_ROUTE_ENCAP_TOS:
				if (!(encap->flags & IPROUTE_BIT_ENCAP_DSFIELD))
					break;
				long_ret.u = encap->ip.tos;
				return PTR_CAST(u_char, &long_ret);
			case VRRP_SNMP_ROUTE_ENCAP_TTL:
				if (!(encap->flags & IPROUTE_BIT_ENCAP_TTL))
					break;
				long_ret.u = encap->ip.ttl;
				return PTR_CAST(u_char, &long_ret);
			case VRRP_SNMP_ROUTE_ENCAP_FLAGS:
				if (!(encap->flags & IPROUTE_BIT_ENCAP_FLAGS))
					break;
				long_ret.u = encap->ip.flags;
				return PTR_CAST(u_char, &long_ret);
			}
		}
#if HAVE_DECL_LWTUNNEL_ENCAP_MPLS
		else if (encap->type == LWTUNNEL_ENCAP_MPLS) {
			if (vp->magic == VRRP_SNMP_ROUTE_ENCAP_MPLS_LABELS) {
				op = labels;
				for (i = 0; i < encap->mpls.num_labels; i++)
					op += snprintf(op, (size_t)(labels + sizeof(labels) - op), "%s%u", i ? "/" : "", encap->mpls.addr[i].entry);
				*var_len = strlen(labels);
				return PTR_CAST(u_char, labels);
			}
		}
#endif
#if HAVE_DECL_LWTUNNEL_ENCAP_ILA
		else if (encap->type == LWTUNNEL_ENCAP_ILA) {
			if (vp->magic == VRRP_SNMP_ROUTE_ENCAP_ILA_LOCATOR) {
				*var_len = sizeof(c64);
				set_counter64 (&c64, encap->ila.locator);
				return PTR_CAST(u_char, &c64);
			}
		}
#endif
	}

	/* If we are here, we asked for a non existent data. Try the
	   next one. */
	if (!exact && (name[*length-1] < MAX_SUBID))
		return vrrp_snmp_encap(vp, name, length,
				       exact, var_len, write_method);
	return NULL;
}
#endif

static u_char*
vrrp_snmp_next_hop(struct variable *vp, oid *name, size_t *length,
		   int exact, size_t *var_len, WriteMethod **write_method)
{
	nexthop_t *nh;

	if ((nh = vrrp_header_nh_table(vp, name, length, exact,
				       var_len, write_method)) == NULL)
		return NULL;

	switch (vp->magic) {
	case VRRP_SNMP_ROUTE_NEXT_HOP_ADDRESS_TYPE:
		if (!nh->addr)
			break;
		long_ret.u = (nh->addr->ifa.ifa_family == AF_INET6) ? 2 : 1;
		return PTR_CAST(u_char, &long_ret);
	case VRRP_SNMP_ROUTE_NEXT_HOP_ADDRESS:
		if (!nh->addr)
			break;
		if (nh->addr->ifa.ifa_family == AF_INET6) {
			*var_len = sizeof nh->addr->u.sin6_addr;
			return PTR_CAST(u_char, &nh->addr->u.sin6_addr);
		}
		*var_len = sizeof nh->addr->u.sin.sin_addr;
		return PTR_CAST(u_char, &nh->addr->u.sin.sin_addr);
	case VRRP_SNMP_ROUTE_NEXT_HOP_IF_INDEX:
		if (!nh->ifp)
			break;
		long_ret.u = nh->ifp->ifindex;
		return PTR_CAST(u_char, &long_ret);
	case VRRP_SNMP_ROUTE_NEXT_HOP_IF_NAME:
		if (!nh->ifp)
			break;
		*var_len = strlen(nh->ifp->ifname);
		return PTR_CAST(u_char, &nh->ifp->ifname);
	case VRRP_SNMP_ROUTE_NEXT_HOP_WEIGHT:
		 if (!(nh->mask & IPROUTE_BIT_WEIGHT))
			break;
		long_ret.s = nh->weight + 1;
		return PTR_CAST(u_char, &long_ret);
	case VRRP_SNMP_ROUTE_NEXT_HOP_ONLINK:
		long_ret.u = 2 - !!(nh->flags & RTNH_F_ONLINK);
		return PTR_CAST(u_char, &long_ret);
	case VRRP_SNMP_ROUTE_NEXT_HOP_REALM_DST:
		if (!nh->realms)
			break;
		long_ret.u = nh->realms & 0xFFFF;
		return PTR_CAST(u_char, &long_ret);
	case VRRP_SNMP_ROUTE_NEXT_HOP_REALM_SRC:
		if (!(nh->realms & 0xFFFF0000))
			break;
		long_ret.u = nh->realms >> 16;
		return PTR_CAST(u_char, &long_ret);
	default:
		break;
	}

	/* If we are here, we asked for a non existent data. Try the
	   next one. */
	if (!exact && (name[*length-1] < MAX_SUBID))
		return vrrp_snmp_next_hop(vp, name, length,
					  exact, var_len, write_method);
	return NULL;
}

static u_char*
vrrp_snmp_rule(struct variable *vp, oid *name, size_t *length,
		 int exact, size_t *var_len, WriteMethod **write_method)
{
	ip_rule_t *rule;
	list_head_t *e;
	int adv = 0;
	const char *str;
	ip_address_t *addr;

	if ((e = vrrp_header_ar_table(vp, name, length, exact,
				      var_len, write_method,
				      ITER_RULES, &adv)) == NULL)
		return NULL;
	rule = list_entry(e, ip_rule_t, e_list);

	switch (vp->magic) {
	case VRRP_SNMP_RULE_DIRECTION:	/* obsolete */
		str = rule->to_addr ? rule->from_addr ? "both" : "to" : rule->from_addr ? "from" : "";
		*var_len = strlen(str);
		return PTR_CAST(u_char, no_const_char_p(str));
	case VRRP_SNMP_RULE_ADDRESSTYPE:	/* obsolete */
		addr = rule->to_addr ? rule->to_addr : rule->from_addr;
		if (!addr)
			break;
		long_ret.u = addr->ifa.ifa_family == AF_INET6 ? 2 : 1;
		return PTR_CAST(u_char, &long_ret);
	case VRRP_SNMP_RULE_ADDRESS:	/* obsolete */
		addr = rule->to_addr ? rule->to_addr : rule->from_addr;
		if (!addr)
			break;
		if (addr->ifa.ifa_family == AF_INET6) {
			*var_len = sizeof(addr->u.sin6_addr);
			return PTR_CAST(u_char, &addr->u.sin6_addr);
		}
		*var_len = sizeof(addr->u.sin.sin_addr);
		return PTR_CAST(u_char, &addr->u.sin.sin_addr);
	case VRRP_SNMP_RULE_ADDRESSMASK:	/* obsolete */
		addr = rule->to_addr ? rule->to_addr : rule->from_addr;
		if (!addr)
			break;
		long_ret.u = addr->ifa.ifa_prefixlen;
		return PTR_CAST(u_char, &long_ret);
	case VRRP_SNMP_RULE_ROUTINGTABLE:
		if (rule->action != FR_ACT_TO_TBL)
			break;
		long_ret.u = rule->table;
		return PTR_CAST(u_char, &long_ret);
	case VRRP_SNMP_RULE_ISSET:
		long_ret.u = (rule->set)?1:2;
		return PTR_CAST(u_char, &long_ret);
	case VRRP_SNMP_RULE_INVERT:
		long_ret.s = 2 - rule->invert;
		return PTR_CAST(u_char, &long_ret);
	case VRRP_SNMP_RULE_DESTINATIONADDRESSTYPE:
		if (!rule->to_addr)
			break;
		long_ret.u = (rule->to_addr->ifa.ifa_family == AF_INET6) ? 2 : 1;
		return PTR_CAST(u_char, &long_ret);
	case VRRP_SNMP_RULE_DESTINATIONADDRESS:
		if (!rule->to_addr)
			break;
		if (rule->to_addr->ifa.ifa_family == AF_INET6) {
			*var_len = sizeof(rule->to_addr->u.sin6_addr);
			return PTR_CAST(u_char, &rule->to_addr->u.sin6_addr);
		}
		*var_len = sizeof(rule->to_addr->u.sin.sin_addr);
		return PTR_CAST(u_char, &rule->to_addr->u.sin.sin_addr);
	case VRRP_SNMP_RULE_DESTINATIONADDRESSMASK:
		if (!rule->to_addr)
			break;
		long_ret.u = rule->to_addr->ifa.ifa_prefixlen;
		return PTR_CAST(u_char, &long_ret);
	case VRRP_SNMP_RULE_SOURCEADDRESSTYPE:
		if (!rule->from_addr)
			break;
		long_ret.u = (rule->from_addr->ifa.ifa_family == AF_INET6) ? 2 : 1;
		return PTR_CAST(u_char, &long_ret);
	case VRRP_SNMP_RULE_SOURCEADDRESS:
		if (!rule->from_addr)
			break;
		if (rule->from_addr->ifa.ifa_family == AF_INET6) {
			*var_len = sizeof(rule->from_addr->u.sin6_addr);
			return PTR_CAST(u_char, &rule->from_addr->u.sin6_addr);
		}
		*var_len = sizeof(rule->from_addr->u.sin.sin_addr);
		return PTR_CAST(u_char, &rule->from_addr->u.sin.sin_addr);
	case VRRP_SNMP_RULE_SOURCEADDRESSMASK:
		if (!rule->from_addr)
			break;
		long_ret.u = rule->from_addr->ifa.ifa_prefixlen;
		return PTR_CAST(u_char, &long_ret);
	case VRRP_SNMP_RULE_TOS:
		long_ret.u = rule->tos;
		return PTR_CAST(u_char, &long_ret);
	case VRRP_SNMP_RULE_FWMARK:
		if (rule->mask & IPRULE_BIT_FWMARK)
			long_ret.u = rule->fwmark;
		else
			break;
		return PTR_CAST(u_char, &long_ret);
	case VRRP_SNMP_RULE_FWMASK:
		if (rule->mask & IPRULE_BIT_FWMASK)
			long_ret.u = rule->fwmask;
		else
			break;
		return PTR_CAST(u_char, &long_ret);
	case VRRP_SNMP_RULE_REALM_DST:
		if (!rule->realms)
			break;
		long_ret.u = rule->realms & 0xFFFF;
		return PTR_CAST(u_char, &long_ret);
	case VRRP_SNMP_RULE_REALM_SRC:
		if (!(rule->realms & 0xFFFF0000))
			break;
		long_ret.u = rule->realms >> 16;
		return PTR_CAST(u_char, &long_ret);
	case VRRP_SNMP_RULE_ININTERFACE:
		if (!rule->iif)
			break;
		*var_len = strlen(rule->iif->ifname);
		return PTR_CAST(u_char, rule->iif->ifname);
<<<<<<< HEAD
#if HAVE_DECL_FRA_OIFNAME
=======
>>>>>>> 1664242c
	case VRRP_SNMP_RULE_OUTINTERFACE:
		if (!rule->oif)
			break;
		*var_len = strlen(rule->oif->ifname);
		return PTR_CAST(u_char, rule->oif->ifname);
<<<<<<< HEAD
#endif
=======
>>>>>>> 1664242c
	case VRRP_SNMP_RULE_TARGET:
		if (!(rule->action == FR_ACT_GOTO))
			break;
		long_ret.u = rule->goto_target;
		return PTR_CAST(u_char, &long_ret);
	case VRRP_SNMP_RULE_ACTION:
		long_ret.u = rule->action;
		return PTR_CAST(u_char, &long_ret);
	case VRRP_SNMP_RULE_TABLE_NO:
		if (rule->action != FR_ACT_TO_TBL)
			break;
		long_ret.u = rule->table;
		return PTR_CAST(u_char, &long_ret);
	case VRRP_SNMP_RULE_PREFERENCE:
		if (!rule->priority)
			break;
		long_ret.u = rule->priority;
		return PTR_CAST(u_char, &long_ret);
#if HAVE_DECL_FRA_SUPPRESS_PREFIXLEN
	case VRRP_SNMP_RULE_SUPPRESSPREFIXLEN:
		if (rule->suppress_prefix_len != -1)
			long_ret.u = rule->suppress_prefix_len;
		else
			break;
		return PTR_CAST(u_char, &long_ret);
#endif
#if HAVE_DECL_FRA_SUPPRESS_IFGROUP
	case VRRP_SNMP_RULE_SUPPRESSGROUP:
		if (rule->mask & IPRULE_BIT_SUP_GROUP) {
RELAX_CAST_QUAL_START
			str = PTR_CAST_CONST(char, get_rttables_group(rule->suppress_group));
RELAX_CAST_QUAL_END
			*var_len = strlen(str);
		}
		else
			break;
		return PTR_CAST(u_char, no_const_char_p(str));
#endif
#if HAVE_DECL_FRA_TUN_ID
	case VRRP_SNMP_RULE_TUNNELID_HIGH:
		if (rule->tunnel_id)
			long_ret.u = rule->tunnel_id >> 32;
		else
			break;
		return PTR_CAST(u_char, &long_ret);
#endif
#if HAVE_DECL_FRA_TUN_ID
	case VRRP_SNMP_RULE_TUNNELID_LOW:
		if (rule->tunnel_id)
			long_ret.u = rule->tunnel_id & 0xffffffff;
		else
			break;
		return PTR_CAST(u_char, &long_ret);
#endif
#if HAVE_DECL_FRA_UID_RANGE
	case VRRP_SNMP_RULE_UID_RANGE_START:
		if (rule->mask & IPRULE_BIT_UID_RANGE)
			long_ret.u = rule->uid_range.start;
		else
			break;
		return PTR_CAST(u_char, &long_ret);
#endif
#if HAVE_DECL_FRA_UID_RANGE
	case VRRP_SNMP_RULE_UID_RANGE_END:
		if (rule->mask & IPRULE_BIT_UID_RANGE)
			long_ret.u = rule->uid_range.end;
		else
			break;
		return PTR_CAST(u_char, &long_ret);
#endif
#if HAVE_DECL_FRA_L3MDEV
	case VRRP_SNMP_RULE_L3MDEV:
		if (rule->l3mdev)
			long_ret.u = 1;
		else
			break;
		return PTR_CAST(u_char, &long_ret);
#endif
#if HAVE_DECL_FRA_PROTOCOL
	case VRRP_SNMP_RULE_PROTOCOL:
		if (rule->mask & IPRULE_BIT_PROTOCOL)
			long_ret.u = rule->protocol;
		else
			break;
		return PTR_CAST(u_char, &long_ret);
#endif
#if HAVE_DECL_FRA_IP_PROTO
	case VRRP_SNMP_RULE_IP_PROTO:
		if (rule->mask & IPRULE_BIT_IP_PROTO)
			long_ret.u = rule->ip_proto;
		else
			break;
		return PTR_CAST(u_char, &long_ret);
#endif
#if HAVE_DECL_FRA_SPORT_RANGE
	case VRRP_SNMP_RULE_SRC_PORT_START:
		if (rule->mask & IPRULE_BIT_SPORT_RANGE)
			long_ret.u = rule->src_port.start;
		else
			break;
		return PTR_CAST(u_char, &long_ret);
	case VRRP_SNMP_RULE_SRC_PORT_END:
		if (rule->mask & IPRULE_BIT_SPORT_RANGE)
			long_ret.u = rule->src_port.end;
		else
			break;
		return PTR_CAST(u_char, &long_ret);
#endif
#if HAVE_DECL_FRA_DPORT_RANGE
	case VRRP_SNMP_RULE_DST_PORT_START:
		if (rule->mask & IPRULE_BIT_DPORT_RANGE)
			long_ret.u = rule->dst_port.start;
		else
			break;
		return PTR_CAST(u_char, &long_ret);
	case VRRP_SNMP_RULE_DST_PORT_END:
		if (rule->mask & IPRULE_BIT_DPORT_RANGE)
			long_ret.u = rule->dst_port.end;
		else
			break;
		return PTR_CAST(u_char, &long_ret);
#endif
	default:
		return NULL;
	}
	/* If we are here, we asked for a non existent data. Try the
	   next one. */
	if (!exact && (name[*length-1] < MAX_SUBID))
		return vrrp_snmp_rule(vp, name, length,
				       exact, var_len, write_method);
	return NULL;
}

static u_char *
vrrp_snmp_syncgroup(struct variable *vp, oid *name, size_t *length,
		    int exact, size_t *var_len, WriteMethod **write_method)
{
	vrrp_sgroup_t *group;
	list_head_t *e;
	snmp_ret_t ret;

	if ((e = snmp_header_list_head_table(vp, name, length, exact,
					     var_len, write_method,
					     &vrrp_data->vrrp_sync_group)) == NULL)
		return NULL;
	group = list_entry(e, vrrp_sgroup_t, e_list);

	switch (vp->magic) {
	case VRRP_SNMP_SYNCGROUP_NAME:
		*var_len = strlen(group->gname);
		ret.cp = group->gname;
		return ret.p;
	case VRRP_SNMP_SYNCGROUP_STATE:
		long_ret.s = vrrp_snmp_state(group->state);
		return PTR_CAST(u_char, &long_ret);
	case VRRP_SNMP_SYNCGROUP_TRACKINGWEIGHT:
		long_ret.u = group->sgroup_tracking_weight?1:2;
		return PTR_CAST(u_char, &long_ret);
	case VRRP_SNMP_SYNCGROUP_SMTPALERT:
		long_ret.u = group->smtp_alert?1:2;
		return PTR_CAST(u_char, &long_ret);
	case VRRP_SNMP_SYNCGROUP_NOTIFYEXEC:
		long_ret.u = group->notify_exec?1:2;
		return PTR_CAST(u_char, &long_ret);
	case VRRP_SNMP_SYNCGROUP_SCRIPTMASTER:
		if (group->script_master) {
			cmd_str_r(group->script_master, buf, sizeof(buf));
			*var_len = strlen(buf);
			return PTR_CAST(u_char, buf);
		}
		break;
	case VRRP_SNMP_SYNCGROUP_SCRIPTBACKUP:
		if (group->script_backup) {
			cmd_str_r(group->script_backup, buf, sizeof(buf));
			*var_len = strlen(buf);
			return PTR_CAST(u_char, buf);
		}
		break;
	case VRRP_SNMP_SYNCGROUP_SCRIPTFAULT:
		if (group->script_fault) {
			cmd_str_r(group->script_fault, buf, sizeof(buf));
			*var_len = strlen(buf);
			return PTR_CAST(u_char, buf);
		}
		break;
	case VRRP_SNMP_SYNCGROUP_SCRIPTSTOP:
		if (group->script_stop) {
			cmd_str_r(group->script_stop, buf, sizeof(buf));
			*var_len = strlen(buf);
			return PTR_CAST(u_char, buf);
		}
		break;
	case VRRP_SNMP_SYNCGROUP_SCRIPT:
		if (group->script) {
			cmd_str_r(group->script, buf, sizeof(buf));
			*var_len = strlen(buf);
			return PTR_CAST(u_char, buf);
		}
		break;
	default:
		return NULL;
	}
	/* If we are here, we asked for a non existent data. Try the
	   next one. */
	if (!exact && (name[*length-1] < MAX_SUBID))
		return vrrp_snmp_syncgroup(vp, name, length,
					   exact, var_len, write_method);
	return NULL;
}

static u_char *
vrrp_snmp_syncgroupmember(struct variable *vp, oid *name, size_t *length,
			  int exact, size_t *var_len, WriteMethod **write_method)
{
	snmp_ret_t ret;
	vrrp_t *vrrp;
	list_head_t *e;

	e = snmp_find_element(vp, name, length, exact, var_len, write_method,
			      &vrrp_data->vrrp_sync_group,
			      offsetof(vrrp_sgroup_t, e_list),
			      offsetof(vrrp_sgroup_t, vrrp_instances));
	if (!e)
		return NULL;

	vrrp = list_entry(e, vrrp_t, s_list);
	ret.cp = vrrp->iname;
	*var_len = strlen(ret.cp);
	return ret.p;
}

static vrrp_t *
_get_instance(oid *name, size_t name_len)
{
	oid instance;
	vrrp_t *vrrp = NULL;

	if (name_len < 1)
		return NULL;
	instance = name[name_len - 1];

	list_for_each_entry(vrrp, &vrrp_data->vrrp, e_list) {
		if (--instance == 0) break;
	}
	return vrrp;
}

#ifdef _WITH_FIREWALL_
static int
#ifndef ALLOW_SNMP_SET_ACCEPT
vrrp_snmp_instance_accept(__attribute__((unused)) int action,
			  __attribute__((unused)) u_char *var_val, __attribute__((unused)) u_char var_val_type,
			  __attribute__((unused)) size_t var_val_len, __attribute__((unused)) u_char *statP,
			  __attribute__((unused)) oid *name, __attribute__((unused)) size_t name_len)
{
	return SNMP_ERR_NOACCESS;
}

#else
vrrp_snmp_instance_accept(int action,
			  u_char *var_val, u_char var_val_type,
			  size_t var_val_len, __attribute__((unused)) u_char *statP,
			  oid *name, size_t name_len)
{
	vrrp_t *vrrp = NULL;

	switch (action) {
	case RESERVE1:
		/* Check that the proposed value is acceptable */
		if (var_val_type != ASN_INTEGER)
			return SNMP_ERR_WRONGTYPE;
		if (var_val_len > sizeof(long))
			return SNMP_ERR_WRONGLENGTH;
		switch ((long)(*var_val)) {
// TODO - We must check that we are not address owner (especially if disabling)
		case 1:		/* enable accept */
		case 2:		/* disable accept */
			break;
		default:
			return SNMP_ERR_WRONGVALUE;
		}
		break;
	case RESERVE2:	/* Check that we can find the instance.*/
	case COMMIT:
		/* Find the instance */
		vrrp = _get_instance(name, name_len);
		if (!vrrp)
			return SNMP_ERR_NOSUCHNAME;
		if (action == RESERVE2)
			break;
		/* Commit: change values. There is no way to fail. */
		switch ((long)(*var_val)) {
		case 1:
			log_message(LOG_INFO,
				    "(%s) accept mode enabled with SNMP",
				     vrrp->iname);
// TODO - What do we do about adding/removing iptables blocks?
// RFC6527 requires the instance to be down to change this - can't find now where it says that
			vrrp->accept = true;
			break;
		case 2:
			log_message(LOG_INFO,
				    "(%s) accept mode disabled with SNMP",
				    vrrp->iname);
			vrrp->accept = false;
			break;
			}
		break;
		}
	return SNMP_ERR_NOERROR;
}
#endif
#endif

static int
vrrp_snmp_instance_priority(int action,
			    u_char *var_val, u_char var_val_type, size_t var_val_len,
			    __attribute__((unused)) u_char *statP, oid *name, size_t name_len)
{
	vrrp_t *vrrp = NULL;

	switch (action) {
	case RESERVE1:
		/* Check that the proposed priority is acceptable */
		if (var_val_type != ASN_INTEGER)
			return SNMP_ERR_WRONGTYPE;
		if (var_val_len > sizeof(long))
			return SNMP_ERR_WRONGLENGTH;
		if (*var_val == 0)
			return SNMP_ERR_WRONGVALUE;
		break;
	case RESERVE2:		/* Check that we can find the instance. We should. */
	case COMMIT:
		/* Find the instance */
		vrrp = _get_instance(name, name_len);
		if (!vrrp)
			return SNMP_ERR_NOSUCHNAME;
		if (action == RESERVE2)
			break;
		/* Commit: change values. There is no way to fail. */
		log_message(LOG_INFO,
			    "(%s) base priority changed from"
			    " %u to %u via SNMP.",
			    vrrp->iname, vrrp->base_priority, *var_val);
		vrrp->total_priority += *var_val - vrrp->base_priority;
		vrrp->base_priority = *var_val;
		vrrp_set_effective_priority(vrrp);
//TODO - could affect accept
		break;
	}
	return SNMP_ERR_NOERROR;
}

static int
vrrp_snmp_instance_preempt(int action,
			   u_char *var_val, u_char var_val_type, size_t var_val_len,
			   __attribute__((unused)) u_char *statP, oid *name, size_t name_len)
{
	vrrp_t *vrrp = NULL;
	switch (action) {
	case RESERVE1:
		/* Check that the proposed value is acceptable */
		if (var_val_type != ASN_INTEGER)
			return SNMP_ERR_WRONGTYPE;
		if (var_val_len > sizeof(long))
			return SNMP_ERR_WRONGLENGTH;
		switch ((long)(*var_val)) {
		case 1:		/* enable preemption */
		case 2:		/* disable preemption */
			break;
		default:
			return SNMP_ERR_WRONGVALUE;
		}
		break;
	case RESERVE2:		/* Check that we can find the instance. We should. */
	case COMMIT:
		/* Find the instance */
		vrrp = _get_instance(name, name_len);
		if (!vrrp) return SNMP_ERR_NOSUCHNAME;
		if (action == RESERVE2)
			break;
		/* Commit: change values. There is no way to fail. */
		switch ((long)(*var_val)) {
		case 1:
			log_message(LOG_INFO,
				    "(%s) preemption enabled with SNMP",
				    vrrp->iname);
			vrrp->nopreempt = 0;
			break;
		case 2:
			log_message(LOG_INFO,
				    "(%s) preemption disabled with SNMP",
				    vrrp->iname);
			vrrp->nopreempt = 1;
			break;
		}
		break;
	}
	return SNMP_ERR_NOERROR;
}

static u_char*
vrrp_snmp_instance(struct variable *vp, oid *name, size_t *length,
		   int exact, size_t *var_len, WriteMethod **write_method)
{
	snmp_ret_t ret;
	list_head_t *e;
	vrrp_t *rt;

	if ((e = snmp_header_list_head_table(vp, name, length, exact,
					     var_len, write_method,
					     &vrrp_data->vrrp)) == NULL)
		return NULL;
	rt = list_entry(e, vrrp_t, e_list);

	switch (vp->magic) {
	case VRRP_SNMP_INSTANCE_NAME:
		*var_len = strlen(rt->iname);
		ret.cp = rt->iname;
		return ret.p;
	case VRRP_SNMP_INSTANCE_VIRTUALROUTERID:
		long_ret.u = rt->vrid;
		return PTR_CAST(u_char, &long_ret);
	case VRRP_SNMP_INSTANCE_STATE:
		long_ret.s = vrrp_snmp_state(rt->state);
		return PTR_CAST(u_char, &long_ret);
	case VRRP_SNMP_INSTANCE_INITIALSTATE:
		long_ret.s = vrrp_snmp_state(rt->configured_state);
		return PTR_CAST(u_char, &long_ret);
	case VRRP_SNMP_INSTANCE_WANTEDSTATE:
		long_ret.s = vrrp_snmp_state(rt->wantstate);
		return PTR_CAST(u_char, &long_ret);
	case VRRP_SNMP_INSTANCE_BASEPRIORITY:
		long_ret.u = rt->base_priority;
		*write_method = vrrp_snmp_instance_priority;
		return PTR_CAST(u_char, &long_ret);
	case VRRP_SNMP_INSTANCE_EFFECTIVEPRIORITY:
		long_ret.u = rt->effective_priority;
		return PTR_CAST(u_char, &long_ret);
	case VRRP_SNMP_INSTANCE_VIPSENABLED:
		long_ret.u = rt->vipset?1:2;
		return PTR_CAST(u_char, &long_ret);
	case VRRP_SNMP_INSTANCE_PRIMARYINTERFACE:
		if (!rt->ifp)
			return NULL;
		*var_len = strlen(rt->ifp->ifname);
		return PTR_CAST(u_char, &rt->ifp->ifname);
	case VRRP_SNMP_INSTANCE_TRACKPRIMARYIF:
		long_ret.u = (!list_empty(&rt->track_ifp)) ? 1 : 2;
		return PTR_CAST(u_char, &long_ret);
	case VRRP_SNMP_INSTANCE_ADVERTISEMENTSINT:
		long_ret.u = (rt->version == VRRP_VERSION_2) ?
			    rt->adver_int / TIMER_HZ :
			    rt->adver_int / TIMER_CENTI_HZ;
		return PTR_CAST(u_char, &long_ret);
	case VRRP_SNMP_INSTANCE_PREEMPT:
		long_ret.u = rt->nopreempt?2:1;
		*write_method = vrrp_snmp_instance_preempt;
		return PTR_CAST(u_char, &long_ret);
	case VRRP_SNMP_INSTANCE_PREEMPTDELAY:
		long_ret.u = rt->preempt_delay / TIMER_HZ;
		return PTR_CAST(u_char, &long_ret);
	case VRRP_SNMP_INSTANCE_AUTHTYPE:
		long_ret.u = 0;
		if (rt->version == VRRP_VERSION_2) {
#ifdef _WITH_VRRP_AUTH_
			long_ret.u = rt->auth_type;
#endif
		}
		return PTR_CAST(u_char, &long_ret);
#ifdef _WITH_LVS_
	case VRRP_SNMP_INSTANCE_USELVSSYNCDAEMON:
		long_ret.u = (global_data->lvs_syncd.vrrp == rt)?1:2;
		return PTR_CAST(u_char, &long_ret);
	case VRRP_SNMP_INSTANCE_LVSSYNCINTERFACE:
		if (global_data->lvs_syncd.vrrp == rt) {
			*var_len = strlen(global_data->lvs_syncd.ifname);
			ret.cp = global_data->lvs_syncd.ifname;
			return ret.p;
		}
		break;
#endif
	case VRRP_SNMP_INSTANCE_SYNCGROUP:
		if (rt->sync) {
			*var_len = strlen(rt->sync->gname);
			ret.cp = rt->sync->gname;
			return ret.p;
		}
		break;
	case VRRP_SNMP_INSTANCE_GARPDELAY:
		long_ret.u = rt->garp_delay / TIMER_HZ;
		return PTR_CAST(u_char, &long_ret);
	case VRRP_SNMP_INSTANCE_SMTPALERT:
		long_ret.u = rt->smtp_alert?1:2;
		return PTR_CAST(u_char, &long_ret);
	case VRRP_SNMP_INSTANCE_NOTIFYEXEC:
		long_ret.u = rt->notify_exec?1:2;
		return PTR_CAST(u_char, &long_ret);
	case VRRP_SNMP_INSTANCE_SCRIPTMASTER:
		if (rt->script_master) {
			cmd_str_r(rt->script_master, buf, sizeof(buf));
			*var_len = strlen(buf);
			return PTR_CAST(u_char, buf);
		}
		break;
	case VRRP_SNMP_INSTANCE_SCRIPTBACKUP:
		if (rt->script_backup) {
			cmd_str_r(rt->script_backup, buf, sizeof(buf));
			*var_len = strlen(buf);
			return PTR_CAST(u_char, buf);
		}
		break;
	case VRRP_SNMP_INSTANCE_SCRIPTFAULT:
		if (rt->script_fault) {
			cmd_str_r(rt->script_fault, buf, sizeof(buf));
			*var_len = strlen(buf);
			return PTR_CAST(u_char, buf);
		}
		break;
	case VRRP_SNMP_INSTANCE_SCRIPTSTOP:
		if (rt->script_stop) {
			cmd_str_r(rt->script_stop, buf, sizeof(buf));
			*var_len = strlen(buf);
			return PTR_CAST(u_char, buf);
		}
		break;
	case VRRP_SNMP_INSTANCE_SCRIPTDELETED:
		if (rt->script_deleted) {
			cmd_str_r(rt->script_deleted, buf, sizeof(buf));
			*var_len = strlen(buf);
			return PTR_CAST(u_char, buf);
		}
		break;
	case VRRP_SNMP_INSTANCE_SCRIPTMASTER_RX_LOWER_PRI:
		if (rt->script_master_rx_lower_pri) {
			cmd_str_r(rt->script_master_rx_lower_pri, buf, sizeof(buf));
			*var_len = strlen(buf);
			return PTR_CAST(u_char, buf);
		}
		break;
	case VRRP_SNMP_INSTANCE_SCRIPT:
		if (rt->script) {
			cmd_str_r(rt->script, buf, sizeof(buf));
			*var_len = strlen(buf);
			return PTR_CAST(u_char, buf);
		}
		break;
	case VRRP_SNMP_INSTANCE_ACCEPT:
		long_ret.u = 0;
#ifdef _WITH_FIREWALL_
		if (rt->version == VRRP_VERSION_3) {
			long_ret.u = rt->accept ? 1:2;
			*write_method = vrrp_snmp_instance_accept;
		}
#endif
		return PTR_CAST(u_char, &long_ret);
	case VRRP_SNMP_INSTANCE_PROMOTE_SECONDARIES:
		long_ret.u = rt->promote_secondaries ? 1:2;
		return PTR_CAST(u_char, &long_ret);
	case VRRP_SNMP_INSTANCE_USE_LINKBEAT:
		long_ret.u = rt->linkbeat_use_polling ? 1:2;
		return PTR_CAST(u_char, &long_ret);
	case VRRP_SNMP_INSTANCE_VRRP_VERSION:
		long_ret.u = rt->version;
		return PTR_CAST(u_char, &long_ret);
	case VRRP_SNMP_INSTANCE_NOTIFY_DELETED:
		long_ret.u = rt->notify_deleted ? 1 : 2;
		return PTR_CAST(u_char, &long_ret);
	default:
		return NULL;
	}
	/* If we are here, we asked for a non existent data. Try the
	   next one. */
	if (!exact && (name[*length-1] < MAX_SUBID))
		return vrrp_snmp_instance(vp, name, length,
					  exact, var_len, write_method);
	return NULL;
}

static u_char *
vrrp_snmp_trackedinterface(struct variable *vp, oid *name, size_t *length,
			   int exact, size_t *var_len, WriteMethod **write_method)
{
	const tracked_if_t *bifp;
	list_head_t *e;
	snmp_ret_t ret;

	e = snmp_find_element(vp, name, length, exact, var_len, write_method,
			      &vrrp_data->vrrp,
			      offsetof(vrrp_t, e_list),
			      offsetof(vrrp_t, track_ifp));
	if (!e)
		return NULL;

	bifp = list_entry(e, tracked_if_t, e_list);

	switch (vp->magic) {
	case VRRP_SNMP_TRACKEDINTERFACE_NAME:
		ret.cp = bifp->ifp->ifname;
		*var_len = strlen(ret.cp);
		return ret.p;
	case VRRP_SNMP_TRACKEDINTERFACE_WEIGHT:
		long_ret.s = bifp->weight;
		return PTR_CAST(u_char, &long_ret);
	case VRRP_SNMP_TRACKEDINTERFACE_WEIGHT_REVERSE:
		long_ret.s = bifp->weight_reverse ? 1 : 2;
		return PTR_CAST(u_char, &long_ret);
	}
	return NULL;
}

static u_char*
vrrp_snmp_trackedscript(struct variable *vp, oid *name, size_t *length,
			int exact, size_t *var_len, WriteMethod **write_method)
{
	const tracked_sc_t *bscr;
	list_head_t *e;
	snmp_ret_t ret;

	e = snmp_find_element(vp, name, length, exact, var_len, write_method,
			      &vrrp_data->vrrp,
			      offsetof(vrrp_t, e_list),
			      offsetof(vrrp_t, track_script));
	if (!e)
		return NULL;

	bscr = list_entry(e, tracked_sc_t, e_list);

	switch (vp->magic) {
	case VRRP_SNMP_TRACKEDSCRIPT_NAME:
		ret.cp = bscr->scr->sname;
		*var_len = strlen(ret.cp);
		return ret.p;
	case VRRP_SNMP_TRACKEDSCRIPT_WEIGHT:
		long_ret.s = bscr->weight;
		return PTR_CAST(u_char, &long_ret);
	case VRRP_SNMP_TRACKEDSCRIPT_WEIGHT_REVERSE:
		long_ret.s = bscr->weight_reverse ? 1 : 2;
		return PTR_CAST(u_char, &long_ret);
	}
	return NULL;
}

static u_char*
vrrp_snmp_trackedfile(struct variable *vp, oid *name, size_t *length,
			int exact, size_t *var_len, WriteMethod **write_method)
{
	const tracked_file_monitor_t *bfile;
	list_head_t *e;
	snmp_ret_t ret;

	e = snmp_find_element(vp, name, length, exact, var_len, write_method,
			      &vrrp_data->vrrp,
			      offsetof(vrrp_t, e_list),
			      offsetof(vrrp_t, track_file));
	if (!e)
		return NULL;

	bfile = list_entry(e, tracked_file_monitor_t, e_list);

	switch(vp->magic) {
	case VRRP_SNMP_TRACKEDFILE_NAME:
		ret.cp = bfile->file->fname;
		*var_len = strlen(ret.cp);
		return ret.p;
	case VRRP_SNMP_TRACKEDFILE_WEIGHT:
		long_ret.s = bfile->file->weight;
		return PTR_CAST(u_char, &long_ret);
	case VRRP_SNMP_TRACKEDFILE_WEIGHT_REVERSE:
		long_ret.s = bfile->file->weight_reverse ? 1 : 2;
		return PTR_CAST(u_char, &long_ret);
	}

	return NULL;
}

#ifdef _WITH_BFD_
static u_char*
vrrp_snmp_trackedbfd(struct variable *vp, oid *name, size_t *length,
			int exact, size_t *var_len, WriteMethod **write_method)
{
	const tracked_bfd_t *bbfd;
	list_head_t *e;
	snmp_ret_t ret;

	e = snmp_find_element(vp, name, length, exact, var_len, write_method,
			      &vrrp_data->vrrp,
			      offsetof(vrrp_t, e_list),
			      offsetof(vrrp_t, track_bfd));
	if (!e)
		return NULL;

	bbfd = list_entry(e, tracked_bfd_t, e_list);

	switch(vp->magic) {
	case VRRP_SNMP_TRACKEDBFD_NAME:
		ret.cp = bbfd->bfd->bname;
		*var_len = strlen(ret.cp);
		return ret.p;
	case VRRP_SNMP_TRACKEDBFD_WEIGHT:
		long_ret.s = bbfd->bfd->weight;
		return PTR_CAST(u_char, &long_ret);
	case VRRP_SNMP_TRACKEDBFD_WEIGHT_REVERSE:
		long_ret.s = bbfd->bfd->weight_reverse ? 1 : 2;
		return PTR_CAST(u_char, &long_ret);
	}

	return NULL;
}
#endif

#ifdef _WITH_TRACK_PROCESS_
static u_char*
vrrp_snmp_trackedprocess(struct variable *vp, oid *name, size_t *length,
			int exact, size_t *var_len, WriteMethod **write_method)
{
	const tracked_process_t *bproc;
	list_head_t *e;
	snmp_ret_t ret;

	e = snmp_find_element(vp, name, length, exact, var_len, write_method,
			      &vrrp_data->vrrp,
			      offsetof(vrrp_t, e_list),
			      offsetof(vrrp_t, track_process));
	if (!e)
		return NULL;

	bproc = list_entry(e, tracked_process_t, e_list);

	switch(vp->magic) {
	case VRRP_SNMP_TRACKEDPROCESS_NAME:
		ret.cp = bproc->process->pname;
		*var_len = strlen(ret.cp);
		return ret.p;
	case VRRP_SNMP_TRACKEDPROCESS_WEIGHT:
		long_ret.s = bproc->process->weight;
		return PTR_CAST(u_char, &long_ret);
	case VRRP_SNMP_TRACKEDPROCESS_WEIGHT_REVERSE:
		long_ret.s = bproc->process->weight_reverse ? 1 : 2;
		return PTR_CAST(u_char, &long_ret);
	}

	return NULL;
}
#endif

static u_char*
vrrp_snmp_group_trackedinterface(struct variable *vp, oid *name, size_t *length,
			   int exact, size_t *var_len, WriteMethod **write_method)
{
	const tracked_if_t *bifp;
	list_head_t *e;
	snmp_ret_t ret;

	e = snmp_find_element(vp, name, length, exact, var_len, write_method,
			      &vrrp_data->vrrp_sync_group,
			      offsetof(vrrp_sgroup_t, e_list),
			      offsetof(vrrp_sgroup_t, track_ifp));
	if (!e)
		return NULL;

	bifp = list_entry(e, tracked_if_t, e_list);

	switch (vp->magic) {
	case VRRP_SNMP_SGROUPTRACKEDINTERFACE_NAME:
		ret.cp = bifp->ifp->ifname;
		*var_len = strlen(ret.cp);
		return ret.p;
	case VRRP_SNMP_SGROUPTRACKEDINTERFACE_WEIGHT:
		long_ret.s = bifp->weight;
		return PTR_CAST(u_char, &long_ret);
	case VRRP_SNMP_SGROUPTRACKEDINTERFACE_WEIGHT_REVERSE:
		long_ret.s = bifp->weight_reverse ? 1 : 2;
		return PTR_CAST(u_char, &long_ret);
	}
	return NULL;
}

static u_char*
vrrp_snmp_group_trackedscript(struct variable *vp, oid *name, size_t *length,
			int exact, size_t *var_len, WriteMethod **write_method)
{
	const tracked_sc_t *bscr;
	list_head_t *e;
	snmp_ret_t ret;

	e = snmp_find_element(vp, name, length, exact, var_len, write_method,
			      &vrrp_data->vrrp_sync_group,
			      offsetof(vrrp_sgroup_t, e_list),
			      offsetof(vrrp_sgroup_t, track_script));
	if (!e)
		return NULL;

	bscr = list_entry(e, tracked_sc_t, e_list);

	switch (vp->magic) {
	case VRRP_SNMP_SGROUPTRACKEDSCRIPT_NAME:
		ret.cp = bscr->scr->sname;
		*var_len = strlen(ret.cp);
		return ret.p;
	case VRRP_SNMP_SGROUPTRACKEDSCRIPT_WEIGHT:
		long_ret.s = bscr->weight;
		return PTR_CAST(u_char, &long_ret);
	case VRRP_SNMP_SGROUPTRACKEDSCRIPT_WEIGHT_REVERSE:
		long_ret.s = bscr->weight_reverse ? 1 : 2;
		return PTR_CAST(u_char, &long_ret);
	}
	return NULL;
}

static u_char*
vrrp_snmp_group_trackedfile(struct variable *vp, oid *name, size_t *length,
			int exact, size_t *var_len, WriteMethod **write_method)
{
	const tracked_file_monitor_t *bfile;
	list_head_t *e;
	snmp_ret_t ret;

	e = snmp_find_element(vp, name, length, exact, var_len, write_method,
			      &vrrp_data->vrrp_sync_group,
			      offsetof(vrrp_sgroup_t, e_list),
			      offsetof(vrrp_sgroup_t, track_file));
	if (!e)
		return NULL;

	bfile = list_entry(e, tracked_file_monitor_t, e_list);

	switch(vp->magic) {
	case VRRP_SNMP_SGROUPTRACKEDFILE_NAME:
		ret.cp = bfile->file->fname;
		*var_len = strlen(ret.cp);
		return ret.p;
	case VRRP_SNMP_SGROUPTRACKEDFILE_WEIGHT:
		long_ret.s = bfile->file->weight;
		return PTR_CAST(u_char, &long_ret);
	case VRRP_SNMP_SGROUPTRACKEDFILE_WEIGHT_REVERSE:
		long_ret.s = bfile->file->weight_reverse ? 1 : 2;
		return PTR_CAST(u_char, &long_ret);
	}

	return NULL;
}

#ifdef _WITH_BFD_
static u_char*
vrrp_snmp_group_trackedbfd(struct variable *vp, oid *name, size_t *length,
			int exact, size_t *var_len, WriteMethod **write_method)
{
	const tracked_bfd_t *bbfd;
	list_head_t *e;
	snmp_ret_t ret;

	e = snmp_find_element(vp, name, length, exact, var_len, write_method,
			      &vrrp_data->vrrp_sync_group,
			      offsetof(vrrp_sgroup_t, e_list),
			      offsetof(vrrp_sgroup_t, track_bfd));
	if (!e)
		return NULL;

	bbfd = list_entry(e, tracked_bfd_t, e_list);

	switch(vp->magic) {
	case VRRP_SNMP_SGROUPTRACKEDBFD_NAME:
		ret.cp = bbfd->bfd->bname;
		*var_len = strlen(ret.cp);
		return ret.p;
	case VRRP_SNMP_SGROUPTRACKEDBFD_WEIGHT:
		long_ret.s = bbfd->bfd->weight;
		return PTR_CAST(u_char, &long_ret);
	case VRRP_SNMP_SGROUPTRACKEDBFD_WEIGHT_REVERSE:
		long_ret.s = bbfd->bfd->weight_reverse ? 1 : 2;
		return PTR_CAST(u_char, &long_ret);
	}

	return NULL;
}
#endif

#ifdef _WITH_TRACK_PROCESS_
static u_char*
vrrp_snmp_group_trackedprocess(struct variable *vp, oid *name, size_t *length,
			int exact, size_t *var_len, WriteMethod **write_method)
{
	const tracked_process_t *bproc;
	list_head_t *e;
	snmp_ret_t ret;

	e = snmp_find_element(vp, name, length, exact, var_len, write_method,
			      &vrrp_data->vrrp_sync_group,
			      offsetof(vrrp_sgroup_t, e_list),
			      offsetof(vrrp_sgroup_t, track_process));
	if (!e)
		return NULL;

	bproc = list_entry(e, tracked_process_t, e_list);

	switch(vp->magic) {
	case VRRP_SNMP_SGROUPTRACKEDPROCESS_NAME:
		ret.cp = bproc->process->pname;
		*var_len = strlen(ret.cp);
		return ret.p;
	case VRRP_SNMP_SGROUPTRACKEDPROCESS_WEIGHT:
		long_ret.s = bproc->process->weight;
		return PTR_CAST(u_char, &long_ret);
	case VRRP_SNMP_SGROUPTRACKEDPROCESS_WEIGHT_REVERSE:
		long_ret.s = bproc->process->weight_reverse ? 1 : 2;
		return PTR_CAST(u_char, &long_ret);
	}

	return NULL;
}
#endif

static oid vrrp_oid[] = {VRRP_OID};
static struct variable8 vrrp_vars[] = {
	/* vrrpSyncGroupTable */
	{VRRP_SNMP_SYNCGROUP_NAME, ASN_OCTET_STR, RONLY,
	 vrrp_snmp_syncgroup, 3, {1, 1, 2}},
	{VRRP_SNMP_SYNCGROUP_STATE, ASN_INTEGER, RONLY,
	 vrrp_snmp_syncgroup, 3, {1, 1, 3}},
	{VRRP_SNMP_SYNCGROUP_SMTPALERT, ASN_INTEGER, RONLY,
	 vrrp_snmp_syncgroup, 3, {1, 1, 4}},
	{VRRP_SNMP_SYNCGROUP_NOTIFYEXEC, ASN_INTEGER, RONLY,
	 vrrp_snmp_syncgroup, 3, {1, 1, 5}},
	{VRRP_SNMP_SYNCGROUP_SCRIPTMASTER, ASN_OCTET_STR, RONLY,
	 vrrp_snmp_syncgroup, 3, {1, 1, 6}},
	{VRRP_SNMP_SYNCGROUP_SCRIPTBACKUP, ASN_OCTET_STR, RONLY,
	 vrrp_snmp_syncgroup, 3, {1, 1, 7}},
	{VRRP_SNMP_SYNCGROUP_SCRIPTFAULT, ASN_OCTET_STR, RONLY,
	 vrrp_snmp_syncgroup, 3, {1, 1, 8}},
	{VRRP_SNMP_SYNCGROUP_SCRIPT, ASN_OCTET_STR, RONLY,
	 vrrp_snmp_syncgroup, 3, {1, 1, 9}},
	{VRRP_SNMP_SYNCGROUP_TRACKINGWEIGHT, ASN_INTEGER, RONLY,
	 vrrp_snmp_syncgroup, 3, {1, 1, 10}},
	{VRRP_SNMP_SYNCGROUP_SCRIPTSTOP, ASN_OCTET_STR, RONLY,
	 vrrp_snmp_syncgroup, 3, {1, 1, 11}},

	/* vrrpSyncGroupMemberTable */
	{VRRP_SNMP_SYNCGROUPMEMBER_NAME, ASN_OCTET_STR, RONLY,
	 vrrp_snmp_syncgroupmember, 3, {2, 1, 2}},

	/* vrrpInstanceTable */
	{VRRP_SNMP_INSTANCE_NAME, ASN_OCTET_STR, RONLY,
	 vrrp_snmp_instance, 3, {3, 1, 2}},
	{VRRP_SNMP_INSTANCE_VIRTUALROUTERID, ASN_UNSIGNED, RONLY,
	 vrrp_snmp_instance, 3, {3, 1, 3}},
	{VRRP_SNMP_INSTANCE_STATE, ASN_INTEGER, RONLY,
	 vrrp_snmp_instance, 3, {3, 1, 4}},
	{VRRP_SNMP_INSTANCE_INITIALSTATE, ASN_INTEGER, RONLY,
	 vrrp_snmp_instance, 3, {3, 1, 5}},
	{VRRP_SNMP_INSTANCE_WANTEDSTATE, ASN_INTEGER, RONLY,
	 vrrp_snmp_instance, 3, {3, 1, 6}},
	{VRRP_SNMP_INSTANCE_BASEPRIORITY, ASN_INTEGER, RWRITE,
	 vrrp_snmp_instance, 3, {3, 1, 7}},
	{VRRP_SNMP_INSTANCE_EFFECTIVEPRIORITY, ASN_INTEGER, RONLY,
	 vrrp_snmp_instance, 3, {3, 1, 8}},
	{VRRP_SNMP_INSTANCE_VIPSENABLED, ASN_INTEGER, RONLY,
	 vrrp_snmp_instance, 3, {3, 1, 9}},
	{VRRP_SNMP_INSTANCE_PRIMARYINTERFACE, ASN_OCTET_STR, RONLY,
	 vrrp_snmp_instance, 3, {3, 1, 10}},
	{VRRP_SNMP_INSTANCE_TRACKPRIMARYIF, ASN_INTEGER, RONLY,
	 vrrp_snmp_instance, 3, {3, 1, 11}},
	{VRRP_SNMP_INSTANCE_ADVERTISEMENTSINT, ASN_UNSIGNED, RONLY,
	 vrrp_snmp_instance, 3, {3, 1, 12}},
	{VRRP_SNMP_INSTANCE_PREEMPT, ASN_INTEGER, RWRITE,
	 vrrp_snmp_instance, 3, {3, 1, 13}},
	{VRRP_SNMP_INSTANCE_PREEMPTDELAY, ASN_UNSIGNED, RONLY,
	 vrrp_snmp_instance, 3, {3, 1, 14}},
	{VRRP_SNMP_INSTANCE_AUTHTYPE, ASN_INTEGER, RONLY,
	 vrrp_snmp_instance, 3, {3, 1, 15}},
	{VRRP_SNMP_INSTANCE_USELVSSYNCDAEMON, ASN_INTEGER, RONLY,
	 vrrp_snmp_instance, 3, {3, 1, 16}},
	{VRRP_SNMP_INSTANCE_LVSSYNCINTERFACE, ASN_OCTET_STR, RONLY,
	 vrrp_snmp_instance, 3, {3, 1, 17}},
	{VRRP_SNMP_INSTANCE_SYNCGROUP, ASN_OCTET_STR, RONLY,
	 vrrp_snmp_instance, 3, {3, 1, 18}},
	{VRRP_SNMP_INSTANCE_GARPDELAY, ASN_UNSIGNED, RONLY,
	 vrrp_snmp_instance, 3, {3, 1, 19}},
	{VRRP_SNMP_INSTANCE_SMTPALERT, ASN_INTEGER, RONLY,
	 vrrp_snmp_instance, 3, {3, 1, 20}},
	{VRRP_SNMP_INSTANCE_NOTIFYEXEC, ASN_INTEGER, RONLY,
	 vrrp_snmp_instance, 3, {3, 1, 21}},
	{VRRP_SNMP_INSTANCE_SCRIPTMASTER, ASN_OCTET_STR, RONLY,
	 vrrp_snmp_instance, 3, {3, 1, 22}},
	{VRRP_SNMP_INSTANCE_SCRIPTBACKUP, ASN_OCTET_STR, RONLY,
	 vrrp_snmp_instance, 3, {3, 1, 23}},
	{VRRP_SNMP_INSTANCE_SCRIPTFAULT, ASN_OCTET_STR, RONLY,
	 vrrp_snmp_instance, 3, {3, 1, 24}},
	{VRRP_SNMP_INSTANCE_SCRIPTSTOP, ASN_OCTET_STR, RONLY,
	 vrrp_snmp_instance, 3, {3, 1, 25}},
	{VRRP_SNMP_INSTANCE_SCRIPT, ASN_OCTET_STR, RONLY,
	 vrrp_snmp_instance, 3, {3, 1, 26}},
	{VRRP_SNMP_INSTANCE_ACCEPT, ASN_INTEGER, RWRITE,
	 vrrp_snmp_instance, 3, {3, 1, 27}},
	{VRRP_SNMP_INSTANCE_PROMOTE_SECONDARIES, ASN_INTEGER, RWRITE,
	 vrrp_snmp_instance, 3, {3, 1, 28}},
	{VRRP_SNMP_INSTANCE_USE_LINKBEAT, ASN_INTEGER, RWRITE,
	 vrrp_snmp_instance, 3, {3, 1, 29}},
	{VRRP_SNMP_INSTANCE_VRRP_VERSION, ASN_INTEGER, RONLY,
	 vrrp_snmp_instance, 3, {3, 1, 30}},
	{VRRP_SNMP_INSTANCE_SCRIPTMASTER_RX_LOWER_PRI, ASN_OCTET_STR, RONLY,
	 vrrp_snmp_instance, 3, {3, 1, 31}},
	{VRRP_SNMP_INSTANCE_SCRIPTDELETED, ASN_OCTET_STR, RONLY,
	 vrrp_snmp_instance, 3, {3, 1, 32}},
	{VRRP_SNMP_INSTANCE_NOTIFY_DELETED, ASN_INTEGER, RONLY,
	 vrrp_snmp_instance, 3, {3, 1, 33}},

	/* vrrpTrackedInterfaceTable */
	{VRRP_SNMP_TRACKEDINTERFACE_NAME, ASN_OCTET_STR, RONLY,
	 vrrp_snmp_trackedinterface, 3, {4, 1, 1}},
	{VRRP_SNMP_TRACKEDINTERFACE_WEIGHT, ASN_INTEGER, RONLY,
	 vrrp_snmp_trackedinterface, 3, {4, 1, 2}},
	{VRRP_SNMP_TRACKEDINTERFACE_WEIGHT_REVERSE, ASN_INTEGER, RONLY,
	 vrrp_snmp_trackedinterface, 3, {4, 1, 3}},

	/* vrrpTrackedScriptTable */
	{VRRP_SNMP_TRACKEDSCRIPT_NAME, ASN_OCTET_STR, RONLY,
	 vrrp_snmp_trackedscript, 3, {5, 1, 2}},
	{VRRP_SNMP_TRACKEDSCRIPT_WEIGHT, ASN_INTEGER, RONLY,
	 vrrp_snmp_trackedscript, 3, {5, 1, 3}},
	{VRRP_SNMP_TRACKEDSCRIPT_WEIGHT_REVERSE, ASN_INTEGER, RONLY,
	 vrrp_snmp_trackedscript, 3, {5, 1, 4}},

	/* vrrpAddressTable */
	{VRRP_SNMP_ADDRESS_ADDRESSTYPE, ASN_INTEGER, RONLY,
	 vrrp_snmp_address, 3, {6, 1, 2}},
	{VRRP_SNMP_ADDRESS_VALUE, ASN_OCTET_STR, RONLY,
	 vrrp_snmp_address, 3, {6, 1, 3}},
	{VRRP_SNMP_ADDRESS_BROADCAST, ASN_OCTET_STR, RONLY,
	 vrrp_snmp_address, 3, {6, 1, 4}},
	{VRRP_SNMP_ADDRESS_MASK, ASN_UNSIGNED, RONLY,
	 vrrp_snmp_address, 3, {6, 1, 5}},
	{VRRP_SNMP_ADDRESS_SCOPE, ASN_INTEGER, RONLY,
	 vrrp_snmp_address, 3, {6, 1, 6}},
	{VRRP_SNMP_ADDRESS_IFINDEX, ASN_INTEGER, RONLY,
	 vrrp_snmp_address, 3, {6, 1, 7}},
	{VRRP_SNMP_ADDRESS_IFNAME, ASN_OCTET_STR, RONLY,
	 vrrp_snmp_address, 3, {6, 1, 8}},
	{VRRP_SNMP_ADDRESS_IFALIAS, ASN_OCTET_STR, RONLY,
	 vrrp_snmp_address, 3, {6, 1, 9}},
	{VRRP_SNMP_ADDRESS_ISSET, ASN_INTEGER, RONLY,
	 vrrp_snmp_address, 3, {6, 1, 10}},
	{VRRP_SNMP_ADDRESS_ISADVERTISED, ASN_INTEGER, RONLY,
	 vrrp_snmp_address, 3, {6, 1, 11}},
	{VRRP_SNMP_ADDRESS_PEER, ASN_OCTET_STR, RONLY,
	 vrrp_snmp_address, 3, {6, 1, 12}},

	/* vrrpRouteTable */
	{VRRP_SNMP_ROUTE_ADDRESSTYPE, ASN_INTEGER, RONLY,
	 vrrp_snmp_route, 3, {7, 1, 2}},
	{VRRP_SNMP_ROUTE_DESTINATION, ASN_OCTET_STR, RONLY,
	 vrrp_snmp_route, 3, {7, 1, 3}},
	{VRRP_SNMP_ROUTE_DESTINATIONMASK, ASN_UNSIGNED, RONLY,
	 vrrp_snmp_route, 3, {7, 1, 4}},
	{VRRP_SNMP_ROUTE_GATEWAY, ASN_OCTET_STR, RONLY,
	 vrrp_snmp_route, 3, {7, 1, 5}},
	{VRRP_SNMP_ROUTE_SECONDARYGATEWAY, ASN_OCTET_STR, RONLY,
	 vrrp_snmp_route, 3, {7, 1, 6}},
	{VRRP_SNMP_ROUTE_SOURCE, ASN_OCTET_STR, RONLY,
	 vrrp_snmp_route, 3, {7, 1, 7}},
	{VRRP_SNMP_ROUTE_METRIC, ASN_UNSIGNED, RONLY,
	 vrrp_snmp_route, 3, {7, 1, 8}},
	{VRRP_SNMP_ROUTE_SCOPE, ASN_INTEGER, RONLY,
	 vrrp_snmp_route, 3, {7, 1, 9}},
	{VRRP_SNMP_ROUTE_TYPE, ASN_INTEGER, RONLY,
	 vrrp_snmp_route, 3, {7, 1, 10}},
	{VRRP_SNMP_ROUTE_IFINDEX, ASN_INTEGER, RONLY,
	 vrrp_snmp_route, 3, {7, 1, 11}},
	{VRRP_SNMP_ROUTE_IFNAME, ASN_OCTET_STR, RONLY,
	 vrrp_snmp_route, 3, {7, 1, 12}},
	{VRRP_SNMP_ROUTE_ROUTINGTABLE, ASN_UNSIGNED, RONLY,
	 vrrp_snmp_route, 3, {7, 1, 13}},
	{VRRP_SNMP_ROUTE_ISSET, ASN_INTEGER, RONLY,
	 vrrp_snmp_route, 3, {7, 1, 14}},
	{VRRP_SNMP_ROUTE_FROM_ADDRESS, ASN_OCTET_STR, RONLY,
	 vrrp_snmp_route, 3, {7, 1, 15}},
	{VRRP_SNMP_ROUTE_FROM_ADDRESS_MASK, ASN_UNSIGNED, RONLY,
	 vrrp_snmp_route, 3, {7, 1, 16}},
	{VRRP_SNMP_ROUTE_TOS, ASN_UNSIGNED, RONLY,
	 vrrp_snmp_route, 3, {7, 1, 17}},
	{VRRP_SNMP_ROUTE_PROTOCOL, ASN_INTEGER, RONLY,
	 vrrp_snmp_route, 3, {7, 1, 18}},
	{VRRP_SNMP_ROUTE_ECN, ASN_INTEGER, RONLY,
	 vrrp_snmp_route, 3, {7, 1, 19}},
	{VRRP_SNMP_ROUTE_QUICK_ACK, ASN_INTEGER, RONLY,
	 vrrp_snmp_route, 3, {7, 1, 20}},
	{VRRP_SNMP_ROUTE_EXPIRES, ASN_INTEGER, RONLY,
	 vrrp_snmp_route, 3, {7, 1, 21}},
	{VRRP_SNMP_ROUTE_MTU, ASN_UNSIGNED, RONLY,
	 vrrp_snmp_route, 3, {7, 1, 22}},
	{VRRP_SNMP_ROUTE_MTU_LOCK, ASN_INTEGER, RONLY,
	 vrrp_snmp_route, 3, {7, 1, 23}},
	{VRRP_SNMP_ROUTE_HOP_LIMIT, ASN_UNSIGNED, RONLY,
	 vrrp_snmp_route, 3, {7, 1, 24}},
	{VRRP_SNMP_ROUTE_ADVMSS, ASN_UNSIGNED, RONLY,
	 vrrp_snmp_route, 3, {7, 1, 25}},
	{VRRP_SNMP_ROUTE_ADVMSS_LOCK, ASN_INTEGER, RONLY,
	 vrrp_snmp_route, 3, {7, 1, 26}},
	{VRRP_SNMP_ROUTE_RTT, ASN_UNSIGNED, RONLY,
	 vrrp_snmp_route, 3, {7, 1, 27}},
	{VRRP_SNMP_ROUTE_RTT_LOCK, ASN_INTEGER, RONLY,
	 vrrp_snmp_route, 3, {7, 1, 28}},
	{VRRP_SNMP_ROUTE_RTTVAR, ASN_UNSIGNED, RONLY,
	 vrrp_snmp_route, 3, {7, 1, 29}},
	{VRRP_SNMP_ROUTE_RTTVAR_LOCK, ASN_INTEGER, RONLY,
	 vrrp_snmp_route, 3, {7, 1, 30}},
	{VRRP_SNMP_ROUTE_REORDERING, ASN_UNSIGNED, RONLY,
	 vrrp_snmp_route, 3, {7, 1, 31}},
	{VRRP_SNMP_ROUTE_REORDERING_LOCK, ASN_INTEGER, RONLY,
	 vrrp_snmp_route, 3, {7, 1, 32}},
	{VRRP_SNMP_ROUTE_WINDOW, ASN_UNSIGNED, RONLY,
	 vrrp_snmp_route, 3, {7, 1, 33}},
	{VRRP_SNMP_ROUTE_CWND, ASN_UNSIGNED, RONLY,
	 vrrp_snmp_route, 3, {7, 1, 34}},
	{VRRP_SNMP_ROUTE_CWND_LOCK, ASN_INTEGER, RONLY,
	 vrrp_snmp_route, 3, {7, 1, 35}},
	{VRRP_SNMP_ROUTE_SSTHRESH, ASN_UNSIGNED, RONLY,
	 vrrp_snmp_route, 3, {7, 1, 36}},
	{VRRP_SNMP_ROUTE_SSTHRESH_LOCK, ASN_INTEGER, RONLY,
	 vrrp_snmp_route, 3, {7, 1, 37}},
	{VRRP_SNMP_ROUTE_RTOMIN, ASN_UNSIGNED, RONLY,
	 vrrp_snmp_route, 3, {7, 1, 38}},
	{VRRP_SNMP_ROUTE_RTOMIN_LOCK, ASN_INTEGER, RONLY,
	 vrrp_snmp_route, 3, {7, 1, 39}},
	{VRRP_SNMP_ROUTE_INIT_CWND, ASN_UNSIGNED, RONLY,
	 vrrp_snmp_route, 3, {7, 1, 40}},
	{VRRP_SNMP_ROUTE_INIT_RWND, ASN_UNSIGNED, RONLY,
	 vrrp_snmp_route, 3, {7, 1, 41}},
	{VRRP_SNMP_ROUTE_CONG_CTL, ASN_OCTET_STR, RONLY,
	 vrrp_snmp_route, 3, {7, 1, 42}},
	{VRRP_SNMP_ROUTE_PREF, ASN_INTEGER, RONLY,
	 vrrp_snmp_route, 3, {7, 1, 43}},
	{VRRP_SNMP_ROUTE_REALM_DST, ASN_UNSIGNED, RONLY,
	 vrrp_snmp_route, 3, {7, 1, 44}},
	{VRRP_SNMP_ROUTE_REALM_SRC, ASN_UNSIGNED, RONLY,
	 vrrp_snmp_route, 3, {7, 1, 45}},
#if HAVE_DECL_RTA_ENCAP
	{VRRP_SNMP_ROUTE_ENCAP_TYPE, ASN_INTEGER, RONLY,
	 vrrp_snmp_encap, 3, {7, 1, 46}},
#if HAVE_DECL_LWTUNNEL_ENCAP_MPLS
	{VRRP_SNMP_ROUTE_ENCAP_MPLS_LABELS, ASN_OCTET_STR, RONLY,
	 vrrp_snmp_encap, 3, {7, 1, 47}},
#endif
	{VRRP_SNMP_ROUTE_ENCAP_ID, ASN_COUNTER64, RONLY,
	 vrrp_snmp_encap, 3, {7, 1, 48}},
	{VRRP_SNMP_ROUTE_ENCAP_DST_ADDRESS, ASN_OCTET_STR, RONLY,
	 vrrp_snmp_encap, 3, {7, 1, 49}},
	{VRRP_SNMP_ROUTE_ENCAP_SRC_ADDRESS, ASN_OCTET_STR, RONLY,
	 vrrp_snmp_encap, 3, {7, 1, 50}},
	{VRRP_SNMP_ROUTE_ENCAP_TOS, ASN_UNSIGNED, RONLY,
	 vrrp_snmp_encap, 3, {7, 1, 51}},
	{VRRP_SNMP_ROUTE_ENCAP_TTL, ASN_UNSIGNED, RONLY,
	 vrrp_snmp_encap, 3, {7, 1, 52}},
	{VRRP_SNMP_ROUTE_ENCAP_FLAGS, ASN_UNSIGNED, RONLY,
	 vrrp_snmp_encap, 3, {7, 1, 53}},
#if HAVE_DECL_LWTUNNEL_ENCAP_ILA
	{VRRP_SNMP_ROUTE_ENCAP_ILA_LOCATOR, ASN_COUNTER64, RONLY,
	 vrrp_snmp_encap, 3, {7, 1, 54}},
#endif
#if HAVE_DECL_RTAX_FASTOPEN_NO_COOKIE
	{VRRP_SNMP_ROUTE_FASTOPEN_NO_COOKIE, ASN_UNSIGNED, RONLY,
	 vrrp_snmp_route, 3, {7, 1, 55}},
#endif
#endif

	 /* vrrpRuleTable */
	{VRRP_SNMP_RULE_DIRECTION, ASN_OCTET_STR, RONLY,
	 vrrp_snmp_rule, 3, {8, 1, 2}},
	{VRRP_SNMP_RULE_ADDRESSTYPE, ASN_INTEGER, RONLY,
	 vrrp_snmp_rule, 3, {8, 1, 3}},
	{VRRP_SNMP_RULE_ADDRESS, ASN_OCTET_STR, RONLY,
	 vrrp_snmp_rule, 3, {8, 1, 4}},
	{VRRP_SNMP_RULE_ADDRESSMASK, ASN_UNSIGNED, RONLY,
	 vrrp_snmp_rule, 3, {8, 1, 5}},
	{VRRP_SNMP_RULE_ROUTINGTABLE, ASN_UNSIGNED, RONLY,
	 vrrp_snmp_rule, 3, {8, 1, 6}},
	{VRRP_SNMP_RULE_ISSET, ASN_INTEGER, RONLY,
	 vrrp_snmp_rule, 3, {8, 1, 7}},
	{VRRP_SNMP_RULE_INVERT, ASN_INTEGER, RONLY,
	 vrrp_snmp_rule, 3, {8, 1, 8}},
	{VRRP_SNMP_RULE_DESTINATIONADDRESSTYPE, ASN_INTEGER, RONLY,
	 vrrp_snmp_rule, 3, {8, 1, 9}},
	{VRRP_SNMP_RULE_DESTINATIONADDRESS, ASN_OCTET_STR, RONLY,
	 vrrp_snmp_rule, 3, {8, 1, 10}},
	{VRRP_SNMP_RULE_DESTINATIONADDRESSMASK, ASN_UNSIGNED, RONLY,
	 vrrp_snmp_rule, 3, {8, 1, 11}},
	{VRRP_SNMP_RULE_SOURCEADDRESSTYPE, ASN_INTEGER, RONLY,
	 vrrp_snmp_rule, 3, {8, 1, 12}},
	{VRRP_SNMP_RULE_SOURCEADDRESS, ASN_OCTET_STR, RONLY,
	 vrrp_snmp_rule, 3, {8, 1, 13}},
	{VRRP_SNMP_RULE_SOURCEADDRESSMASK, ASN_UNSIGNED, RONLY,
	 vrrp_snmp_rule, 3, {8, 1, 14}},
	{VRRP_SNMP_RULE_TOS, ASN_UNSIGNED, RONLY,
	 vrrp_snmp_rule, 3, {8, 1, 15}},
	{VRRP_SNMP_RULE_FWMARK, ASN_UNSIGNED, RONLY,
	 vrrp_snmp_rule, 3, {8, 1, 16}},
	{VRRP_SNMP_RULE_FWMASK, ASN_UNSIGNED, RONLY,
	 vrrp_snmp_rule, 3, {8, 1, 17}},
	{VRRP_SNMP_RULE_REALM_DST, ASN_UNSIGNED, RONLY,
	 vrrp_snmp_rule, 3, {8, 1, 18}},
	{VRRP_SNMP_RULE_REALM_SRC, ASN_UNSIGNED, RONLY,
	 vrrp_snmp_rule, 3, {8, 1, 19}},
	{VRRP_SNMP_RULE_ININTERFACE, ASN_OCTET_STR, RONLY,
	 vrrp_snmp_rule, 3, {8, 1, 20}},
	{VRRP_SNMP_RULE_OUTINTERFACE, ASN_OCTET_STR, RONLY,
	 vrrp_snmp_rule, 3, {8, 1, 21}},
	{VRRP_SNMP_RULE_TARGET, ASN_UNSIGNED, RONLY,
	 vrrp_snmp_rule, 3, {8, 1, 22}},
	{VRRP_SNMP_RULE_ACTION, ASN_INTEGER, RONLY,
	 vrrp_snmp_rule, 3, {8, 1, 23}},
	{VRRP_SNMP_RULE_TABLE_NO, ASN_UNSIGNED, RONLY,
	 vrrp_snmp_rule, 3, {8, 1, 24}},
	{VRRP_SNMP_RULE_PREFERENCE, ASN_UNSIGNED, RONLY,
	 vrrp_snmp_rule, 3, {8, 1, 25}},
	{VRRP_SNMP_RULE_SUPPRESSPREFIXLEN, ASN_UNSIGNED, RONLY,
	 vrrp_snmp_rule, 3, {8, 1, 26}},
	{VRRP_SNMP_RULE_SUPPRESSGROUP, ASN_OCTET_STR, RONLY,
	 vrrp_snmp_rule, 3, {8, 1, 27}},
	{VRRP_SNMP_RULE_TUNNELID_HIGH, ASN_UNSIGNED, RONLY,
	 vrrp_snmp_rule, 3, {8, 1, 28}},
	{VRRP_SNMP_RULE_TUNNELID_LOW, ASN_UNSIGNED, RONLY,
	 vrrp_snmp_rule, 3, {8, 1, 29}},
#if HAVE_DECL_FRA_UID_RANGE
	{VRRP_SNMP_RULE_UID_RANGE_START, ASN_UNSIGNED, RONLY,
	 vrrp_snmp_rule, 3, {8, 1, 30}},
	{VRRP_SNMP_RULE_UID_RANGE_END, ASN_UNSIGNED, RONLY,
	 vrrp_snmp_rule, 3, {8, 1, 31}},
#endif
#if HAVE_DECL_FRA_L3MDEV
	{VRRP_SNMP_RULE_L3MDEV, ASN_UNSIGNED, RONLY,
	 vrrp_snmp_rule, 3, {8, 1, 32}},
#endif

	/* vrrpScriptTable */
	{VRRP_SNMP_SCRIPT_NAME, ASN_OCTET_STR, RONLY, vrrp_snmp_script, 3, {9, 1, 2}},
	{VRRP_SNMP_SCRIPT_COMMAND, ASN_OCTET_STR, RONLY, vrrp_snmp_script, 3, {9, 1, 3}},
	{VRRP_SNMP_SCRIPT_INTERVAL, ASN_INTEGER, RONLY, vrrp_snmp_script, 3, {9, 1, 4}},
	{VRRP_SNMP_SCRIPT_WEIGHT, ASN_INTEGER, RONLY, vrrp_snmp_script, 3, {9, 1, 5}},
	{VRRP_SNMP_SCRIPT_RESULT, ASN_INTEGER, RONLY, vrrp_snmp_script, 3, {9, 1, 6}},
	{VRRP_SNMP_SCRIPT_RISE, ASN_UNSIGNED, RONLY, vrrp_snmp_script, 3, {9, 1, 7}},
	{VRRP_SNMP_SCRIPT_FALL, ASN_UNSIGNED, RONLY, vrrp_snmp_script, 3, {9, 1, 8}},
	{VRRP_SNMP_SCRIPT_WEIGHT_REVERSE, ASN_INTEGER, RONLY, vrrp_snmp_script, 3, {9, 1, 9}},

	/* vrrpRouteNextHopTable */
	{VRRP_SNMP_ROUTE_NEXT_HOP_ADDRESS_TYPE, ASN_INTEGER, RONLY,
	 vrrp_snmp_next_hop, 3, {11, 1, 2}},
	{VRRP_SNMP_ROUTE_NEXT_HOP_ADDRESS, ASN_OCTET_STR, RONLY,
	 vrrp_snmp_next_hop, 3, {11, 1, 3}},
	{VRRP_SNMP_ROUTE_NEXT_HOP_IF_INDEX, ASN_INTEGER, RONLY,
	 vrrp_snmp_next_hop, 3, {11, 1, 4}},
	{VRRP_SNMP_ROUTE_NEXT_HOP_IF_NAME, ASN_OCTET_STR, RONLY,
	 vrrp_snmp_next_hop, 3, {11, 1, 5}},
	{VRRP_SNMP_ROUTE_NEXT_HOP_WEIGHT, ASN_UNSIGNED, RONLY,
	 vrrp_snmp_next_hop, 3, {11, 1, 6}},
	{VRRP_SNMP_ROUTE_NEXT_HOP_ONLINK, ASN_INTEGER, RONLY,
	 vrrp_snmp_next_hop, 3, {11, 1, 7}},
	{VRRP_SNMP_ROUTE_NEXT_HOP_REALM_DST, ASN_UNSIGNED, RONLY,
	 vrrp_snmp_next_hop, 3, {11, 1, 8}},
	{VRRP_SNMP_ROUTE_NEXT_HOP_REALM_SRC, ASN_UNSIGNED, RONLY,
	 vrrp_snmp_next_hop, 3, {11, 1, 9}},
#if HAVE_DECL_RTA_ENCAP
	{VRRP_SNMP_ROUTE_NEXT_HOP_ENCAP_TYPE, ASN_INTEGER, RONLY,
	 vrrp_snmp_encap, 3, {11, 1, 10}},
#if HAVE_DECL_LWTUNNEL_ENCAP_MPLS
	{VRRP_SNMP_ROUTE_NEXT_HOP_ENCAP_MPLS_LABELS, ASN_OCTET_STR, RONLY,
	 vrrp_snmp_encap, 3, {11, 1, 11}},
#endif
	{VRRP_SNMP_ROUTE_NEXT_HOP_ENCAP_ID, ASN_COUNTER64, RONLY,
	 vrrp_snmp_encap, 3, {11, 1, 12}},
	{VRRP_SNMP_ROUTE_NEXT_HOP_ENCAP_DST_ADDRESS, ASN_OCTET_STR, RONLY,
	 vrrp_snmp_encap, 3, {11, 1, 13}},
	{VRRP_SNMP_ROUTE_NEXT_HOP_ENCAP_SRC_ADDRESS, ASN_OCTET_STR, RONLY,
	 vrrp_snmp_encap, 3, {11, 1, 14}},
	{VRRP_SNMP_ROUTE_NEXT_HOP_ENCAP_TOS, ASN_UNSIGNED, RONLY,
	 vrrp_snmp_encap, 3, {11, 1, 15}},
	{VRRP_SNMP_ROUTE_NEXT_HOP_ENCAP_TTL, ASN_UNSIGNED, RONLY,
	 vrrp_snmp_encap, 3, {11, 1, 16}},
	{VRRP_SNMP_ROUTE_NEXT_HOP_ENCAP_FLAGS, ASN_UNSIGNED, RONLY,
	 vrrp_snmp_encap, 3, {11, 1, 17}},
#if HAVE_DECL_LWTUNNEL_ENCAP_ILA
	{VRRP_SNMP_ROUTE_NEXT_HOP_ENCAP_ILA_LOCATOR, ASN_COUNTER64, RONLY,
	 vrrp_snmp_encap, 3, {11, 1, 18}},
#endif
#endif

	/* vrrpTrackedFileTable */
	{VRRP_SNMP_TRACKEDFILE_NAME, ASN_OCTET_STR, RONLY,
	 vrrp_snmp_trackedfile, 3, {12, 1, 2}},
	{VRRP_SNMP_TRACKEDFILE_WEIGHT, ASN_INTEGER, RONLY,
	 vrrp_snmp_trackedfile, 3, {12, 1, 3}},
	{VRRP_SNMP_TRACKEDFILE_WEIGHT_REVERSE, ASN_INTEGER, RONLY,
	 vrrp_snmp_trackedfile, 3, {12, 1, 4}},

	/* vrrpFileTable */
	{VRRP_SNMP_FILE_NAME, ASN_OCTET_STR, RONLY, vrrp_snmp_file, 3, {13, 1, 2}},
	{VRRP_SNMP_FILE_PATH, ASN_OCTET_STR, RONLY, vrrp_snmp_file, 3, {13, 1, 3}},
	{VRRP_SNMP_FILE_RESULT, ASN_INTEGER, RONLY, vrrp_snmp_file, 3, {13, 1, 4}},
	{VRRP_SNMP_FILE_WEIGHT, ASN_INTEGER, RONLY, vrrp_snmp_file, 3, {13, 1, 5}},
	{VRRP_SNMP_FILE_WEIGHT_REVERSE, ASN_INTEGER, RONLY, vrrp_snmp_file, 3, {13, 1, 6}},

#ifdef _WITH_BFD_
	/* vrrpTrackedBfdTable */
	{VRRP_SNMP_TRACKEDBFD_NAME, ASN_OCTET_STR, RONLY,
	 vrrp_snmp_trackedbfd, 3, {17, 1, 2}},
	{VRRP_SNMP_TRACKEDBFD_WEIGHT, ASN_INTEGER, RONLY,
	 vrrp_snmp_trackedbfd, 3, {17, 1, 3}},
	{VRRP_SNMP_TRACKEDBFD_WEIGHT_REVERSE, ASN_INTEGER, RONLY,
	 vrrp_snmp_trackedbfd, 3, {17, 1, 4}},

	/* vrrpBfdTable */
	{VRRP_SNMP_BFD_NAME, ASN_OCTET_STR, RONLY, vrrp_snmp_bfd, 3, {18, 1, 2}},
	{VRRP_SNMP_BFD_RESULT, ASN_INTEGER, RONLY, vrrp_snmp_bfd, 3, {18, 1, 3}},
	{VRRP_SNMP_BFD_WEIGHT, ASN_INTEGER, RONLY, vrrp_snmp_bfd, 3, {18, 1, 4}},
	{VRRP_SNMP_BFD_WEIGHT_REVERSE, ASN_INTEGER, RONLY, vrrp_snmp_bfd, 3, {18, 1, 5}},
#endif

#ifdef _WITH_TRACK_PROCESS_
	/* vrrpTrackedProcessTable */
	{VRRP_SNMP_TRACKEDPROCESS_NAME, ASN_OCTET_STR, RONLY,
	 vrrp_snmp_trackedprocess, 3, {20, 1, 2}},
	{VRRP_SNMP_TRACKEDPROCESS_WEIGHT, ASN_INTEGER, RONLY,
	 vrrp_snmp_trackedprocess, 3, {20, 1, 3}},
	{VRRP_SNMP_TRACKEDPROCESS_WEIGHT_REVERSE, ASN_INTEGER, RONLY,
	 vrrp_snmp_trackedprocess, 3, {20, 1, 4}},

	/* vrrpProcessTable */
	{VRRP_SNMP_PROCESS_NAME, ASN_OCTET_STR, RONLY, vrrp_snmp_process, 3, {21, 1, 2}},
	{VRRP_SNMP_PROCESS_PATH, ASN_OCTET_STR, RONLY, vrrp_snmp_process, 3, {21, 1, 3}},
	{VRRP_SNMP_PROCESS_PARAMS, ASN_OCTET_STR, RONLY, vrrp_snmp_process, 3, {21, 1, 4}},
	{VRRP_SNMP_PROCESS_PARAM_MATCH, ASN_INTEGER, RONLY, vrrp_snmp_process, 3, {21, 1, 5}},
	{VRRP_SNMP_PROCESS_WEIGHT, ASN_INTEGER, RONLY, vrrp_snmp_process, 3, {21, 1, 6}},
	{VRRP_SNMP_PROCESS_WEIGHT_REVERSE, ASN_INTEGER, RONLY, vrrp_snmp_process, 3, {21, 1, 7}},
	{VRRP_SNMP_PROCESS_QUORUM, ASN_UNSIGNED, RONLY, vrrp_snmp_process, 3, {21, 1, 8}},
	{VRRP_SNMP_PROCESS_QUORUM_MAX, ASN_INTEGER, RONLY, vrrp_snmp_process, 3, {21, 1, 9}},
	{VRRP_SNMP_PROCESS_FORKDELAY, ASN_UNSIGNED, RONLY, vrrp_snmp_process, 3, {21, 1, 10}},
	{VRRP_SNMP_PROCESS_TERMINATEDELAY, ASN_UNSIGNED, RONLY, vrrp_snmp_process, 3, {21, 1, 11}},
	{VRRP_SNMP_PROCESS_FULLCOMMAND, ASN_INTEGER, RONLY, vrrp_snmp_process, 3, {21, 1, 12}},
	{VRRP_SNMP_PROCESS_CURPROC, ASN_INTEGER, RONLY, vrrp_snmp_process, 3, {21, 1, 13}},
	{VRRP_SNMP_PROCESS_RESULT, ASN_INTEGER, RONLY, vrrp_snmp_process, 3, {21, 1, 14}},
#endif

	/* syncGroupTrackedInterfaceTable */
	{VRRP_SNMP_SGROUPTRACKEDINTERFACE_NAME, ASN_OCTET_STR, RONLY,
	 vrrp_snmp_group_trackedinterface, 3, {14, 1, 1}},
	{VRRP_SNMP_SGROUPTRACKEDINTERFACE_WEIGHT, ASN_INTEGER, RONLY,
	 vrrp_snmp_group_trackedinterface, 3, {14, 1, 2}},
	{VRRP_SNMP_SGROUPTRACKEDINTERFACE_WEIGHT_REVERSE, ASN_INTEGER, RONLY,
	 vrrp_snmp_group_trackedinterface, 3, {14, 1, 3}},

	/* syncGroupTrackedScriptTable */
	{VRRP_SNMP_SGROUPTRACKEDSCRIPT_NAME, ASN_OCTET_STR, RONLY,
	 vrrp_snmp_group_trackedscript, 3, {15, 1, 2}},
	{VRRP_SNMP_SGROUPTRACKEDSCRIPT_WEIGHT, ASN_INTEGER, RONLY,
	 vrrp_snmp_group_trackedscript, 3, {15, 1, 3}},
	{VRRP_SNMP_SGROUPTRACKEDSCRIPT_WEIGHT_REVERSE, ASN_INTEGER, RONLY,
	 vrrp_snmp_group_trackedscript, 3, {15, 1, 4}},

	/* syncGroupTrackedFileTable */
	{VRRP_SNMP_SGROUPTRACKEDFILE_NAME, ASN_OCTET_STR, RONLY,
	 vrrp_snmp_group_trackedfile, 3, {16, 1, 2}},
	{VRRP_SNMP_SGROUPTRACKEDFILE_WEIGHT, ASN_INTEGER, RONLY,
	 vrrp_snmp_group_trackedfile, 3, {16, 1, 3}},
	{VRRP_SNMP_SGROUPTRACKEDFILE_WEIGHT_REVERSE, ASN_INTEGER, RONLY,
	 vrrp_snmp_group_trackedfile, 3, {16, 1, 4}},

#ifdef _WITH_BFD_
	/* syncGroupTrackedBfdTable */
	{VRRP_SNMP_SGROUPTRACKEDBFD_NAME, ASN_OCTET_STR, RONLY,
	 vrrp_snmp_group_trackedbfd, 3, {19, 1, 2}},
	{VRRP_SNMP_SGROUPTRACKEDBFD_WEIGHT, ASN_INTEGER, RONLY,
	 vrrp_snmp_group_trackedbfd, 3, {19, 1, 3}},
	{VRRP_SNMP_SGROUPTRACKEDBFD_WEIGHT_REVERSE, ASN_INTEGER, RONLY,
	 vrrp_snmp_group_trackedbfd, 3, {19, 1, 4}},
#endif

#ifdef _WITH_TRACK_PROCESS_
	/* syncGroupTrackedProcessTable */
	{VRRP_SNMP_SGROUPTRACKEDPROCESS_NAME, ASN_OCTET_STR, RONLY,
	 vrrp_snmp_group_trackedprocess, 3, {22, 1, 2}},
	{VRRP_SNMP_SGROUPTRACKEDPROCESS_WEIGHT, ASN_INTEGER, RONLY,
	 vrrp_snmp_group_trackedprocess, 3, {22, 1, 3}},
	{VRRP_SNMP_SGROUPTRACKEDPROCESS_WEIGHT_REVERSE, ASN_INTEGER, RONLY,
	 vrrp_snmp_group_trackedprocess, 3, {22, 1, 4}},
#endif

};

void
vrrp_snmp_instance_trap(vrrp_t *vrrp)
{
	/* OID of the notification */
	oid notification_oid[] = { VRRP_OID, 10, 0, 2 };
	size_t notification_oid_len = OID_LENGTH(notification_oid);
	/* OID for snmpTrapOID.0 */
	oid objid_snmptrap[] = { SNMPTRAP_OID };
	size_t objid_snmptrap_len = OID_LENGTH(objid_snmptrap);
	snmp_ret_t ptr_conv;

	/* Other OID */
	oid name_oid[] = { VRRP_OID, 3, 1, 2 };
	size_t name_oid_len = OID_LENGTH(name_oid);
	oid state_oid[] = { VRRP_OID, 3, 1, 4 };
	size_t state_oid_len = OID_LENGTH(state_oid);
	oid initialstate_oid[] = { VRRP_OID, 3, 1, 5};
	size_t initialstate_oid_len = OID_LENGTH(initialstate_oid);
	oid routerId_oid[] = { KEEPALIVED_OID, 1, 2, 0 };
	size_t routerId_oid_len = OID_LENGTH(routerId_oid);

	netsnmp_variable_list *notification_vars = NULL;
	int state = 4;		/* unknown */

	if (!global_data->enable_traps || !global_data->enable_snmp_vrrp)
		return;

	if (vrrp->state == VRRP_STATE_INIT ||
	    vrrp->state == VRRP_STATE_BACK ||
	    vrrp->state == VRRP_STATE_MAST ||
	    vrrp->state == VRRP_STATE_FAULT)
		state = vrrp->state;
	else if (vrrp->state == VRRP_STATE_STOP)
		state = 5;
	else if (vrrp->state == VRRP_STATE_DELETED)
		state = 6;

	/* snmpTrapOID */
	snmp_varlist_add_variable(&notification_vars,
				  objid_snmptrap, objid_snmptrap_len,
				  ASN_OBJECT_ID,
				  PTR_CAST(u_char, notification_oid),
				  notification_oid_len * sizeof(oid));
	/* vrrpInstanceName */
	ptr_conv.cp = vrrp->iname;
	snmp_varlist_add_variable(&notification_vars,
				  name_oid, name_oid_len,
				  ASN_OCTET_STR,
				  ptr_conv.p,
				  strlen(vrrp->iname));
	/* vrrpInstanceState */
	snmp_varlist_add_variable(&notification_vars,
				  state_oid, state_oid_len,
				  ASN_INTEGER,
				  PTR_CAST(u_char, &state),
				  sizeof(state));
	/* vrrpInstanceInitialState */
	snmp_varlist_add_variable(&notification_vars,
				  initialstate_oid, initialstate_oid_len,
				  ASN_INTEGER,
				  PTR_CAST(u_char, &vrrp->configured_state),
				  sizeof(vrrp->configured_state));

	/* routerId */
	ptr_conv.cp = global_data->router_id;
	snmp_varlist_add_variable(&notification_vars,
				  routerId_oid, routerId_oid_len,
				  ASN_OCTET_STR,
				  ptr_conv.p,
				  strlen(global_data->router_id));

	log_message(LOG_INFO,
		    "(%s) Sending SNMP notification",
		    vrrp->iname);
	send_v2trap(notification_vars);
	snmp_free_varbind(notification_vars);
}

void
vrrp_snmp_group_trap(vrrp_sgroup_t *group)
{
	/* OID of the notification */
	oid notification_oid[] = { VRRP_OID, 10, 0, 1 };
	size_t notification_oid_len = OID_LENGTH(notification_oid);
	/* OID for snmpTrapOID.0 */
	oid objid_snmptrap[] = { SNMPTRAP_OID };
	size_t objid_snmptrap_len = OID_LENGTH(objid_snmptrap);
	snmp_ret_t ptr_conv;

	/* Other OID */
	oid name_oid[] = { VRRP_OID, 1, 1, 2 };
	size_t name_oid_len = OID_LENGTH(name_oid);
	oid state_oid[] = { VRRP_OID, 1, 1, 3 };
	size_t state_oid_len = OID_LENGTH(state_oid);
	oid routerId_oid[] = { KEEPALIVED_OID, 1, 2, 0 };
	size_t routerId_oid_len = OID_LENGTH(routerId_oid);

	netsnmp_variable_list *notification_vars = NULL;
	int state = 4;		/* unknown */

	if (!global_data->enable_traps || !global_data->enable_snmp_vrrp)
		return;

	if (group->state == VRRP_STATE_INIT ||
	    group->state == VRRP_STATE_BACK ||
	    group->state == VRRP_STATE_MAST ||
	    group->state == VRRP_STATE_FAULT)
		state = group->state;
	else if (group->state == VRRP_STATE_STOP)
		state = 5;

	/* snmpTrapOID */
	snmp_varlist_add_variable(&notification_vars,
				  objid_snmptrap, objid_snmptrap_len,
				  ASN_OBJECT_ID,
				  PTR_CAST(u_char, notification_oid),
				  notification_oid_len * sizeof(oid));

	/* vrrpSyncGroupName */
	ptr_conv.cp = group->gname;
	snmp_varlist_add_variable(&notification_vars,
				  name_oid, name_oid_len,
				  ASN_OCTET_STR,
				  ptr_conv.p,
				  strlen(group->gname));
	/* vrrpSyncGroupState */
	snmp_varlist_add_variable(&notification_vars,
				  state_oid, state_oid_len,
				  ASN_INTEGER,
				  PTR_CAST(u_char, &state),
				  sizeof(state));

	/* routerId */
	ptr_conv.cp = global_data->router_id;
	snmp_varlist_add_variable(&notification_vars,
				  routerId_oid, routerId_oid_len,
				  ASN_OCTET_STR,
				  ptr_conv.p,
				  strlen(global_data->router_id));

	log_message(LOG_INFO,
		    "VRRP_Group(%s): Sending SNMP notification",
		    group->gname);
	send_v2trap(notification_vars);
	snmp_free_varbind(notification_vars);
}
#endif


#if defined _WITH_SNMP_RFC_
/* Convert VRRP state to RFC SNMP state */
static int
vrrp_snmp_rfc_state(int state)
{
	if (state <= VRRP_STATE_MAST)
		return state + 1;
	return VRRP_STATE_INIT + 1;
}
#endif

#ifdef _WITH_SNMP_RFCV2_
static bool
suitable_for_rfc2787(const vrrp_t* vrrp)
{
#ifdef _WITH_SNMP_RFCV3_
	/* We mustn't return any VRRP instances that aren't version 2 */
	if (vrrp->version != VRRP_VERSION_2)
		return false;
#endif

	/* We have to skip VRRPv2 with IPv6 since it won't be understood */
	if (vrrp->family == AF_INET6)
		return false;

	/* We are expected to have at least one VIP */
	if (list_empty(&vrrp->vip))
		return false;

	return true;
}

static ip_address_t*
vrrp_rfcv2_header_ar_table(struct variable *vp, oid *name, size_t *length,
			   int exact, size_t *var_len, WriteMethod **write_method)
{
	ip_address_t *vip;
	vrrp_t *vrrp;
	ip_address_t *bel = NULL;
	oid * target, current[2], best[2];
	struct in_addr best_addr, target_addr, current_addr;
	int result, result2 = 0;
	size_t target_len;
	bool found_exact = false;
	bool found_better;

	*write_method = 0;
	*var_len = sizeof(unsigned long);

	if (list_empty(&vrrp_data->vrrp))
		return NULL;

	if ((result = snmp_oid_compare(name, *length, vp->name, vp->namelen)) < 0) {
		memcpy(name, vp->name, sizeof(oid) * vp->namelen);
		*length = vp->namelen;
	}

	/* We search the best match: equal if exact, the lower OID in
	   the set of the OID strictly superior to the target
	   otherwise. */
	best[0] = best[1] = MAX_SUBID; /* Our best match */
	best_addr.s_addr = 0xffffffff;
	target = &name[vp->namelen];   /* Our target match */
	target_len = *length - vp->namelen;
	if (target_len > 2 ) {
		target_len = 2;
		target_addr.s_addr = (in_addr_t)(name[*length - 4] << 24 |
						 name[*length - 3] << 16 |
						 name[*length - 2] << 8 |
						 name[*length - 1]);
	}
	else
		target_addr.s_addr = 0;

	list_for_each_entry(vrrp, &vrrp_data->vrrp, e_list) {
		if (!suitable_for_rfc2787(vrrp))
			continue;

		current[0] = vrrp->ifp ? IF_BASE_INDEX(vrrp->ifp) : 0;
		current[1] = vrrp->vrid;

		if ((result = snmp_oid_compare(current, 2, target, target_len)) < 0)
			continue;

		if (exact) {
			if (result > 0)
				continue;
		}
		else {
			if ((result2 = snmp_oid_compare(current, 2, best, 2)) > 0)
				continue;
		}

		if (list_empty(&vrrp->vip)) {
			if (exact)
				return NULL;
			continue;
		}

		found_better = false;
		list_for_each_entry(vip, &vrrp->vip, e_list) {
			/* We need the address to be MSB first, for numerical comparison */
			current_addr.s_addr = htonl(vip->u.sin.sin_addr.s_addr);

			if (exact) {
				if (target_addr.s_addr == current_addr.s_addr) {
					memcpy(best, current, sizeof(best));
					best_addr = current_addr;
					bel = vip;
					found_exact = true;
					break;
				}

				continue;
			}

			if (result == 0 && target_len && current_addr.s_addr <= target_addr.s_addr)
				continue;
			if (result2 == 0 && current_addr.s_addr >= best_addr.s_addr)
				continue;

			memcpy(best, current, sizeof(best));
			best_addr = current_addr;
			bel = vip;
			result2 = 0;
			found_better = true;
		}

		if (found_exact)
			break;
		if (exact)
			return NULL;
		if (result == 0 && found_better)
			break;
	}

	if (bel == NULL)	/* No best match */
		return NULL;

	/* Let's use our best match */
	memcpy(target, best, sizeof(best));
	*length = (unsigned)vp->namelen + 2;
	name[*length]   =  best_addr.s_addr >> 24;
	name[*length+1] = (best_addr.s_addr >> 16) & 0xff;
	name[*length+2] = (best_addr.s_addr >>  8) & 0xff;
	name[*length+3] = (best_addr.s_addr      ) & 0xff;
	*length += 4;

	return bel;
}

static u_char*
vrrp_rfcv2_snmp_node_info(struct variable *vp, oid *name, size_t *length,
			int exact, size_t *var_len, WriteMethod **write_method)
{

	if (header_generic(vp, name, length, exact, var_len, write_method))
		return NULL;

	if (vp->magic == VRRP_RFC_SNMP_NODE_VER) {
		long_ret.u = 2;
		return PTR_CAST(u_char, &long_ret);
	}

	if (vp->magic == VRRP_RFC_SNMP_NOTIF_CNTL) {
		long_ret.u = global_data->enable_traps ? 1 : 2 ;
		return PTR_CAST(u_char, &long_ret);
	}

	return NULL;
}

static vrrp_t*
snmp_rfcv2_header_list_table(struct variable *vp, oid *name, size_t *length,
		  int exact, size_t *var_len, WriteMethod **write_method)
{
	vrrp_t *bel = NULL, *vrrp;
	oid * target, current[2], best[2];
	int result;
	size_t target_len;

	*write_method = 0;
	*var_len = sizeof (unsigned long);

	if (list_empty(&vrrp_data->vrrp))
		return NULL;

	if ((result = snmp_oid_compare(name, *length, vp->name, vp->namelen)) < 0) {
		memcpy(name, vp->name, sizeof(oid) * vp->namelen);
		*length = vp->namelen;
	}

	/* We search the best match: equal if exact, the lower OID in
	   the set of the OID strictly superior to the target
	   otherwise. */
	best[0] = best[1] = MAX_SUBID; /* Our best match */
	target = &name[vp->namelen];   /* Our target match */
	target_len = *length - vp->namelen;

	list_for_each_entry(vrrp, &vrrp_data->vrrp, e_list) {
		if (!suitable_for_rfc2787(vrrp))
			continue;

		if (target_len && (vrrp->ifp ? IF_BASE_INDEX(vrrp->ifp) : 0 < target[0]))
			continue; /* Optimization: cannot be part of our set */

		current[0] = vrrp->ifp ? IF_BASE_INDEX(vrrp->ifp) : 0;
		current[1] = vrrp->vrid;
		if ((result = snmp_oid_compare(current, 2, target, target_len)) < 0)
			continue;
		if (result == 0) {
			if (!exact)
				continue;
			return vrrp;
		}

		if (snmp_oid_compare(current, 2, best, 2) < 0) {
			/* This is our best match */
			memcpy(best, current, sizeof(best));

			bel = vrrp;
		}
	}

	if (bel == NULL)
		/* No best match */
		return NULL;
	if (exact)
		/* No exact match */
		return NULL;
	/* Let's use our best match */
	memcpy(target, best, sizeof(best));
	*length = (unsigned)vp->namelen + 2;
	return bel;
}

static u_char*
vrrp_rfcv2_snmp_opertable(struct variable *vp, oid *name, size_t *length,
			int exact, size_t *var_len, WriteMethod **write_method)
{
	vrrp_t *rt;
	interface_t* ifp;
	timeval_t uptime;

	if ((rt = snmp_rfcv2_header_list_table(vp, name, length, exact,
					     var_len, write_method)) == NULL)
		return NULL;

	switch (vp->magic) {
	case VRRP_RFC_SNMP_OPER_VMAC:
		if (!rt->ifp)
			return NULL;
		*var_len = rt->ifp->hw_addr_len;
		return PTR_CAST(u_char, &rt->ifp->hw_addr);
	case VRRP_RFC_SNMP_OPER_STATE:
		long_ret.s = vrrp_snmp_rfc_state(rt->state);
		return PTR_CAST(u_char, &long_ret);
	case VRRP_RFC_SNMP_OPER_ADM_STATE:
		/* If we implement write access, then this could be 2 for down */
		long_ret.u = 1;
		return PTR_CAST(u_char, &long_ret);
	case VRRP_RFC_SNMP_OPER_PRI:
		long_ret.u = rt->base_priority;
		return PTR_CAST(u_char, &long_ret);
	case VRRP_RFC_SNMP_OPER_ADDR_CNT:
		long_ret.u = rt->vip_cnt;
		return PTR_CAST(u_char, &long_ret);
	case VRRP_RFC_SNMP_OPER_MIP:
		*var_len = sizeof PTR_CAST(struct sockaddr_in, &rt->master_saddr)->sin_addr.s_addr;
		return PTR_CAST2(u_char, struct sockaddr_in, &rt->master_saddr, sin_addr.s_addr);
	case VRRP_RFC_SNMP_OPER_PIP:
		if (!rt->ifp)
			return NULL;
#ifdef _HAVE_VRRP_VMAC_
		if (IS_MAC_IP_VLAN(rt->ifp))
			ifp = rt->ifp->base_ifp;
		else
#endif
			ifp = rt->ifp;
		*var_len = sizeof ifp->sin_addr;
		return PTR_CAST(u_char, &ifp->sin_addr);
	case VRRP_RFC_SNMP_OPER_AUTH_TYPE:
#ifdef _WITH_VRRP_AUTH_
		long_ret.s = rt->auth_type + 1;
#else
		long_ret.s = 1;
#endif
		return PTR_CAST(u_char, &long_ret);
	case VRRP_RFC_SNMP_OPER_AUTH_KEY:
		*var_len = 0;		// Not readable
		return NULL;
	case VRRP_RFC_SNMP_OPER_ADVERT_INT:
		long_ret.u = rt->adver_int / TIMER_HZ;
		return PTR_CAST(u_char, &long_ret);
	case VRRP_RFC_SNMP_OPER_PREEMPT:
		long_ret.s =  1 + rt->nopreempt;
		return PTR_CAST(u_char, &long_ret);
	case VRRP_RFC_SNMP_OPER_VR_UPTIME:
		if (rt->state == VRRP_STATE_BACK ||
		    rt->state == VRRP_STATE_MAST) {
			timersub(&rt->stats->uptime, &snmp_vrrp_start_time, &uptime);
			long_ret.s = uptime.tv_sec * 100 + uptime.tv_usec / 10000;	// unit is centi-seconds
		}
		else
			long_ret.u = 0;
		return PTR_CAST(u_char, &long_ret);
	case VRRP_RFC_SNMP_OPER_PROTO:
		long_ret.u = 1;	// IP
		return PTR_CAST(u_char, &long_ret);
	case VRRP_RFC_SNMP_OPER_ROW_STAT:
		long_ret.u = 1;	// active - 1, notInService - 2, notReady - 3, createAndGo - 4, createAndWait - 5
		return PTR_CAST(u_char, &long_ret);
	}

	/* If we are here, we asked for a non existent data. Try the
	   next one. */
	if (!exact && (name[*length-1] < MAX_SUBID))
		return vrrp_rfcv2_snmp_opertable(vp, name, length,
					  exact, var_len, write_method);

	return NULL;
}

static u_char*
vrrp_rfcv2_snmp_assoiptable(struct variable *vp, oid *name, size_t *length,
			int exact, size_t *var_len, WriteMethod **write_method)
{
	ip_address_t *addr;

	if (snmp_oid_compare(name, *length, vp->name, vp->namelen) < 0) {
		memcpy(name, vp->name, sizeof(oid) * vp->namelen);
		*length = vp->namelen;
		*var_len = 0;
		return NULL;
	}
	if ((addr = vrrp_rfcv2_header_ar_table(vp, name, length, exact,
				  var_len, write_method)) == NULL)
		return NULL;

	switch (vp->magic) {
	case VRRP_RFC_SNMP_ASSOC_IP_ADDR_ROW:
		/* If we implement write access, then this could be 2 for down */
		long_ret.u = 1;
		return PTR_CAST(u_char, &long_ret);
	}

	/* If we are here, we asked for a non existent data. Try the
	   next one. */
	if (!exact && (name[*length-1] < MAX_SUBID))
		return vrrp_rfcv2_snmp_assoiptable(vp, name, length,
					  exact, var_len, write_method);

	return NULL;
}

static u_char*
vrrp_rfcv2_snmp_stats(struct variable *vp, oid *name, size_t *length,
			int exact, size_t *var_len, WriteMethod **write_method)
{
	vrrp_t *vrrp;

	if (header_generic(vp, name, length, exact, var_len, write_method))
		return NULL;

	if (vp->magic != VRRP_RFC_SNMP_STATS_CHK_ERR &&
	    vp->magic != VRRP_RFC_SNMP_STATS_VER_ERR &&
	    vp->magic != VRRP_RFC_SNMP_STATS_VRID_ERR)
		return NULL;

	long_ret.u = 0;

	if (list_empty(&vrrp_data->vrrp))
		return PTR_CAST(u_char, &long_ret);

	/* Work through all the vrrp instances that we can respond for */
	list_for_each_entry(vrrp, &vrrp_data->vrrp, e_list) {
		if (!suitable_for_rfc2787(vrrp))
			continue;

		switch (vp->magic) {
		case VRRP_RFC_SNMP_STATS_CHK_ERR:
			long_ret.u += vrrp->stats->chk_err;
			break;
		case VRRP_RFC_SNMP_STATS_VER_ERR:
			long_ret.u += vrrp->stats->vers_err;
			break;
		case VRRP_RFC_SNMP_STATS_VRID_ERR:
			long_ret.u += vrrp->stats->vrid_err;
			break;
		}
	}

	return PTR_CAST(u_char, &long_ret);
}

static u_char*
vrrp_rfcv2_snmp_statstable(struct variable *vp, oid *name, size_t *length,
			int exact, size_t *var_len, WriteMethod **write_method)
{
	vrrp_t *rt;

	if ((rt = snmp_rfcv2_header_list_table(vp, name, length, exact,
					     var_len, write_method)) == NULL)
		return NULL;

	switch (vp->magic) {
	case VRRP_RFC_SNMP_STATS_MASTER:
		long_ret.u = rt->stats->become_master;
		return PTR_CAST(u_char, &long_ret);
	case VRRP_RFC_SNMP_STATS_ADV_RCVD:
		long_ret.u = rt->stats->advert_rcvd;
		return PTR_CAST(u_char, &long_ret);
	case VRRP_RFC_SNMP_STATS_ADV_INT_ERR:
		long_ret.u = rt->stats->advert_interval_err;
		return PTR_CAST(u_char, &long_ret);
	case VRRP_RFC_SNMP_STATS_AUTH_FAIL:
#ifdef _WITH_VRRP_AUTH_
		long_ret.u = rt->stats->auth_failure;
#else
		long_ret.u = 0;
#endif
		return PTR_CAST(u_char, &long_ret);
	case VRRP_RFC_SNMP_STATS_TTL_ERR:
		long_ret.u = rt->stats->ip_ttl_err;
		return PTR_CAST(u_char, &long_ret);
	case VRRP_RFC_SNMP_STATS_PRI_0_RCVD:
		long_ret.u = rt->stats->pri_zero_rcvd;
		return PTR_CAST(u_char, &long_ret);
	case VRRP_RFC_SNMP_STATS_PRI_0_SENT:
		long_ret.u = rt->stats->pri_zero_sent;
		return PTR_CAST(u_char, &long_ret);
	case VRRP_RFC_SNMP_STATS_INV_TYPE_RCVD:
		long_ret.u = rt->stats->invalid_type_rcvd;
		return PTR_CAST(u_char, &long_ret);
	case VRRP_RFC_SNMP_STATS_ADDR_LIST_ERR:
		long_ret.u = rt->stats->addr_list_err;
		return PTR_CAST(u_char, &long_ret);
	case VRRP_RFC_SNMP_STATS_AUTH_INV:
		long_ret.u = rt->stats->invalid_authtype;
		return PTR_CAST(u_char, &long_ret);
	case VRRP_RFC_SNMP_STATS_AUTH_MIS:
#ifdef _WITH_VRRP_AUTH_
		long_ret.u = rt->stats->authtype_mismatch;
#else
		long_ret.u = 0;
#endif
		return PTR_CAST(u_char, &long_ret);
	case VRRP_RFC_SNMP_STATS_PL_ERR:
		long_ret.u = rt->stats->packet_len_err;
		return PTR_CAST(u_char, &long_ret);
	}

	/* If we are here, we asked for a non existent data. Try the
	   next one. */
	if (!exact && (name[*length-1] < MAX_SUBID))
		return vrrp_rfcv2_snmp_statstable(vp, name, length,
					  exact, var_len, write_method);

	return NULL;
}

static oid vrrp_rfcv2_oid[] = {VRRP_RFC_OID};
static struct variable8 vrrp_rfcv2_vars[] = {
	{ VRRP_RFC_SNMP_NODE_VER, ASN_INTEGER, RONLY,
	  vrrp_rfcv2_snmp_node_info, 2, {1, 1}},
	{ VRRP_RFC_SNMP_NOTIF_CNTL, ASN_INTEGER, RONLY,
	  vrrp_rfcv2_snmp_node_info, 2, {1, 2}},
	/* vrrpOperTable */
	{ VRRP_RFC_SNMP_OPER_VMAC, ASN_OCTET_STR, RONLY,
	  vrrp_rfcv2_snmp_opertable, 4, {1, 3, 1, 2}},
	{ VRRP_RFC_SNMP_OPER_STATE, ASN_INTEGER, RONLY,
	  vrrp_rfcv2_snmp_opertable, 4, {1, 3, 1, 3}},
	{ VRRP_RFC_SNMP_OPER_ADM_STATE, ASN_INTEGER, RONLY,
	  vrrp_rfcv2_snmp_opertable, 4, {1, 3, 1, 4}},
	{ VRRP_RFC_SNMP_OPER_PRI, ASN_INTEGER, RONLY,
	  vrrp_rfcv2_snmp_opertable, 4, {1, 3, 1, 5}},
	{ VRRP_RFC_SNMP_OPER_ADDR_CNT, ASN_INTEGER, RONLY,
	  vrrp_rfcv2_snmp_opertable, 4, {1, 3, 1, 6}},
	{ VRRP_RFC_SNMP_OPER_MIP, ASN_IPADDRESS, RONLY,
	  vrrp_rfcv2_snmp_opertable, 4, {1, 3, 1, 7}},
	{ VRRP_RFC_SNMP_OPER_PIP, ASN_IPADDRESS, RONLY,
	  vrrp_rfcv2_snmp_opertable, 4, {1, 3, 1, 8}},
	{ VRRP_RFC_SNMP_OPER_AUTH_TYPE, ASN_INTEGER, RONLY,
	  vrrp_rfcv2_snmp_opertable, 4, {1, 3, 1, 9}},
	{ VRRP_RFC_SNMP_OPER_AUTH_KEY, ASN_OCTET_STR, RONLY,
	  vrrp_rfcv2_snmp_opertable, 4, {1, 3, 1, 10}},
	{ VRRP_RFC_SNMP_OPER_ADVERT_INT, ASN_INTEGER, RONLY,
	  vrrp_rfcv2_snmp_opertable, 4, {1, 3, 1, 11}},
	{ VRRP_RFC_SNMP_OPER_PREEMPT, ASN_INTEGER, RONLY,
	  vrrp_rfcv2_snmp_opertable, 4, {1, 3, 1, 12}},
	{ VRRP_RFC_SNMP_OPER_VR_UPTIME, ASN_TIMETICKS, RONLY,
	  vrrp_rfcv2_snmp_opertable, 4, {1, 3, 1, 13}},
	{ VRRP_RFC_SNMP_OPER_PROTO, ASN_INTEGER, RONLY,
	  vrrp_rfcv2_snmp_opertable, 4, {1, 3, 1, 14}},
	{ VRRP_RFC_SNMP_OPER_ROW_STAT, ASN_INTEGER, RONLY,
	  vrrp_rfcv2_snmp_opertable, 4, {1, 3, 1, 15}},
	/* vrrpAssoIpAddrTable */
	{ VRRP_RFC_SNMP_ASSOC_IP_ADDR_ROW, ASN_INTEGER, RONLY,
	  vrrp_rfcv2_snmp_assoiptable, 4, {1, 4, 1, 2}},
	/* vrrpRouterStats */
	{ VRRP_RFC_SNMP_STATS_CHK_ERR, ASN_COUNTER, RONLY,
	  vrrp_rfcv2_snmp_stats, 2, {2, 1}},
	{ VRRP_RFC_SNMP_STATS_VER_ERR, ASN_COUNTER, RONLY,
	  vrrp_rfcv2_snmp_stats, 2, {2, 2}},
	{ VRRP_RFC_SNMP_STATS_VRID_ERR, ASN_COUNTER, RONLY,
	  vrrp_rfcv2_snmp_stats, 2, {2, 3}},
	/* vrrpRouterStatsTable */
	{ VRRP_RFC_SNMP_STATS_MASTER, ASN_COUNTER, RONLY,
	  vrrp_rfcv2_snmp_statstable, 4, {2, 4, 1, 1}},
	{ VRRP_RFC_SNMP_STATS_ADV_RCVD, ASN_COUNTER, RONLY,
	  vrrp_rfcv2_snmp_statstable, 4, {2, 4, 1, 2}},
	{ VRRP_RFC_SNMP_STATS_ADV_INT_ERR, ASN_COUNTER, RONLY,
	  vrrp_rfcv2_snmp_statstable, 4, {2, 4, 1, 3}},
	{ VRRP_RFC_SNMP_STATS_AUTH_FAIL, ASN_COUNTER, RONLY,
	  vrrp_rfcv2_snmp_statstable, 4, {2, 4, 1, 4}},
	{ VRRP_RFC_SNMP_STATS_TTL_ERR, ASN_COUNTER, RONLY,
	  vrrp_rfcv2_snmp_statstable, 4, {2, 4, 1, 5}},
	{ VRRP_RFC_SNMP_STATS_PRI_0_RCVD, ASN_COUNTER, RONLY,
	  vrrp_rfcv2_snmp_statstable, 4, {2, 4, 1, 6}},
	{ VRRP_RFC_SNMP_STATS_PRI_0_SENT, ASN_COUNTER , RONLY,
	  vrrp_rfcv2_snmp_statstable, 4, {2, 4, 1, 7}},
	{ VRRP_RFC_SNMP_STATS_INV_TYPE_RCVD, ASN_COUNTER, RONLY,
	  vrrp_rfcv2_snmp_statstable, 4, {2, 4, 1, 8}},
	{ VRRP_RFC_SNMP_STATS_ADDR_LIST_ERR, ASN_COUNTER, RONLY,
	  vrrp_rfcv2_snmp_statstable, 4, {2, 4, 1, 9}},
	{ VRRP_RFC_SNMP_STATS_AUTH_INV, ASN_COUNTER, RONLY,
	  vrrp_rfcv2_snmp_statstable, 4, {2, 4, 1, 10}},
	{ VRRP_RFC_SNMP_STATS_AUTH_MIS, ASN_COUNTER, RONLY,
	  vrrp_rfcv2_snmp_statstable, 4, {2, 4, 1, 11}},
	{ VRRP_RFC_SNMP_STATS_PL_ERR, ASN_COUNTER, RONLY,
	  vrrp_rfcv2_snmp_statstable, 4, {2, 4, 1, 12}}
};

void
vrrp_rfcv2_snmp_new_master_trap(vrrp_t *vrrp)
{
	/* OID of the notification vrrpTrapNewMaster */
	oid notification_oid[] = { VRRP_RFC_TRAP_OID, 1 };
	size_t notification_oid_len = OID_LENGTH(notification_oid);
	/* OID for snmpTrapOID.0 */
	oid objid_snmptrap[] = { SNMPTRAP_OID };
	size_t objid_snmptrap_len = OID_LENGTH(objid_snmptrap);
	/* OID for trap data vrrpOperMasterIPAddr */
	oid masterip_oid[] = { VRRP_RFC_OID, 1, 3, 1, 7, vrrp->ifp ? IF_BASE_INDEX(vrrp->ifp) : 0, vrrp->vrid };
	size_t masterip_oid_len = OID_LENGTH(masterip_oid);

	netsnmp_variable_list *notification_vars = NULL;

	if (!global_data->enable_traps || !global_data->enable_snmp_rfcv2)
		return;

	if (!suitable_for_rfc2787(vrrp))
		return;

	/* snmpTrapOID */
	snmp_varlist_add_variable(&notification_vars,
				  objid_snmptrap, objid_snmptrap_len,
				  ASN_OBJECT_ID,
				  PTR_CAST(u_char, notification_oid),
				  notification_oid_len * sizeof(oid));
	/* vrrpInstanceName */
	snmp_varlist_add_variable(&notification_vars,
				  masterip_oid, masterip_oid_len,
				  ASN_IPADDRESS,
				  PTR_CAST2(u_char, struct sockaddr_in, &vrrp->saddr, sin_addr.s_addr),
				  sizeof PTR_CAST(struct sockaddr_in, &vrrp->saddr)->sin_addr.s_addr);
	log_message(LOG_INFO, "(%s) Sending SNMP notification"
			      " vrrpTrapNewMaster"
			    , vrrp->iname);
	send_v2trap(notification_vars);
	snmp_free_varbind(notification_vars);
}

void
vrrp_rfcv2_snmp_auth_err_trap(vrrp_t *vrrp, struct in_addr src, enum rfcv2_trap_auth_error_type auth_err)
{
	/* OID of the notification vrrpTrapNewMaster */
	oid notification_oid[] = { VRRP_RFC_TRAP_OID, 2 };
	size_t notification_oid_len = OID_LENGTH(notification_oid);
	/* OID for snmpTrapOID.0 */
	oid objid_snmptrap[] = { SNMPTRAP_OID };
	size_t objid_snmptrap_len = OID_LENGTH(objid_snmptrap);
	/* OID for trap data vrrpTrapPacketSrc */
	oid packet_src_oid[] = { VRRP_RFC_OID, 1, 5, vrrp->ifp ? IF_INDEX(vrrp->ifp) : 0, vrrp->vrid };
	size_t packet_src_oid_len = OID_LENGTH(packet_src_oid);
	/* OID for trap data vrrpTrapAuthErrorType */
	oid err_type_oid[] = { VRRP_RFC_OID, 1, 6, vrrp->ifp ? IF_INDEX(vrrp->ifp) : 0, vrrp->vrid };
	size_t err_type_oid_len = OID_LENGTH(err_type_oid);

	netsnmp_variable_list *notification_vars = NULL;

	if (!global_data->enable_traps || !global_data->enable_snmp_rfcv2)
		return;

	if (!suitable_for_rfc2787(vrrp))
		return;

	/* snmpTrapOID */
	snmp_varlist_add_variable(&notification_vars,
				  objid_snmptrap, objid_snmptrap_len,
				  ASN_OBJECT_ID,
				  PTR_CAST(u_char, notification_oid),
				  notification_oid_len * sizeof(oid));
	/* vrrpPacketSrc */
	snmp_varlist_add_variable(&notification_vars,
				  packet_src_oid, packet_src_oid_len,
				  ASN_IPADDRESS,
				  PTR_CAST(u_char, &src),
				  sizeof(src));
	/* vrrpAuthErrorType */
	snmp_varlist_add_variable(&notification_vars,
				  err_type_oid, err_type_oid_len,
				  ASN_INTEGER,
				  PTR_CAST(u_char, &auth_err),
				  sizeof(auth_err));
	log_message(LOG_INFO, "(%s) Sending SNMP notification"
			      " vrrpTrapAuthFailure"
			    , vrrp->iname);
	send_v2trap(notification_vars);
	snmp_free_varbind(notification_vars);
}
#endif

#ifdef _WITH_SNMP_RFCV3_

static bool
suitable_for_rfc6527(const vrrp_t* vrrp)
{
#ifndef _SNMP_REPLY_V3_FOR_V2_
	/* We mustn't return any VRRP instances that don't match version */
	if (vrrp->version != VRRP_VERSION_3)
		return false;
#endif

	/* We are expected to have at least one VIP */
	if (list_empty(&vrrp->vip))
		return false;

	return true;
}

static inline int
inet6_addr_compare(const struct in6_addr* l, const struct in6_addr* r)
{
	size_t i;
	uint32_t l1, r1;

	for (i = 0; i < sizeof(l->s6_addr32) / sizeof(l->s6_addr32[0]); i++)
	{
		l1 = htonl(l->s6_addr32[i]);
		r1 = htonl(r->s6_addr32[i]);
		if (l1 != r1)
			return ((l1 > r1) & 1) * 2 - 1;
	}

	return 0;
}

static ip_address_t*
vrrp_rfcv3_header_ar_table(struct variable *vp, oid *name, size_t *length,
			   int exact, size_t *var_len, WriteMethod **write_method)
{
	ip_address_t *vip;
	vrrp_t *vrrp;
	ip_address_t *bel = NULL;
	oid * target, current[3], best[3];
	struct in_addr target_addr, current_addr, best_addr;
	struct in6_addr target_addr6, current_addr6, best_addr6;
	int result, result2 = 0;
	size_t target_len;
	bool found_exact = false;
	bool found_better;
	size_t i;

	*write_method = 0;
	*var_len = sizeof(unsigned long);

	if (list_empty(&vrrp_data->vrrp))
		return NULL;

	if ((result = snmp_oid_compare(name, *length, vp->name, vp->namelen)) < 0) {
		memcpy(name, vp->name, sizeof(oid) * vp->namelen);
		*length = vp->namelen;
	}

	/* We search the best match: equal if exact, the lower OID in
	   the set of the OID strictly superior to the target
	   otherwise. */
	best[0] = best[1] = best[2] = MAX_SUBID; /* Our best match */
	best_addr.s_addr = 0xffffffff;
	memset(&best_addr6, 0xff, sizeof(best_addr6));
	target = &name[vp->namelen];   /* Our target match */
	target_len = *length - vp->namelen;
	target_addr.s_addr = 0;		/* Avoid compiler uninitialised warning */
	if (target_len == 3 + sizeof(struct in_addr)) {
		target_len = 3;
		target_addr.s_addr = (in_addr_t)(name[*length - 4] << 24 |
						 name[*length - 3] << 16 |
						 name[*length - 2] << 8 |
						 name[*length - 1]);
	}
	else if (target_len == 3 + sizeof(struct in6_addr)) {
		target_len = 3;
		for (i = 0; i < sizeof (struct in6_addr); i++)
			target_addr6.s6_addr[i] = (uint8_t)name[*length - sizeof(struct in6_addr) + i];
	}

	list_for_each_entry(vrrp, &vrrp_data->vrrp, e_list) {
		if (!suitable_for_rfc6527(vrrp))
			continue;

		current[0] = vrrp->ifp ? IF_BASE_INDEX(vrrp->ifp) : 0;
		current[1] = vrrp->vrid;
		current[2] = vrrp->family == AF_INET ? 1 : 2;

		if ((result = snmp_oid_compare(current, 3, target, target_len)) < 0)
			continue;

		if (exact) {
			if (result != 0)
				continue;
		}
		else {
			if ((result2 = snmp_oid_compare(current, 3, best, 3)) > 0)
				continue;
		}

		if (list_empty(&vrrp->vip)) {
			if (exact)
				return NULL;
			continue;
		}

		found_better = false;
		list_for_each_entry(vip, &vrrp->vip, e_list) {
			if (vrrp->family == AF_INET) {
				current_addr.s_addr = htonl(vip->u.sin.sin_addr.s_addr);

				if (exact) {
					if (target_addr.s_addr == current_addr.s_addr) {
						memcpy(best, current, sizeof(best));
						best_addr = current_addr;
						bel = vip;
						found_exact = true;
						break;
					}

					continue;
				}

				if (result == 0 && target_len && current_addr.s_addr <= target_addr.s_addr)
					continue;
				if (result2 == 0 && current_addr.s_addr >= best_addr.s_addr)
					continue;

				memcpy(best, current, sizeof(best));
				best_addr = current_addr;
				bel = vip;
				result2 = 0;
				found_better = true;
			}
			else
			{
				current_addr6 = vip->u.sin6_addr;

				if (exact) {
					if (inet6_addr_compare(&target_addr6, &current_addr6) == 0) {
						memcpy(best, current, sizeof(best));
						best_addr6 = current_addr6;
						bel = vip;
						found_exact = true;
						break;
					}

					continue;
				}
				if (result == 0 && target_len && inet6_addr_compare(&current_addr6, &target_addr6) <= 0)
					continue;
				if (result2 == 0 && inet6_addr_compare(&current_addr6, &best_addr6) >= 0)
					continue;

				memcpy(best, current, sizeof(best));
				best_addr6 = current_addr6;
				bel = vip;
				result2 = 0;
				found_better = true;
			}
		}

		if (found_exact)
			break;
		if (exact)
			return NULL;
		if (result == 0 && found_better)
			break;
	}

	if (bel == NULL)	/* No best match */
		return NULL;

	/* Let's use our best match */
	memcpy(target, best, sizeof(best));
	*length = (unsigned)vp->namelen + 3;
	if (name[*length - 1] == 1) {
		name[*length  ] =  best_addr.s_addr >> 24;
		name[*length+1] = (best_addr.s_addr >> 16) & 0xff;
		name[*length+2] = (best_addr.s_addr >>  8) & 0xff;
		name[*length+3] = (best_addr.s_addr      ) & 0xff;
		*length += sizeof(struct in_addr);
	}
	else {
		for (i = 0; i < sizeof(struct in6_addr); i++)
			name[*length + i] = best_addr6.s6_addr[i];
		*length += sizeof(struct in6_addr);
	}

	return bel;
}

static vrrp_t*
snmp_rfcv3_header_list_table(struct variable *vp, oid *name, size_t *length,
		  int exact, size_t *var_len, WriteMethod **write_method)
{
	vrrp_t *bel = NULL, *vrrp;
	oid * target, current[3], best[3];
	int result;
	size_t target_len;

	*write_method = 0;
	*var_len = sizeof (unsigned long);

	if (list_empty(&vrrp_data->vrrp))
		return NULL;

	if ((result = snmp_oid_compare(name, *length, vp->name, vp->namelen)) < 0) {
		memcpy(name, vp->name, sizeof(oid) * vp->namelen);
		*length = vp->namelen;
	}

	/* We search the best match: equal if exact, the lower OID in
	   the set of the OID strictly superior to the target
	   otherwise. */
	best[0] = best[1] = best[2] = MAX_SUBID; /* Our best match */
	target = &name[vp->namelen];   /* Our target match */
	target_len = *length - vp->namelen;

	list_for_each_entry(vrrp, &vrrp_data->vrrp, e_list) {
		if (!suitable_for_rfc6527(vrrp))
			continue;

		if (target_len && ((vrrp->ifp ? IF_BASE_INDEX(vrrp->ifp) : 0) < target[0] ||
				   ((vrrp->ifp ? IF_BASE_INDEX(vrrp->ifp) : 0) == target[0] &&
				    vrrp->vrid < target[1])))
			continue; /* Optimization: cannot be part of our set */

		current[0] = vrrp->ifp ? IF_BASE_INDEX(vrrp->ifp) : 0;
		current[1] = vrrp->vrid;
		current[2] = vrrp->family == AF_INET ? 1 : 2;
		if ((result = snmp_oid_compare(current, 3, target, target_len)) < 0)
			continue;
		if (result == 0) {
			if (!exact)
				continue;
			return vrrp;
		}

		if (snmp_oid_compare(current, 3, best, 3) < 0) {
			/* This is our best match */
			memcpy(best, current, sizeof(best));

			bel = vrrp;
		}
	}

	if (bel == NULL)
		/* No best match */
		return NULL;
	if (exact)
		/* No exact match */
		return NULL;
	/* Let's use our best match */
	memcpy(target, best, sizeof(best));
	*length = (unsigned)vp->namelen + 3;
	return bel;
}

static u_char*
vrrp_rfcv3_snmp_opertable(struct variable *vp, oid *name, size_t *length,
			int exact, size_t *var_len, WriteMethod **write_method)
{
	vrrp_t *rt;
	interface_t* ifp;
	timeval_t uptime, cur_time;

	if ((rt = snmp_rfcv3_header_list_table(vp, name, length, exact,
					     var_len, write_method)) == NULL)
		return NULL;

	switch (vp->magic) {
	case VRRP_RFCv3_SNMP_OPER_MIP:
		if (rt->state != VRRP_STATE_MAST) {
			if (rt->family == AF_INET) {
				*var_len = sizeof(struct in_addr);
				return PTR_CAST2(u_char, struct sockaddr_in, &rt->master_saddr, sin_addr);
			}
			*var_len = sizeof(struct in6_addr);
			return PTR_CAST2(u_char, struct sockaddr_in6, &rt->master_saddr, sin6_addr);
		}
		/* If we are master, we want to return the Primary IP address */
		/* Falls through. */
	case VRRP_RFCv3_SNMP_OPER_PIP:
		if (!rt->ifp)
			return NULL;
#ifdef _HAVE_VRRP_VMAC_
		if (IS_MAC_IP_VLAN(rt->ifp))
			ifp = rt->ifp->base_ifp;
		else
#endif
			ifp = rt->ifp;
		if (rt->family == AF_INET) {
			*var_len = sizeof(struct in_addr);
			return PTR_CAST(u_char, &ifp->sin_addr);
		}
		*var_len = sizeof(struct in6_addr);
		return PTR_CAST(u_char, &ifp->sin6_addr);
	case VRRP_RFCv3_SNMP_OPER_VMAC:
		if (!rt->ifp)
			return NULL;
		*var_len = rt->ifp->hw_addr_len;
		return PTR_CAST(u_char, &rt->ifp->hw_addr);
	case VRRP_RFCv3_SNMP_OPER_STATE:
		long_ret.s = vrrp_snmp_rfc_state(rt->state);
		return PTR_CAST(u_char, &long_ret);
	case VRRP_RFCv3_SNMP_OPER_PRI:
		long_ret.u = rt->base_priority;
		return PTR_CAST(u_char, &long_ret);
	case VRRP_RFCv3_SNMP_OPER_ADDR_CNT:
		long_ret.u = rt->vip_cnt;
		return PTR_CAST(u_char, &long_ret);
	case VRRP_RFCv3_SNMP_OPER_ADVERT_INT:
		long_ret.u = rt->adver_int / TIMER_CENTI_HZ;
		return PTR_CAST(u_char, &long_ret);
	case VRRP_RFCv3_SNMP_OPER_PREEMPT:
		long_ret.s =  1 + rt->nopreempt;
		return PTR_CAST(u_char, &long_ret);
#ifdef _WITH_FIREWALL_
	case VRRP_RFCv3_SNMP_OPER_ACCEPT:
		long_ret.u =  1 + rt->accept;
		return PTR_CAST(u_char, &long_ret);
#endif
	case VRRP_RFCv3_SNMP_OPER_VR_UPTIME:
		if (rt->state == VRRP_STATE_BACK ||
		    rt->state == VRRP_STATE_MAST) {
			cur_time = timer_now();
			timersub(&cur_time, &rt->stats->uptime, &uptime);
			long_ret.s = uptime.tv_sec * 100 + uptime.tv_usec / 10000;	// unit is centi-seconds
		}
		else
			long_ret.s = 0;
		return PTR_CAST(u_char, &long_ret);
	case VRRP_RFCv3_SNMP_OPER_ROW_STATUS:
		long_ret.u = 1;	// active - 1, notInService - 2, notReady - 3, createAndGo - 4, createAndWait - 5
		return PTR_CAST(u_char, &long_ret);
	}

	/* If we are here, we asked for a non existent data. Try the
	   next one. */
	if (!exact && (name[*length-1] < MAX_SUBID))
		return vrrp_rfcv3_snmp_opertable(vp, name, length,
					  exact, var_len, write_method);

	return NULL;
}

static u_char*
vrrp_rfcv3_snmp_assoiptable(struct variable *vp, oid *name, size_t *length,
			int exact, size_t *var_len, WriteMethod **write_method)
{
	ip_address_t *addr;

	if (snmp_oid_compare(name, *length, vp->name, vp->namelen) < 0) {
		memcpy(name, vp->name, sizeof(oid) * vp->namelen);
		*length = vp->namelen;
		*var_len = 0;
	}
	if ((addr = vrrp_rfcv3_header_ar_table(vp, name, length, exact,
				  var_len, write_method)) == NULL)
		return NULL;

	switch (vp->magic) {
	case VRRP_RFCv3_SNMP_ASSOC_IP_ADDR_ROW_STATUS:
		/* If we implement write access, then this could be 2 for down */
		long_ret.u = 1;
		return PTR_CAST(u_char, &long_ret);
	}

	/* If we are here, we asked for a non existent data. Try the
	   next one.
	   NOTE: This never appears to be true, so could be removed.
	 */
	if (!exact && (name[*length-1] < MAX_SUBID))
		return vrrp_rfcv3_snmp_assoiptable(vp, name, length,
					  exact, var_len, write_method);

	return NULL;
}

static u_char*
vrrp_rfcv3_snmp_stats(struct variable *vp, oid *name, size_t *length,
			int exact, size_t *var_len, WriteMethod **write_method)
{
	static struct counter64 c64;
	static uint32_t ret;
	vrrp_t *vrrp;
	uint64_t count;

	if (header_generic(vp, name, length, exact, var_len, write_method))
		return NULL;

	if (vp->magic != VRRP_RFCv3_SNMP_STATS_CHK_ERR &&
	    vp->magic != VRRP_RFCv3_SNMP_STATS_VER_ERR &&
	    vp->magic != VRRP_RFCv3_SNMP_STATS_VRID_ERR &&
	    vp->magic != VRRP_RFCv3_SNMP_STATS_DISC_TIME)
		return NULL;

	c64.high = c64.low = 0;
	*var_len = sizeof(c64);

	if (list_empty(&vrrp_data->vrrp))
		return PTR_CAST(u_char, &c64);

	count = 0;

	/* We don't do discontinuity time at the moment */
	if (vp->magic == VRRP_RFCv3_SNMP_STATS_DISC_TIME) {
		// We don't "do" discontinuities
		*var_len = sizeof(ret);
		ret = 0;
		return PTR_CAST(u_char, &ret);
	}

	/* Work through all the vrrp instances that we can respond for */
	list_for_each_entry(vrrp, &vrrp_data->vrrp, e_list) {
		if (!suitable_for_rfc6527(vrrp))
			continue;

		switch (vp->magic) {
		case VRRP_RFCv3_SNMP_STATS_CHK_ERR:
			count += vrrp->stats->chk_err;
			break;
		case VRRP_RFCv3_SNMP_STATS_VER_ERR:
			count += vrrp->stats->vers_err;
			break;
		case VRRP_RFCv3_SNMP_STATS_VRID_ERR:
			count += vrrp->stats->vrid_err;
			break;
		}
	}

	set_counter64(&c64, count);
	return PTR_CAST(u_char, &c64);
}

static u_char*
vrrp_rfcv3_snmp_statstable(struct variable *vp, oid *name, size_t *length,
			int exact, size_t *var_len, WriteMethod **write_method)
{
	static uint32_t ret;
	static struct counter64 c64;
	vrrp_t *rt;

	if ((rt = snmp_rfcv3_header_list_table(vp, name, length, exact,
					       var_len, write_method)) == NULL)
		return NULL;

	*var_len = sizeof(c64);
	switch (vp->magic) {
	case VRRP_RFCv3_SNMP_STATS_MASTER:
		*var_len = sizeof(ret);
		ret = rt->stats->become_master;
		return PTR_CAST(u_char, &ret);
	case VRRP_RFCv3_SNMP_STATS_MASTER_REASON:
		ret = rt->stats->master_reason;
		*var_len = sizeof(ret);
		return PTR_CAST(u_char, &ret);
	case VRRP_RFCv3_SNMP_STATS_ADV_RCVD:
		set_counter64(&c64, rt->stats->advert_rcvd);
		return PTR_CAST(u_char, &c64);
	case VRRP_RFCv3_SNMP_STATS_ADV_INT_ERR:
		set_counter64(&c64, rt->stats->advert_interval_err);
		return PTR_CAST(u_char, &c64);
	case VRRP_RFCv3_SNMP_STATS_TTL_ERR:
		set_counter64(&c64, rt->stats->ip_ttl_err);
		return PTR_CAST(u_char, &c64);
	case VRRP_RFCv3_SNMP_STATS_PROTO_ERR_REASON:
		*var_len = sizeof(ret);
		ret = rt->stats->proto_err_reason;
		return PTR_CAST(u_char, &ret);
	case VRRP_RFCv3_SNMP_STATS_PRI_0_RCVD:
		set_counter64(&c64, rt->stats->pri_zero_rcvd);
		return PTR_CAST(u_char, &c64);
	case VRRP_RFCv3_SNMP_STATS_PRI_0_SENT:
		set_counter64(&c64, rt->stats->pri_zero_sent);
		return PTR_CAST(u_char, &c64);
	case VRRP_RFCv3_SNMP_STATS_INV_TYPE_RCVD:
		set_counter64(&c64, rt->stats->invalid_type_rcvd);
		return PTR_CAST(u_char, &c64);
	case VRRP_RFCv3_SNMP_STATS_ADDR_LIST_ERR:
		set_counter64(&c64, rt->stats->addr_list_err);
		return PTR_CAST(u_char, &c64);
	case VRRP_RFCv3_SNMP_STATS_PL_ERR:
		set_counter64(&c64, rt->stats->packet_len_err);
		return PTR_CAST(u_char, &c64);
	case VRRP_RFCv3_SNMP_STATS_ROW_DISC_TIME:
		// We don't "do" discontinuities
		*var_len = sizeof(ret);
		ret = 0;
		return PTR_CAST(u_char, &ret);
	case VRRP_RFCv3_SNMP_STATS_REFRESH_RATE:
		*var_len = sizeof(ret);
		ret = rt->adver_int / TIMER_CENTI_HZ * 10;	/* milliseconds */
		return PTR_CAST(u_char, &ret);
	}

	/* If we are here, we asked for a non existent data. Try the
	   next one. */
	if (!exact && (name[*length-1] < MAX_SUBID))
		return vrrp_rfcv3_snmp_statstable(vp, name, length,
					  exact, var_len, write_method);

	return NULL;
}

static oid vrrp_rfcv3_oid[] = {VRRP_RFCv3_OID};
static struct variable8 vrrp_rfcv3_vars[] = {
	/* vrrpOperTable */
	{ VRRP_RFCv3_SNMP_OPER_MIP, ASN_OCTET_STR, RONLY,
	  vrrp_rfcv3_snmp_opertable, 5, {1, 1, 1, 1, 3}},
	{ VRRP_RFCv3_SNMP_OPER_PIP, ASN_OCTET_STR, RONLY,
	  vrrp_rfcv3_snmp_opertable, 5, {1, 1, 1, 1, 4}},
	{ VRRP_RFCv3_SNMP_OPER_VMAC, ASN_OCTET_STR, RONLY,
	  vrrp_rfcv3_snmp_opertable, 5, {1, 1, 1, 1, 5}},
	{ VRRP_RFCv3_SNMP_OPER_STATE, ASN_INTEGER, RONLY,
	  vrrp_rfcv3_snmp_opertable, 5, {1, 1, 1, 1, 6}},
	{ VRRP_RFCv3_SNMP_OPER_PRI, ASN_UNSIGNED, RONLY,
	  vrrp_rfcv3_snmp_opertable, 5, {1, 1, 1, 1, 7}},
	{ VRRP_RFCv3_SNMP_OPER_ADDR_CNT, ASN_INTEGER, RONLY,
	  vrrp_rfcv3_snmp_opertable, 5, {1, 1, 1, 1, 8}},
	{ VRRP_RFCv3_SNMP_OPER_ADVERT_INT, ASN_INTEGER, RONLY,
	  vrrp_rfcv3_snmp_opertable, 5, {1, 1, 1, 1, 9}},
	{ VRRP_RFCv3_SNMP_OPER_PREEMPT, ASN_INTEGER, RONLY,
	  vrrp_rfcv3_snmp_opertable, 5, {1, 1, 1, 1, 10}},
	{ VRRP_RFCv3_SNMP_OPER_ACCEPT, ASN_INTEGER, RONLY,
	  vrrp_rfcv3_snmp_opertable, 5, {1, 1, 1, 1, 11}},
	{ VRRP_RFCv3_SNMP_OPER_VR_UPTIME, ASN_TIMETICKS, RONLY,
	  vrrp_rfcv3_snmp_opertable, 5, {1, 1, 1, 1, 12}},
	{ VRRP_RFCv3_SNMP_OPER_ROW_STATUS, ASN_INTEGER, RONLY,
	  vrrp_rfcv3_snmp_opertable, 5, {1, 1, 1, 1, 13}},
	/* vrrpAssoIpAddrTable */
	{ VRRP_RFCv3_SNMP_ASSOC_IP_ADDR_ROW_STATUS, ASN_INTEGER, RONLY,
	  vrrp_rfcv3_snmp_assoiptable, 5, {1, 1, 2, 1, 2}},
	/* vrrpRouterStats */
	{ VRRP_RFCv3_SNMP_STATS_CHK_ERR, ASN_COUNTER64, RONLY,
	  vrrp_rfcv3_snmp_stats, 3, {1, 2, 1}},
	{ VRRP_RFCv3_SNMP_STATS_VER_ERR, ASN_COUNTER64, RONLY,
	  vrrp_rfcv3_snmp_stats, 3, {1, 2, 2}},
	{ VRRP_RFCv3_SNMP_STATS_VRID_ERR, ASN_COUNTER64, RONLY,
	  vrrp_rfcv3_snmp_stats, 3, {1, 2, 3}},
	{ VRRP_RFCv3_SNMP_STATS_DISC_TIME, ASN_TIMETICKS, RONLY,
	  vrrp_rfcv3_snmp_stats, 3, {1, 2, 4}},
	/* vrrpRouterStatsTable */
	{ VRRP_RFCv3_SNMP_STATS_MASTER, ASN_COUNTER, RONLY,
	  vrrp_rfcv3_snmp_statstable, 5, {1, 2, 5, 1, 1}},
	{ VRRP_RFCv3_SNMP_STATS_MASTER_REASON, ASN_INTEGER, RONLY,
	  vrrp_rfcv3_snmp_statstable, 5, {1, 2, 5, 1, 2}},
	{ VRRP_RFCv3_SNMP_STATS_ADV_RCVD, ASN_COUNTER64, RONLY,
	  vrrp_rfcv3_snmp_statstable, 5, {1, 2, 5, 1, 3}},
	{ VRRP_RFCv3_SNMP_STATS_ADV_INT_ERR, ASN_COUNTER64, RONLY,
	  vrrp_rfcv3_snmp_statstable, 5, {1, 2, 5, 1, 4}},
	{ VRRP_RFCv3_SNMP_STATS_TTL_ERR, ASN_COUNTER64, RONLY,
	  vrrp_rfcv3_snmp_statstable, 5, {1, 2, 5, 1, 5}},
	{ VRRP_RFCv3_SNMP_STATS_PROTO_ERR_REASON, ASN_INTEGER, RONLY,
	  vrrp_rfcv3_snmp_statstable, 5, {1, 2, 5, 1, 6}},
	{ VRRP_RFCv3_SNMP_STATS_PRI_0_RCVD, ASN_COUNTER64, RONLY,
	  vrrp_rfcv3_snmp_statstable, 5, {1, 2, 5, 1, 7}},
	{ VRRP_RFCv3_SNMP_STATS_PRI_0_SENT, ASN_COUNTER64 , RONLY,
	  vrrp_rfcv3_snmp_statstable, 5, {1, 2, 5, 1, 8}},
	{ VRRP_RFCv3_SNMP_STATS_INV_TYPE_RCVD, ASN_COUNTER64, RONLY,
	  vrrp_rfcv3_snmp_statstable, 5, {1, 2, 5, 1, 9}},
	{ VRRP_RFCv3_SNMP_STATS_ADDR_LIST_ERR, ASN_COUNTER64, RONLY,
	  vrrp_rfcv3_snmp_statstable, 5, {1, 2, 5, 1, 10}},
	{ VRRP_RFCv3_SNMP_STATS_PL_ERR, ASN_COUNTER64, RONLY,
	  vrrp_rfcv3_snmp_statstable, 5, {1, 2, 5, 1, 11}},
	{ VRRP_RFCv3_SNMP_STATS_ROW_DISC_TIME, ASN_TIMETICKS, RONLY,
	  vrrp_rfcv3_snmp_statstable, 5, {1, 2, 5, 1, 12}},
	{ VRRP_RFCv3_SNMP_STATS_REFRESH_RATE, ASN_UNSIGNED, RONLY,
	  vrrp_rfcv3_snmp_statstable, 5, {1, 2, 5, 1, 13}}
};

void
vrrp_rfcv3_snmp_new_master_notify(vrrp_t *vrrp)
{
	/* OID of the notification vrrpTrapNewMaster */
	oid notification_oid[] = { VRRP_RFCv3_NOTIFY_OID, 1 };
	size_t notification_oid_len = OID_LENGTH(notification_oid);
	/* OID for snmpNotifyOID.0 */
	oid objid_snmptrap[] = { SNMPTRAP_OID };
	size_t objid_snmptrap_len = OID_LENGTH(objid_snmptrap);
	/* OID for trap data vrrpOperMasterIPAddr */
	oid masterip_oid[] = { VRRP_RFCv3_OID, 1, 1, 1, 1, 3, vrrp->ifp ? IF_BASE_INDEX(vrrp->ifp) : 0, vrrp->vrid, vrrp->family == AF_INET ? 1 : 2 };
	size_t masterip_oid_len = OID_LENGTH(masterip_oid);
	oid master_reason_oid[] = { VRRP_RFCv3_OID, 1, 2, 5, 1, 2, vrrp->ifp ? IF_BASE_INDEX(vrrp->ifp) : 0, vrrp->vrid, vrrp->family == AF_INET ? 1 : 2 };
	size_t master_reason_oid_len = OID_LENGTH(master_reason_oid);
	uint32_t reason = vrrp->stats->master_reason;

	netsnmp_variable_list *notification_vars = NULL;

	if (!global_data->enable_traps || !global_data->enable_snmp_rfcv3)
		return;

	if (!suitable_for_rfc6527(vrrp))
		return;

	/* snmpTrapOID */
	snmp_varlist_add_variable(&notification_vars,
				  objid_snmptrap, objid_snmptrap_len,
				  ASN_OBJECT_ID,
				  PTR_CAST(u_char, notification_oid),
				  notification_oid_len * sizeof(oid));
	/* vrrpInstanceName */
	if (vrrp->family == AF_INET)
		snmp_varlist_add_variable(&notification_vars,
					  masterip_oid, masterip_oid_len,
					  ASN_OCTET_STR,
					  PTR_CAST2(u_char, struct sockaddr_in, &vrrp->saddr, sin_addr.s_addr),
					  sizeof PTR_CAST(struct sockaddr_in, &vrrp->saddr)->sin_addr.s_addr);
	else
		snmp_varlist_add_variable(&notification_vars,
					  masterip_oid, masterip_oid_len,
					  ASN_OCTET_STR,
					  PTR_CAST2(u_char, struct sockaddr_in6, &vrrp->saddr, sin6_addr),
					  sizeof PTR_CAST(struct sockaddr_in6, &vrrp->saddr)->sin6_addr);

	snmp_varlist_add_variable(&notification_vars,
				  master_reason_oid, master_reason_oid_len,
				  ASN_INTEGER,
				  PTR_CAST(u_char, &reason),
				  sizeof(reason));
	log_message(LOG_INFO, "(%s) Sending SNMP notification"
			      " vrrpv3NotifyNewMaster, reason %" PRIu32
			    , vrrp->iname, reason);
	send_v2trap(notification_vars);
	snmp_free_varbind(notification_vars);
}

void
vrrp_rfcv3_snmp_proto_err_notify(vrrp_t *vrrp)
{
	/* OID of the notification vrrpTrapNewMaster */
	oid notification_oid[] = { VRRP_RFCv3_NOTIFY_OID, 2 };
	size_t notification_oid_len = OID_LENGTH(notification_oid);
	/* OID for snmpTrapOID.0 */
	oid objid_snmptrap[] = { SNMPTRAP_OID };
	size_t objid_snmptrap_len = OID_LENGTH(objid_snmptrap);
	/* OID for notify data vrrpTrapProtoErrorType */
	oid err_type_oid[] = { VRRP_RFCv3_OID, 1, 2, 5, 1, 6, vrrp->ifp ? IF_INDEX(vrrp->ifp) : 0, vrrp->vrid, vrrp->family == AF_INET ? 1 : 2 };
	size_t err_type_oid_len = OID_LENGTH(err_type_oid);

	netsnmp_variable_list *notification_vars = NULL;

	if (!global_data->enable_traps || !global_data->enable_snmp_rfcv3)
		return;

	if (!suitable_for_rfc6527(vrrp))
		return;

	/* snmpTrapOID */
	snmp_varlist_add_variable(&notification_vars,
				  objid_snmptrap, objid_snmptrap_len,
				  ASN_OBJECT_ID,
				  PTR_CAST(u_char, notification_oid),
				  notification_oid_len * sizeof(oid));
	/* vrrpProtoErrorType */
	snmp_varlist_add_variable(&notification_vars,
				  err_type_oid, err_type_oid_len,
				  ASN_INTEGER,
				  PTR_CAST(u_char, &vrrp->stats->proto_err_reason),
				  sizeof(vrrp->stats->proto_err_reason));
	log_message(LOG_INFO, "(%s) Sending SNMP notification"
			      " vrrpTrapProtoError"
			    , vrrp->iname);
	send_v2trap(notification_vars);
	snmp_free_varbind(notification_vars);
}
#endif

static bool
vrrp_handles_global_oid(void)
{
#ifdef _WITH_SNMP_VRRP_
	if (global_data->enable_snmp_vrrp) {
#ifdef _WITH_LVS_
		if (!running_checker())
			return true;
#ifdef _WITH_SNMP_CHECKER_
		if (!global_data->enable_snmp_checker)
			return true;
#endif
#else
		return true;
#endif
	}
#endif

	return false;
}

void
vrrp_snmp_agent_init(const char *snmp_socket_name)
{
	if (snmp_running)
		return;

	/* We let the check process handle the global OID if it is running and with snmp */
	snmp_agent_init(snmp_socket_name, vrrp_handles_global_oid());

#ifdef _WITH_SNMP_VRRP_
	if (global_data->enable_snmp_vrrp)
		snmp_register_mib(vrrp_oid, OID_LENGTH(vrrp_oid), "KEEPALIVED-VRRP",
				  PTR_CAST(struct variable, vrrp_vars),
				  sizeof(struct variable8),
				  sizeof(vrrp_vars)/sizeof(struct variable8));
#endif
#ifdef _WITH_SNMP_RFCV2_
	if (global_data->enable_snmp_rfcv2)
		snmp_register_mib(vrrp_rfcv2_oid, OID_LENGTH(vrrp_rfcv2_oid), "VRRP",
				  PTR_CAST(struct variable, vrrp_rfcv2_vars),
				  sizeof(struct variable8),
				  sizeof(vrrp_rfcv2_vars)/sizeof(struct variable8));
#endif
#ifdef _WITH_SNMP_RFCV3_
	if (global_data->enable_snmp_rfcv3)
		snmp_register_mib(vrrp_rfcv3_oid, OID_LENGTH(vrrp_rfcv3_oid), "VRRPV3",
				  PTR_CAST(struct variable, vrrp_rfcv3_vars),
				  sizeof(struct variable8),
				  sizeof(vrrp_rfcv3_vars)/sizeof(struct variable8));
#endif
}

void
vrrp_snmp_agent_close(void)
{
	if (!snmp_running)
		return;

#ifdef _WITH_SNMP_VRRP_
	if (global_data->enable_snmp_vrrp)
		snmp_unregister_mib(vrrp_oid, OID_LENGTH(vrrp_oid));
#endif
#ifdef _WITH_SNMP_RFCV2_
	if (global_data->enable_snmp_rfcv2)
		snmp_unregister_mib(vrrp_rfcv2_oid, OID_LENGTH(vrrp_rfcv2_oid));
#endif
#ifdef _WITH_SNMP_RFCV3_
	if (global_data->enable_snmp_rfcv3)
		snmp_unregister_mib(vrrp_rfcv3_oid, OID_LENGTH(vrrp_rfcv3_oid));
#endif
	snmp_agent_close(vrrp_handles_global_oid());
}<|MERGE_RESOLUTION|>--- conflicted
+++ resolved
@@ -1626,19 +1626,11 @@
 			break;
 		*var_len = strlen(rule->iif->ifname);
 		return PTR_CAST(u_char, rule->iif->ifname);
-<<<<<<< HEAD
-#if HAVE_DECL_FRA_OIFNAME
-=======
->>>>>>> 1664242c
 	case VRRP_SNMP_RULE_OUTINTERFACE:
 		if (!rule->oif)
 			break;
 		*var_len = strlen(rule->oif->ifname);
 		return PTR_CAST(u_char, rule->oif->ifname);
-<<<<<<< HEAD
-#endif
-=======
->>>>>>> 1664242c
 	case VRRP_SNMP_RULE_TARGET:
 		if (!(rule->action == FR_ACT_GOTO))
 			break;
