/*
 * Soft:        Keepalived is a failover program for the LVS project
 *              <www.linuxvirtualserver.org>. It monitor & manipulate
 *              a loadbalanced server pool using multi-layer checks.
 *
 * Part:        Interfaces manipulation.
 *
 * Author:      Alexandre Cassen, <acassen@linux-vs.org>
 *
 *              This program is distributed in the hope that it will be useful,
 *              but WITHOUT ANY WARRANTY; without even the implied warranty of
 *              MERCHANTABILITY or FITNESS FOR A PARTICULAR PURPOSE.
 *              See the GNU General Public License for more details.
 *
 *              This program is free software; you can redistribute it and/or
 *              modify it under the terms of the GNU General Public License
 *              as published by the Free Software Foundation; either version
 *              2 of the License, or (at your option) any later version.
 *
 * Copyright (C) 2001-2017 Alexandre Cassen, <acassen@gmail.com>
 */

#include "config.h"

/* global include */
#include <unistd.h>
#include <stdint.h>
#include <stdio.h>
#include <sys/ioctl.h>
#include <errno.h>
#include <syslog.h>
#include <inttypes.h>
#include <linux/ip.h>
#include <netinet/in.h>
#include <stdio.h>
#include <linux/mii.h>
#if defined _HAVE_NETINET_LINUX_IF_ETHER_H_COLLISION_ && \
    defined _LINUX_IF_ETHER_H && \
    !defined _NETINET_IF_ETHER_H
/* musl libc throws an error if <linux/if_ether.h> is included before <netinet/if_ether.h>,
 * so we stop <netinet/if_ether.h> being included if <linux/if_ether.h> has been included. */
#define _NETINET_IF_ETHER_H
#endif
#if !HAVE_DECL_SOCK_CLOEXEC
#include "old_socket.h"
#endif
#include <linux/sockios.h>	/* needed to get correct values for SIOC* */
#include <linux/ethtool.h>
#include <net/if_arp.h>
#include <time.h>
#include <linux/filter.h>

/* local include */
#include "global_data.h"
#include "vrrp.h"
#include "vrrp_if.h"
#include "vrrp_daemon.h"
#include "keepalived_netlink.h"
#include "utils.h"
#include "logger.h"
#ifdef _HAVE_VRRP_VMAC_
#include "vrrp_vmac.h"
#include "bitops.h"
#endif
#include "track_file.h"
#include "vrrp_track.h"
#include "vrrp_scheduler.h"
#include "vrrp_iproute.h"
#ifdef THREAD_DUMP
#include "scheduler.h"
#endif
#ifdef _WITH_FIREWALL_
#include "vrrp_firewall.h"
#endif


/* Local vars */
static LIST_HEAD_INITIALIZE(if_queue);
#ifdef _WITH_LINKBEAT_
static struct ifreq ifr;
static int linkbeat_fd = -1;
#endif

static LIST_HEAD_INITIALIZE(old_garp_delay);

/* Global vars */
LIST_HEAD_INITIALIZE(garp_delay);

/* Helper functions */
interface_t * __attribute__ ((pure))
if_get_by_ifindex(ifindex_t ifindex)
{
	interface_t *ifp;

	list_for_each_entry(ifp, &if_queue, e_list) {
		if (ifp->ifindex == ifindex)
			return ifp;
	}

<<<<<<< HEAD
=======
	return NULL;
}

#ifdef _HAVE_VRRP_VMAC_
interface_t * __attribute__ ((pure))
if_get_by_vmac(uint8_t vrid, int family, const interface_t *base_ifp)
{
	interface_t *ifp;

	list_for_each_entry(ifp, &if_queue, e_list) {
		if (ifp->if_type != IF_TYPE_MACVLAN || ifp->vmac_type !=  MACVLAN_MODE_PRIVATE)
			continue;
		if (ifp->base_ifp != base_ifp)
			continue;
		if (ifp->hw_addr[0] || ifp->hw_addr[1] || ifp->hw_addr[2] != 0x5e || ifp->hw_addr[3])
			continue;
		if ((family == AF_INET && ifp->hw_addr[4] != 0x01) ||
		    (family == AF_INET6 && ifp->hw_addr[4] != 0x02))
			continue;
		if (ifp->hw_addr[5] != vrid)
			continue;

		ifp->is_ours = true;

		return ifp;
	}

	return NULL;
}
#endif

interface_t *
get_default_if(void)
{
	const char *ifname = global_data->default_ifname ? global_data->default_ifname : DFLT_INT;

	if (!global_data->default_ifp)
		global_data->default_ifp = if_get_by_ifname(ifname, IF_CREATE_IF_DYNAMIC);

	return global_data->default_ifp;
}

sin_addr_t *
if_extra_ipaddress_alloc(interface_t *ifp, void *addr, unsigned char family)
{
	sin_addr_t *saddr;

	PMALLOC(saddr);
	INIT_LIST_HEAD(&saddr->e_list);

	if (family == AF_INET) {
		saddr->u.sin_addr = *PTR_CAST(struct in_addr, addr);
		list_add_tail(&saddr->e_list, &ifp->sin_addr_l);
		return saddr;
	}

	if (family == AF_INET6) {
		saddr->u.sin6_addr = *PTR_CAST(struct in6_addr, addr);
		list_add_tail(&saddr->e_list, &ifp->sin6_addr_l);
		return saddr;
	}

	FREE(saddr);
>>>>>>> 61cbc187
	return NULL;
}

void
if_extra_ipaddress_free(sin_addr_t *addr)
{
	list_del_init(&addr->e_list);
	FREE(addr);
}

void
if_extra_ipaddress_free_list(list_head_t *l)
{
	sin_addr_t *addr, *addr_tmp;

	list_for_each_entry_safe(addr, addr_tmp, l, e_list)
		if_extra_ipaddress_free(addr);
}

static void
if_tracking_vrrp_dump_list(FILE *fp, const list_head_t *l)
{
	tracking_obj_t *top;

	list_for_each_entry(top, l, e_list)
		dump_tracking_vrrp(fp, top);
}

interface_t *
get_default_if(void)
{
	const char *ifname = global_data->default_ifname ? global_data->default_ifname : DFLT_INT;

	if (!global_data->default_ifp)
		global_data->default_ifp = if_get_by_ifname(ifname, IF_CREATE_IF_DYNAMIC);

	return global_data->default_ifp;
}

sin_addr_t *
if_extra_ipaddress_alloc(interface_t *ifp, void *addr, unsigned char family)
{
	sin_addr_t *saddr;

	PMALLOC(saddr);
	INIT_LIST_HEAD(&saddr->e_list);

	if (family == AF_INET) {
		saddr->u.sin_addr = *(struct in_addr *) addr;
		list_add_tail(&saddr->e_list, &ifp->sin_addr_l);
		return saddr;
	}

	if (family == AF_INET6) {
		saddr->u.sin6_addr = *(struct in6_addr *) addr;
		list_add_tail(&saddr->e_list, &ifp->sin6_addr_l);
		return saddr;
	}

	FREE(saddr);
	return NULL;
}

void
if_extra_ipaddress_free(sin_addr_t *addr)
{
	list_del_init(&addr->e_list);
	FREE(addr);
}

void
if_extra_ipaddress_free_list(list_head_t *l)
{
	sin_addr_t *addr, *addr_tmp;

	list_for_each_entry_safe(addr, addr_tmp, l, e_list)
		if_extra_ipaddress_free(addr);
}

static void
if_tracking_vrrp_dump_list(FILE *fp, const list_head_t *l)
{
	tracking_obj_t *top;

	list_for_each_entry(top, l, e_list)
		dump_tracking_vrrp(fp, top);
}

interface_t *
if_get_by_ifname(const char *ifname, if_lookup_t create)
{
	interface_t *ifp;

	list_for_each_entry(ifp, &if_queue, e_list) {
		if (!strcmp(ifp->ifname, ifname))
			return create == IF_CREATE_NOT_EXIST ? NULL : ifp;
	}

	if (create == IF_NO_CREATE ||
	    (create == IF_CREATE_IF_DYNAMIC && (!global_data || !global_data->dynamic_interfaces))) {
		if (create == IF_CREATE_IF_DYNAMIC)
			non_existent_interface_specified = true;
		return NULL;
	}

	if (!(ifp = MALLOC(sizeof(interface_t))))
		return NULL;

	strcpy_safe(ifp->ifname, ifname);
#ifdef _HAVE_VRRP_VMAC_
	ifp->base_ifp = ifp;
	ifp->if_type = IF_TYPE_STANDARD;
#endif
	INIT_LIST_HEAD(&ifp->sin_addr_l);
	INIT_LIST_HEAD(&ifp->sin6_addr_l);
	INIT_LIST_HEAD(&ifp->tracking_vrrp);
	INIT_LIST_HEAD(&ifp->e_list);
	list_add_tail(&ifp->e_list, &if_queue);

	if (create == IF_CREATE_IF_DYNAMIC)
		log_message(LOG_INFO, "Configuration specifies interface %s which doesn't currently exist - will use if created", ifname);

	return ifp;
}

#ifdef _HAVE_VRRP_VMAC_
/* Set the base_ifp for VMACs and IPVLANs and vrf_master_ifp for VRFs - only used at startup */
static void
set_base_ifp(void)
{
	interface_t *ifp;
#ifdef _HAVE_VRF_
	interface_t *master_ifp;
#endif

	list_for_each_entry(ifp, &if_queue, e_list) {
		if ((!ifp->base_ifp || ifp == ifp->base_ifp) && ifp->base_ifindex) {
#ifdef HAVE_IFLA_LINK_NETNSID
			if (ifp->base_netns_id != -1)
				ifp->base_ifp = NULL;
			else
#endif
				ifp->base_ifp = if_get_by_ifindex(ifp->base_ifindex);

			/* If this is a MACVLAN/IPVLAN that has been moved into a separate network namespace
			 * from its parent, then we can't get information about the parent. */
			if (!ifp->base_ifp)
				ifp->base_ifp = ifp;
			else
				ifp->base_ifindex = 0;	/* This is only used at startup, so ensure not used later */
		}

#ifdef _HAVE_VRF_
		/* Now see if the interface is enslaved to a VRF */
		if (ifp->vrf_master_ifindex) {
			master_ifp = if_get_by_ifindex(ifp->vrf_master_ifindex);
			if (master_ifp && master_ifp->vrf_master_ifp == master_ifp)
				ifp->vrf_master_ifp = master_ifp;
			ifp->vrf_master_ifindex = 0;
		}
#endif
	}
}
#endif


#ifdef _WITH_LINKBEAT_
/* MII Transceiver Registers poller functions */
static uint16_t
if_mii_read(int fd, uint16_t phy_id, uint16_t reg_num)
{
	struct mii_ioctl_data *data = PTR_CAST(struct mii_ioctl_data, &ifr.ifr_data);

	data->phy_id = phy_id;
	data->reg_num = reg_num;

	if (ioctl(fd, SIOCGMIIREG, &ifr) < 0) {
		log_message(LOG_ERR, "SIOCGMIIREG on %s failed: %s", ifr.ifr_name, strerror(errno));
		return 0xffff;
	}
	return data->val_out;
}

#ifdef _INCLUDE_UNUSED_CODE_
static void if_mii_dump(const uint16_t *mii_regs, size_t num_regs, unsigned phy_id)
{
	int mii_reg;

	printf(" MII PHY #%d transceiver registers:", phy_id);
	for (mii_reg = 0; mii_reg < num_regs; mii_reg++)
		printf("%s %4.4x", (mii_reg % 8) == 0 ? "\n ":"", mii_regs[mii_reg]);
	printf("\n");
}
#endif

static int
if_mii_status(const int fd)
{
	struct mii_ioctl_data *data = PTR_CAST(struct mii_ioctl_data, &ifr.ifr_data);
	uint16_t phy_id = data->phy_id;
	uint16_t bmsr, new_bmsr;

	if (if_mii_read(fd, phy_id, MII_BMCR) == 0xffff ||
	    (bmsr = if_mii_read(fd, phy_id, MII_BMSR)) == 0) {
		log_message(LOG_ERR, "No MII transceiver present for %s !!!", ifr.ifr_name);
		return -1;
	}

// if_mii_dump(mii_regs, sizeof(mii_regs)/ sizeof(mii_regs[0], phy_id);

	/*
	 * For Basic Mode Status Register (BMSR).
	 * Sticky field (Link established & Jabber detected), we need to read
	 * a second time the BMSR to get current status.
	 */
	new_bmsr = if_mii_read(fd, phy_id, MII_BMSR);

// printf(" \nBasic Mode Status Register 0x%4.4x ... 0x%4.4x\n", bmsr, new_bmsr);

	if (bmsr & BMSR_LSTATUS ||
	    new_bmsr & BMSR_LSTATUS)
		return LINK_UP;

	return LINK_DOWN;
}

static int
if_mii_probe(const int fd, const char *ifname)
{
	struct mii_ioctl_data *data = PTR_CAST(struct mii_ioctl_data, &ifr.ifr_data);
	uint16_t phy_id;

	memset(&ifr, 0, sizeof (struct ifreq));
	strcpy_safe(ifr.ifr_name, ifname);
	if (ioctl(fd, SIOCGMIIPHY, &ifr) < 0)
		return -1;

	/* check if the driver reports BMSR using the MII interface, as we
	 * will need this and we already know that some don't support it.
	 */
	phy_id = data->phy_id; /* save it in case it is overwritten */
	data->reg_num = MII_BMSR;
	if (ioctl(fd, SIOCGMIIREG, &ifr) < 0)
		return -1;
	data->phy_id = phy_id;

	/* Dump the MII transceiver */
	return if_mii_status(fd);
}

static inline int
if_ethtool_status(const int fd)
{
	struct ethtool_value edata;

	edata.cmd = ETHTOOL_GLINK;
	ifr.ifr_data = (caddr_t) & edata;
	if (ioctl(fd, SIOCETHTOOL, &ifr))
		return -1;

	return (edata.data) ? LINK_UP : LINK_DOWN;
}

static int
if_ethtool_probe(const int fd, const interface_t *ifp)
{
	int status;

	memset(&ifr, 0, sizeof (struct ifreq));
	strcpy_safe(ifr.ifr_name, ifp->ifname);

	status = if_ethtool_status(fd);

	return status;
}

/* Returns false if interface is down */
static bool
if_ioctl_flags(const int fd, interface_t *ifp)
{
	memset(&ifr, 0, sizeof (struct ifreq));
	strcpy(ifr.ifr_name, ifp->ifname);
	if (ioctl(fd, SIOCGIFFLAGS, &ifr) < 0)
		return (errno != ENODEV) ? LINK_UP : LINK_DOWN;

	return FLAGS_UP(ifr.ifr_flags) ? LINK_UP : LINK_DOWN;
}
#endif

/* garp_delay facility function */
void
free_garp_delay(garp_delay_t *gd)
{
	list_del_init(&gd->e_list);
	FREE(gd);
}
static void
free_garp_delay_list(list_head_t *l)
{
	garp_delay_t *gd, *gd_tmp;

	list_for_each_entry_safe(gd, gd_tmp, l, e_list)
		free_garp_delay(gd);
}

static void
dump_garp_delay(FILE *fp, const garp_delay_t *gd)
{
	char time_str[26];
	interface_t *ifp;

	conf_write(fp, "------< GARP delay group %d >------", gd->aggregation_group);

	if (gd->have_garp_interval) {
		conf_write(fp, " GARP interval = %g", gd->garp_interval.tv_sec + ((double)gd->garp_interval.tv_usec) / 1000000);
		if (!ctime_r(&gd->garp_next_time.tv_sec, time_str))
			strcpy(time_str, "invalid time ");
		conf_write(fp, " GARP next time %ld.%6.6ld (%.19s.%6.6ld)", gd->garp_next_time.tv_sec, gd->garp_next_time.tv_usec, time_str, gd->garp_next_time.tv_usec);
	}

	if (gd->have_gna_interval) {
		conf_write(fp, " GNA interval = %g", gd->gna_interval.tv_sec + ((double)gd->gna_interval.tv_usec) / 1000000);
		if (!ctime_r(&gd->gna_next_time.tv_sec, time_str))
			strcpy(time_str, "invalid time ");
		conf_write(fp, " GNA next time %ld.%6.6ld (%.19s.%6.6ld)", gd->gna_next_time.tv_sec, gd->gna_next_time.tv_usec, time_str, gd->gna_next_time.tv_usec);
	}
	else if (!gd->have_garp_interval)
		conf_write(fp, " No configuration");

	conf_write(fp, " Interfaces");
	list_for_each_entry(ifp, &if_queue, e_list) {
		if (ifp->garp_delay == gd)
			conf_write(fp, "  %s", ifp->ifname);
	}
}
void
dump_garp_delay_list(FILE *fp, list_head_t *l)
{
	garp_delay_t *gd;

	list_for_each_entry(gd, l, e_list)
		dump_garp_delay(fp, gd);
}

garp_delay_t *
alloc_garp_delay(void)
{
	garp_delay_t *gd;

	PMALLOC(gd);
	INIT_LIST_HEAD(&gd->e_list);

	list_add_tail(&gd->e_list, &garp_delay);
	return gd;
<<<<<<< HEAD
=======
}

static void
set_garp_delay(interface_t *ifp, const garp_delay_t *delay)
{
	ifp->garp_delay = alloc_garp_delay();

	ifp->garp_delay->garp_interval = delay->garp_interval;
	ifp->garp_delay->have_garp_interval = delay->have_garp_interval;
	ifp->garp_delay->gna_interval = delay->gna_interval;
	ifp->garp_delay->have_gna_interval = delay->have_gna_interval;
>>>>>>> 61cbc187
}

void
set_default_garp_delay(void)
{
	garp_delay_t default_delay = {};
	interface_t *ifp;
	vrrp_t *vrrp;
	list_head_t *vip_list;
	ip_address_t *vip;

	if (global_data->vrrp_garp_interval) {
		default_delay.garp_interval.tv_sec = global_data->vrrp_garp_interval / 1000000;
		default_delay.garp_interval.tv_usec = global_data->vrrp_garp_interval % 1000000;
		default_delay.have_garp_interval = true;
	}
	if (global_data->vrrp_gna_interval) {
		default_delay.gna_interval.tv_sec = global_data->vrrp_gna_interval / 1000000;
		default_delay.gna_interval.tv_usec = global_data->vrrp_gna_interval % 1000000;
		default_delay.have_gna_interval = true;
	}

	/* Allocate a delay structure to each physical interface that doesn't have one and
	 * is being used by a VRRP instance */
	list_for_each_entry(vrrp, &vrrp_data->vrrp, e_list) {
		if (!vrrp->ifp)
			continue;
		ifp = IF_BASE_IFP(vrrp->ifp);
<<<<<<< HEAD
		if (!ifp->garp_delay) {
			delay = alloc_garp_delay();
			delay->garp_interval = default_delay.garp_interval;
			delay->have_garp_interval = default_delay.have_garp_interval;
			delay->gna_interval = default_delay.gna_interval;
			delay->have_gna_interval = default_delay.have_gna_interval;

			ifp->garp_delay = delay;
=======
		if (!ifp->garp_delay)
			set_garp_delay(ifp, &default_delay);

		/* We also need delays for any i/fs used by VIPs/eVIPs */
		for (vip_list = &vrrp->vip; vip_list; vip_list = vip_list == &vrrp->vip ? &vrrp->evip : NULL) {
			list_for_each_entry(vip, vip_list, e_list) {
				ifp = IF_BASE_IFP(vip->ifp);
				if (!ifp->garp_delay)
					set_garp_delay(ifp, &default_delay);
			}
>>>>>>> 61cbc187
		}
	}
}

static void
free_if(interface_t *ifp)
{
	free_tracking_obj_list(&ifp->tracking_vrrp);
	if_extra_ipaddress_free_list(&ifp->sin_addr_l);
	if_extra_ipaddress_free_list(&ifp->sin6_addr_l);
	FREE(ifp);
}

static void
dump_if(FILE *fp, const interface_t *ifp)
{
	char addr_str[INET6_ADDRSTRLEN];
	char mac_buf[3 * sizeof ifp->hw_addr];
	sin_addr_t *saddr;
	char time_str[26];

	conf_write(fp, " Name = %s", ifp->ifname);
	conf_write(fp, "   index = %u%s", ifp->ifindex, ifp->ifindex ? "" : " (deleted)");
	conf_write(fp, "   IPv4 address = %s",
			ifp->sin_addr.s_addr ? inet_ntop2(ifp->sin_addr.s_addr) : "(none)");
	if (!list_empty(&ifp->sin_addr_l)) {
		conf_write(fp, "   Additional IPv4 addresses :");
		list_for_each_entry(saddr, &ifp->sin_addr_l, e_list)
			conf_write(fp, "     %s", inet_ntop2(saddr->u.sin_addr.s_addr));
	}
	if (!IN6_IS_ADDR_UNSPECIFIED(&ifp->sin6_addr)) {
		inet_ntop(AF_INET6, &ifp->sin6_addr, addr_str, sizeof(addr_str));
		conf_write(fp, "   IPv6 address = %s", addr_str);
	} else
		conf_write(fp, "   IPv6 address = (none)");
	if (!list_empty(&ifp->sin6_addr_l)) {
		conf_write(fp, "   Additional IPv6 addresses :");
		list_for_each_entry(saddr, &ifp->sin6_addr_l, e_list) {
			inet_ntop(AF_INET6, &saddr->u.sin6_addr, addr_str, sizeof(addr_str));
			conf_write(fp, "     %s", addr_str);
		}
	}

	if (ifp->hw_addr_len) {
		format_mac_buf(mac_buf, sizeof mac_buf, ifp->hw_addr, ifp->hw_addr_len);
		conf_write(fp, "   MAC = %s", mac_buf);

		format_mac_buf(mac_buf, sizeof mac_buf, ifp->hw_addr_bcast, ifp->hw_addr_len);
		conf_write(fp, "   MAC broadcast = %s", mac_buf);
	}

	conf_write(fp, "   State = %sUP, %sRUNNING%s%s%s%s%s%s", ifp->ifi_flags & IFF_UP ? "" : "not ", ifp->ifi_flags & IFF_RUNNING ? "" : "not ",
			!(ifp->ifi_flags & IFF_BROADCAST) ? ", no broadcast" : "",
			ifp->ifi_flags & IFF_LOOPBACK ? ", loopback" : "",
			ifp->ifi_flags & IFF_POINTOPOINT ? ", point to point" : "",
			ifp->ifi_flags & IFF_NOARP ? ", no arp" : "",
			!(ifp->ifi_flags & IFF_MULTICAST) ? ", no multicast" : "",
#ifdef _HAVE_VRRP_VMAC_
			ifp != ifp->base_ifp && !(ifp->base_ifp->ifi_flags & IFF_UP) ? ", master down" : ""
#else
			""
#endif
		  );

#ifdef _HAVE_VRRP_VMAC_
	if (IS_MAC_IP_VLAN(ifp)) {
		const char *if_type =
#ifdef _HAVE_VRRP_IPVLAN
				      ifp->if_type == IF_TYPE_IPVLAN ? "IPVLAN" :
#endif
										  "VMAC";
		const char *vlan_type =
				ifp->if_type == IF_TYPE_MACVLAN ?
					ifp->vmac_type == MACVLAN_MODE_PRIVATE ? "private" :
					ifp->vmac_type == MACVLAN_MODE_VEPA ? "vepa" :
					ifp->vmac_type == MACVLAN_MODE_BRIDGE ? "bridge" :
#ifdef MACVLAN_MODE_PASSTHRU
					ifp->vmac_type == MACVLAN_MODE_PASSTHRU ? "passthru" :
#endif
#ifdef MACVLAN_MODE_SOURCE
					ifp->vmac_type == MACVLAN_MODE_SOURCE ? "source" :
#endif
					"unknown" :
#ifdef IFLA_IPVLAN_FLAGS
					ifp->vmac_type == IPVLAN_MODE_PRIVATE ? "private" :
					ifp->vmac_type == IPVLAN_MODE_VEPA ? "vepa" :
#endif
					"bridge";
		if (ifp != ifp->base_ifp)
			conf_write(fp, "   %s type %s, underlying interface = %s, state = %sUP, %sRUNNING",
					if_type, vlan_type,
					ifp->base_ifp->ifname,
					ifp->base_ifp->ifi_flags & IFF_UP ? "" : "not ", ifp->base_ifp->ifi_flags & IFF_RUNNING ? "" : "not ");
		else if (ifp->base_ifindex) {
#ifdef HAVE_IFLA_LINK_NETNSID
			conf_write(fp, "   %s type %s, underlying ifindex = %u, netns id = %d", if_type, vlan_type, ifp->base_ifindex, ifp->base_netns_id);
#else
			conf_write(fp, "   %s type %s, underlying ifindex = %u", if_type, vlan_type, ifp->base_ifindex);
#endif
		}
		else
			conf_write(fp, "   %s type %s, underlying interface in different namespace", if_type, vlan_type);
	}
	if (ifp->is_ours)
		conf_write(fp, "   I/f created by keepalived");
	else if (global_data->allow_if_changes && ifp->changeable_type)
		conf_write(fp, "   Interface type/base can be changed");
	if (ifp->seen_interface)
		conf_write(fp, "   Done VRID check");
#endif
	conf_write(fp, "   MTU = %" PRIu32, ifp->mtu);

	switch (ifp->hw_type) {
	case ARPHRD_LOOPBACK:
		conf_write(fp, "   HW Type = LOOPBACK");
		break;
	case ARPHRD_ETHER:
		conf_write(fp, "   HW Type = ETHERNET");
		break;
	case ARPHRD_INFINIBAND:
		log_message(LOG_INFO, " HW Type = INFINIBAND");
		break;
	default:
		conf_write(fp, "   HW Type = UNKNOWN (%d)", ifp->hw_type);
		break;
	}

#ifdef _WITH_LINKBEAT_
	if (!ifp->linkbeat_use_polling)
		conf_write(fp, "   NIC netlink status update");
	else if (IF_MII_SUPPORTED(ifp))
		conf_write(fp, "   NIC support MII regs");
	else if (IF_ETHTOOL_SUPPORTED(ifp))
		conf_write(fp, "   NIC support ETHTOOL GLINK interface");
	else
		conf_write(fp, "   NIC ioctl refresh polling");
#endif
#ifdef _HAVE_VRF_
	if (ifp->vrf_master_ifp == ifp)
		conf_write(fp, "   VRF master");
	else if (ifp->vrf_master_ifp)
		conf_write(fp, "   VRF slave of %s", ifp->vrf_master_ifp->ifname);
#endif

	if (ifp->garp_delay) {
		if (ifp->garp_delay->have_garp_interval)
			conf_write(fp, "   Gratuitous ARP interval %ldms",
				    ifp->garp_delay->garp_interval.tv_sec * 1000 +
				     ifp->garp_delay->garp_interval.tv_usec / (TIMER_HZ / 1000));

		if (ifp->garp_delay->have_gna_interval)
			conf_write(fp, "   Gratuitous NA interval %ldms",
				    ifp->garp_delay->gna_interval.tv_sec * 1000 +
				     ifp->garp_delay->gna_interval.tv_usec / (TIMER_HZ / 1000));
		if (ifp->garp_delay->aggregation_group)
			conf_write(fp, "   Gratuitous ARP aggregation group %d", ifp->garp_delay->aggregation_group);
	}

#ifdef _HAVE_VRRP_VMAC_
	conf_write(fp, "   Reset ARP config counter %d", ifp->reset_arp_config);
	conf_write(fp, "   Original arp_ignore %d", ifp->arp_ignore);
	conf_write(fp, "   Original arp_filter %d", ifp->arp_filter);
	if (ifp->rp_filter < UINT_MAX)
		conf_write(fp, "   rp_filter %u", ifp->rp_filter);
#endif
	conf_write(fp, "   Original promote_secondaries %d", ifp->promote_secondaries);
	conf_write(fp, "   Reset promote_secondaries counter %" PRIu32, ifp->reset_promote_secondaries);
	if (timerisset(&ifp->last_gna_router_check)) {
		ctime_r(&ifp->last_gna_router_check.tv_sec, time_str);
		conf_write(fp, "   %sIPv6 forwarding. Last checked %ld.%6.6ld (%.24s.%6.6ld)", ifp->gna_router ? "" : "Not ", ifp->last_gna_router_check.tv_sec, ifp->last_gna_router_check.tv_usec, time_str, ifp->last_gna_router_check.tv_usec);

	}

	if (!list_empty(&ifp->tracking_vrrp)) {
		conf_write(fp, "   Tracking VRRP instances :");
		if_tracking_vrrp_dump_list(fp, &ifp->tracking_vrrp);
	}
}

#ifdef _WITH_LINKBEAT_
static bool
init_linkbeat_status(int fd, interface_t *ifp)
{
	int status;
	bool if_up = false;
	int configured_type = ifp->lb_type;

	if ((!ifp->lb_type || ifp->lb_type == LB_MII)) {
		if ((status = if_mii_probe(fd, ifp->ifname)) >= 0) {
			ifp->lb_type = LB_MII;
			if_up = !!status;
		}
		else
			ifp->lb_type = 0;
	}

	if ((!ifp->lb_type || ifp->lb_type == LB_ETHTOOL)) {
		if ((status = if_ethtool_probe(fd, ifp)) >= 0) {
			ifp->lb_type = LB_ETHTOOL;
			if_up = !!status;
		} else {
			/* If ETHTOOL was configured on i/f but doesn't work, try MII */
			if (ifp->lb_type &&
			    (status = if_mii_probe(fd, ifp->ifname)) >= 0) {
				ifp->lb_type = LB_MII;
				if_up = !!status;
			}
			else
				ifp->lb_type = 0;
		}
	}

	if ((!ifp->lb_type || ifp->lb_type == LB_IOCTL)) {
		ifp->lb_type = LB_IOCTL;
		if_up = true;
	}

	if (if_up)
		if_up = if_ioctl_flags(fd, ifp);

	if (configured_type && configured_type != ifp->lb_type)
		log_message(LOG_INFO, "(%s): Configured linkbeat type %s not supported, using %s",
				      ifp->ifname,
				      configured_type == LB_MII ? "MII" : configured_type == LB_ETHTOOL ? "ETHTOOL" : "IOCTL",
				      ifp->lb_type == LB_MII ? "MII" : ifp->lb_type == LB_ETHTOOL ? "ETHTOOL" : "IOCTL");

	return if_up;
}

static void
if_linkbeat_refresh_thread(thread_ref_t thread)
{
	interface_t *ifp = THREAD_ARG(thread);
	bool if_up = true, was_up;

	was_up = IF_FLAGS_UP(ifp);

	if (!ifp->ifindex) {
		if_up = false;
	} else {
		if (!ifp->lb_type) {
			/* If this is a new interface, we need to find linkbeat type */
			if_up = init_linkbeat_status(linkbeat_fd, ifp);
		} else {
			if (IF_MII_SUPPORTED(ifp))
				if_up = if_mii_probe(linkbeat_fd, ifp->ifname);
			else if (IF_ETHTOOL_SUPPORTED(ifp))
				if_up = if_ethtool_probe(linkbeat_fd, ifp);

			/*
			 * update ifp->flags to get the new IFF_RUNNING status.
			 * Some buggy drivers need this...
			 */
			if (if_up)
				if_up = if_ioctl_flags(linkbeat_fd, ifp);
		}
	}

	ifp->ifi_flags = if_up ? IFF_UP | IFF_RUNNING : 0;

	if (if_up != was_up) {
		log_message(LOG_INFO, "Linkbeat reports %s %s", ifp->ifname, if_up ? "up" : "down");

		process_if_status_change(ifp);
	}

	/* Register next polling thread */
	thread_add_timer(master, if_linkbeat_refresh_thread, ifp, POLLING_DELAY);
}

void
init_interface_linkbeat(void)
{
	interface_t *ifp;
	bool linkbeat_in_use = false;
	bool if_up;

	list_for_each_entry(ifp, &if_queue, e_list) {
		if (!ifp->linkbeat_use_polling)
			continue;

		/* Don't poll an interface that we aren't using */
		if (list_empty(&ifp->tracking_vrrp)) {
			log_message(LOG_INFO, "Turning off linkbeat for %s since not used for tracking", ifp->ifname);
			ifp->linkbeat_use_polling = false;
			ifp->lb_type = 0;
			continue;
		}

#ifdef _HAVE_VRRP_VMAC_
		/* netlink messages work for vmacs */
		if (IS_MAC_IP_VLAN(ifp)) {
			log_message(LOG_INFO, "Turning off linkbeat for %s since netlink works for vmacs/ipvlans", ifp->ifname);
			ifp->linkbeat_use_polling = false;
			continue;
		}
#endif

		if (linkbeat_fd == -1) {
			if ((linkbeat_fd = socket(AF_INET, SOCK_DGRAM | SOCK_CLOEXEC, 0)) == -1) {
				log_message(LOG_INFO, "open linkbeat init socket failed - errno %d - %m\n", errno);
				return;
			}
#if !HAVE_DECL_SOCK_CLOEXEC
			set_sock_flags(linkbeat_fd, F_SETFD, FD_CLOEXEC);
#endif
		}

		linkbeat_in_use = true;
		if (!ifp->ifindex) {
			/* Interface doesn't exist yet */
			ifp->ifi_flags = 0;
		} else {
			if_up = init_linkbeat_status(linkbeat_fd, ifp);

			ifp->ifi_flags = if_up ? IFF_UP | IFF_RUNNING : 0;
		}

		/* Register new monitor thread */
		thread_add_timer(master, if_linkbeat_refresh_thread, ifp, POLLING_DELAY);
	}

	if (linkbeat_in_use)
		log_message(LOG_INFO, "Using MII-BMSR/ETHTOOL NIC polling thread(s)...");
}

void
close_interface_linkbeat(void)
{
	if (linkbeat_fd != -1) {
		close(linkbeat_fd);
		linkbeat_fd = -1;
	}
}
#endif

/* Interface queue helpers*/
void
free_interface_queue(void)
{
	interface_t *ifp, *ifp_tmp;

	list_for_each_entry_safe(ifp, ifp_tmp, &if_queue, e_list)
		free_if(ifp);

	free_garp_delay_list(&garp_delay);
}

void
free_old_interface_queue(void)
{
	free_garp_delay_list(&old_garp_delay);
}

void
dump_interface_queue(FILE *fp, list_head_t *l)
{
	interface_t *ifp;

	list_for_each_entry(ifp, l, e_list)
		dump_if(fp, ifp);
}

list_head_t *
get_interface_queue(void)
{
	return &if_queue;
}

void
reset_interface_queue(void)
{
	interface_t *ifp;

	list_copy(&old_garp_delay, &garp_delay);
	INIT_LIST_HEAD(&garp_delay);

	list_for_each_entry(ifp, &if_queue, e_list) {
#ifdef _WITH_LINKBEAT_
		ifp->linkbeat_use_polling = false;
#endif
		ifp->garp_delay = NULL;
		free_tracking_obj_list(&ifp->tracking_vrrp);
	}
}

void
init_interface_queue(void)
{
	netlink_interface_lookup(NULL);
#ifdef _HAVE_VRRP_VMAC_
	/* Since we are reading all the interfaces, we might have received details of
	 * a vmac/vrf before the underlying interface, so now we need to ensure the
	 * interface pointers are all set */
	set_base_ifp();
#endif
//	dump_interface_queue(NULL, &if_queue);
}

int
if_join_vrrp_group(sa_family_t family, int *sd, const interface_t *ifp)
{
	struct ip_mreqn imr;
	struct ipv6_mreq imr6;
	int ret = 0;
#if defined _HAVE_VRRP_VMAC_
	bool send_on_base_if;
#endif

	if (*sd < 0)
		return -1;

	/* -> outbound processing option
	 * join the multicast group.
	 * binding the socket to the interface for outbound multicast
	 * traffic.
	 */

	/* We don't really want to send the IGMP/MLD messages on a VMAC
	 * interface, since that will send using the 00:00:5e:00:0x:xx mac
	 * address, and snooping switches will then be updated, even if we
	 * are backup.
	 * We have to join the group on the VMAC interface, otherwise we cannot
	 * receive the messages to the multicast address (if we try receiving
	 * on the base interface we don't see the messages since there is an
	 * interface on the system with the MAC address matching the source address
	 * of the packet). If we are using nftables and the dup statement is supported,
	 * we just let nftables move the IGMP join message to the physical interface,
	 * otherwise we need to join on both the VMAC interface and the physical
	 * interface, and use nftables/iptables to drop the packet on the VMAC
	 * interface.
	 * If we are using neither nftables or iptables, there is no point in
	 * duplicating the join, since we can't block it on the VMAC interface.
	 *
	 * This might all be better achieved using eBPF.
	 */
#if defined _HAVE_VRRP_VMAC_
	send_on_base_if = false;
	if (IS_MAC_IP_VLAN(ifp) &&
	    ifp->if_type == IF_TYPE_MACVLAN &&
	    ifp->is_ours) {
#ifdef _WITH_IPTABLES_
		if (global_data->vrrp_iptables_outchain)
			send_on_base_if = true;
#endif
#ifdef _WITH_NFTABLES_
		if (global_data->vrrp_nf_table_name) {
#if HAVE_DECL_NFTA_DUP_MAX
			send_on_base_if = false;
#else
			send_on_base_if = true;
#endif
		}
#endif
	}
#endif

	if (family == AF_INET) {
		memset(&imr, 0, sizeof(imr));
		imr.imr_multiaddr = global_data->vrrp_mcast_group4.sin_addr;

		/* -> Need to handle multicast convergance after takeover.
		 * We retry until multicast is available on the interface.
		 */
#if defined _HAVE_VRRP_VMAC_
		if (send_on_base_if)
		{
			imr.imr_ifindex = IF_INDEX(IF_BASE_IFP(ifp));
			if (setsockopt(*sd, IPPROTO_IP, IP_ADD_MEMBERSHIP,
					 PTR_CAST(char, &imr), (socklen_t)sizeof(struct ip_mreqn)) < 0)
				log_message(LOG_INFO, "Failed to set GARP on base if - errno %d (%m)", errno);
		}
#endif
		imr.imr_ifindex = (int)IF_INDEX(ifp);
		ret = setsockopt(*sd, IPPROTO_IP, IP_ADD_MEMBERSHIP,
				 PTR_CAST(char, &imr), (socklen_t)sizeof(struct ip_mreqn));
	} else {
		memset(&imr6, 0, sizeof(imr6));
		imr6.ipv6mr_multiaddr = global_data->vrrp_mcast_group6.sin6_addr;
#if defined _HAVE_VRRP_VMAC_
		if (send_on_base_if) {
			imr6.ipv6mr_interface = IF_INDEX(IF_BASE_IFP(ifp));
			if (setsockopt(*sd, IPPROTO_IPV6, IPV6_ADD_MEMBERSHIP,
					 PTR_CAST(char, &imr6), (socklen_t)sizeof(struct ipv6_mreq)) < 0)
				log_message(LOG_INFO, "Failed to set MLD on base if - errno %d (%m)", errno);
		}
#endif
		imr6.ipv6mr_interface = IF_INDEX(ifp);
		ret = setsockopt(*sd, IPPROTO_IPV6, IPV6_ADD_MEMBERSHIP,
				 PTR_CAST(char, &imr6), (socklen_t)sizeof(struct ipv6_mreq));
	}

	if (ret < 0) {
		log_message(LOG_INFO, "(%s) cant do IP%s_ADD_MEMBERSHIP errno=%s (%d)",
			    ifp->ifname, (family == AF_INET) ? "" : "V6", strerror(errno), errno);
		close(*sd);
		*sd = -1;
	}

	return *sd;
}

#ifdef _INCLUDE_UNUSED_CODE_
int
if_leave_vrrp_group(sa_family_t family, int sd, const interface_t *ifp)
{
	struct ip_mreqn imr;
	struct ipv6_mreq imr6;
	int ret = 0;

	/* If fd is -1 then we add a membership trouble */
	if (sd < 0 || !ifp)
		return -1;

	/* Leaving the VRRP multicast group */
	if (family == AF_INET) {
		memset(&imr, 0, sizeof(imr));
		imr.imr_multiaddr = global_data->vrrp_mcast_group4.sin_addr;
#if defined _HAVE_VRRP_VMAC_ && defined _WITH_NFTABLES_ && !HAVE_DECL_NFTA_DUP_MAX
		/* See description in if_join_vrrp_group */
		if (IS_MAC_IP_VLAN(ifp) &&
		    ifp->if_type == IF_TYPE_MACVLAN &&
		    ifp->is_ours) {
			imr.imr_ifindex = IF_INDEX(IF_BASE_IFP(ifp));
			setsockopt(sd, IPPROTO_IP, IP_DROP_MEMBERSHIP,
					 PTR_CAST(char, &imr), sizeof(imr));
		}
		imr.imr_ifindex = (int)IF_INDEX(ifp);
		ret = setsockopt(sd, IPPROTO_IP, IP_DROP_MEMBERSHIP,
				 PTR_CAST(char, &imr), sizeof(imr));
#endif
	} else {
		memset(&imr6, 0, sizeof(imr6));
		imr6.ipv6mr_multiaddr = global_data->vrrp_mcast_group6.sin6_addr;
#if defined _HAVE_VRRP_VMAC_ && defined _WITH_NFTABLES_ && !HAVE_DECL_NFTA_DUP_MAX
		/* See description in if_join_vrrp_group */
		if (IS_MAC_IP_VLAN(ifp) &&
		    ifp->if_type == IF_TYPE_MACVLAN &&
		    ifp->is_ours) {
			imr6.ipv6mr_interface = IF_INDEX(IF_BASE_IFP(ifp));
			setsockopt(sd, IPPROTO_IPV6, IPV6_DROP_MEMBERSHIP,
					 PTR_CAST(char, &imr6), sizeof(struct ipv6_mreq));
		}
#endif
		imr6.ipv6mr_interface = IF_INDEX(ifp);
		ret = setsockopt(sd, IPPROTO_IPV6, IPV6_DROP_MEMBERSHIP,
				 PTR_CAST(char, &imr6), sizeof(struct ipv6_mreq));
	}

	if (ret < 0) {
		/* coverity[deadcode] */
		log_message(LOG_INFO, "(%s) cant do IP%s_DROP_MEMBERSHIP errno=%s (%d)",
			    ifp->ifname, (family == AF_INET) ? "" : "V6", strerror(errno), errno);
		return -1;
	}

	return 0;
}
#endif

int
if_setsockopt_bindtodevice(int *sd, const interface_t *ifp)
{
	int ret;

	if (*sd < 0)
		return -1;

	/* -> inbound processing option
	 * Specify the bound_dev_if.
	 * why IP_ADD_MEMBERSHIP & IP_MULTICAST_IF doesnt set
	 * sk->bound_dev_if themself ??? !!!
	 * Needed for filter multicasted advert per interface.
	 *
	 * -- If you read this !!! and know the answer to the question
	 *    please feel free to answer me ! :)
	 */
	ret = setsockopt(*sd, SOL_SOCKET, SO_BINDTODEVICE, IF_NAME(ifp), (socklen_t)strlen(IF_NAME(ifp)) + 1);
	if (ret < 0) {
		log_message(LOG_INFO, "can't bind to device %s. errno=%d. (try to run it as root)",
			    IF_NAME(ifp), errno);
		close(*sd);
		*sd = -1;
	}

	return *sd;
}

int
if_setsockopt_hdrincl(int *sd)
{
	int ret;
	int on = 1;

	if (*sd < 0)
		return -1;

	/* Include IP header into RAW protocol packet */
	ret = setsockopt(*sd, IPPROTO_IP, IP_HDRINCL, &on, sizeof(on));
	if (ret < 0) {
		log_message(LOG_INFO, "cant set HDRINCL IP option. errno=%d (%m)", errno);
		close(*sd);
		*sd = -1;
	}

	return *sd;
}

int
if_setsockopt_ipv6_checksum(int *sd)
{
	int ret;
	int offset = 6;

	if (!sd || *sd < 0)
		return -1;

	ret = setsockopt(*sd, IPPROTO_IPV6, IPV6_CHECKSUM, &offset, sizeof(offset));
	if (ret < 0) {
		log_message(LOG_INFO, "cant set IPV6_CHECKSUM IP option. errno=%d (%m)", errno);
		close(*sd);
		*sd = -1;
	}

	return *sd;
}

#if HAVE_DECL_IP_MULTICAST_ALL	/* Since Linux 2.6.31 */
int
if_setsockopt_mcast_all(sa_family_t family, int *sd)
{
	int ret;
	unsigned char no = 0;

	if (*sd < 0)
		return -1;

	if (family == AF_INET6)
		return *sd;

	/* Don't accept multicast packets we haven't requested */
	ret = setsockopt(*sd, IPPROTO_IP, IP_MULTICAST_ALL, &no, sizeof(no));

	if (ret < 0) {
		log_message(LOG_INFO, "cant set IP_MULTICAST_ALL IP option. errno=%d (%m)",
			    errno);
		close(*sd);
		*sd = -1;
	}

	return *sd;
}
#endif

int
if_setsockopt_mcast_loop(sa_family_t family, int *sd)
{
	int ret;
	unsigned char loop = 0;
	int loopv6 = 0;

	if (*sd < 0)
		return -1;

	/* Set Multicast loop */
	if (family == AF_INET)
		ret = setsockopt(*sd, IPPROTO_IP, IP_MULTICAST_LOOP, &loop, sizeof(loop));
	else
		ret = setsockopt(*sd, IPPROTO_IPV6, IPV6_MULTICAST_LOOP, &loopv6, sizeof(loopv6));

	if (ret < 0) {
		log_message(LOG_INFO, "cant set IP%s_MULTICAST_LOOP IP option. errno=%d (%m)",
			    (family == AF_INET) ? "" : "V6", errno);
		close(*sd);
		*sd = -1;
	}

	return *sd;
}

int
if_setsockopt_mcast_hops(sa_family_t family, int *sd)
{
	int ret;
	int hops = 255;

	/* Not applicable for IPv4 */
	if (*sd < 0 || family == AF_INET)
		return -1;

	/* Set HOP limit */
	ret = setsockopt(*sd, IPPROTO_IPV6, IPV6_MULTICAST_HOPS, &hops, sizeof(hops));
	if (ret < 0) {
		log_message(LOG_INFO, "cant set IPV6_MULTICAST_HOPS IP option. errno=%d (%m)", errno);
		close(*sd);
		*sd = -1;
	}

	return *sd;
}

int
if_setsockopt_mcast_if(sa_family_t family, int *sd, const interface_t *ifp)
{
	int ret;
	ifindex_t ifindex;
	int int_ifindex;

	if (*sd < 0)
		return -1;

	/* Set interface for sending outbound datagrams */
	ifindex = IF_INDEX(ifp);
	if ( family == AF_INET)
	{
		struct ip_mreqn imr;

		memset(&imr, 0, sizeof(imr));
		imr.imr_ifindex = (int)IF_INDEX(ifp);
		ret = setsockopt(*sd, IPPROTO_IP, IP_MULTICAST_IF, &imr, sizeof(imr));
	}
	else {
		int_ifindex = (int)ifindex;
		ret = setsockopt(*sd, IPPROTO_IPV6, IPV6_MULTICAST_IF, &int_ifindex, sizeof(int_ifindex));
	}

	if (ret < 0) {
		log_message(LOG_INFO, "cant set IP%s_MULTICAST_IF IP option. errno=%d (%m)", (family == AF_INET) ? "" : "V6", errno);
		close(*sd);
		*sd = -1;
	}

	return *sd;
}

int
if_setsockopt_priority(int *sd, int family)
{
	int ret;
	int val;

	if (*sd < 0)
		return -1;

	/* Set PRIORITY for VRRP traffic */
	if (family == AF_INET) {
		val = IPTOS_PREC_INTERNETCONTROL;
		ret = setsockopt(*sd, IPPROTO_IP, IP_TOS, &val, sizeof(val));
	}
	else {
		/* set tos to internet network control */
		val = 0xc0;	/* 192, which translates to DCSP value 48, or cs6 */
		ret = setsockopt(*sd, IPPROTO_IPV6, IPV6_TCLASS, &val, sizeof(val));
	}

	if (ret < 0) {
		log_message(LOG_INFO, "can't set %s option. errno=%d (%m)", (family == AF_INET) ? "IP_TOS" : "IPV6_TCLASS",  errno);
		close(*sd);
		*sd = -1;
	}

	return *sd;
}

int
if_setsockopt_rcvbuf(int *sd, int val)
{
	int ret;

	if (*sd < 0)
		return -1;

	/* rcvbuf option */
	ret = setsockopt(*sd, SOL_SOCKET, SO_RCVBUF, &val, sizeof(val));
	if (ret < 0) {
		log_message(LOG_INFO, "cant set SO_RCVBUF IP option. errno=%d (%m)", errno);
		close(*sd);
		*sd = -1;
	}

	return *sd;
}

int
if_setsockopt_no_receive(int *sd)
{
	int ret;
	struct sock_filter bpfcode[1] = {
		{0x06, 0, 0, 0},	/* ret #0 - means that all packets will be filtered out */
	};
	struct sock_fprog bpf = {1, bpfcode};

	if (*sd < 0)
		return -1;

	ret = setsockopt(*sd, SOL_SOCKET, SO_ATTACH_FILTER, &bpf, sizeof(bpf));
	if (ret < 0) {
		log_message(LOG_INFO, "Can't set SO_ATTACH_FILTER option. errno=%d (%m)", errno);
		close(*sd);
		*sd = -1;
	}

	return *sd;
}

void
interface_up(interface_t *ifp)
{
	/* We need to re-add static addresses and static routes */
	static_track_group_reinstate_config(ifp);
}

void
interface_down(
#ifndef _HAVE_FIB_ROUTING_
	       __attribute__((unused))
#endif
				       interface_t *ifp)
{
#ifdef _HAVE_FIB_ROUTING_
	vrrp_t *vrrp;
	ip_route_t *route;
	bool route_found;

	/* Unfortunately the kernel doesn't send RTM_DELROUTE for userspace added
	 * routes that are deleted when the link goes down (?kernel bug). */

	list_for_each_entry(vrrp, &vrrp_data->vrrp, e_list) {
		if (vrrp->state != VRRP_STATE_MAST)
			continue;

		route_found = false;

		list_for_each_entry(route, &vrrp->vroutes, e_list) {
			if (!route->set)
				continue;

			/* Any route that has an oif will be tracking the interface,
			 * so we only need to check for routes that dont specify an
			 * oif */
			/* Don't track route if it's not configured with this down
			 * interface. */
			if (!route->oif || route->configured_ifindex != ifp->ifindex)
				continue;

			route->set = false;

			if (route->dont_track)
				continue;

			route_found = true;
		}

		if (route_found) {
			/* Bring down vrrp instance/sync group */
			down_instance(vrrp);
		}
	}

	/* Now check the static routes */
	list_for_each_entry(route, &vrrp_data->static_routes, e_list) {
		if (route->set && route->oif == ifp) {
			/* This route will have been deleted */
			route->set = false;
		}
	}
#endif
}

void
cleanup_lost_interface(interface_t *ifp)
{
	tracking_obj_t *top;
	vrrp_t *vrrp;

	list_for_each_entry(top, &ifp->tracking_vrrp, e_list) {
		vrrp = top->obj.vrrp;

<<<<<<< HEAD
		/* If this is just a tracking interface, we don't need to do anything */
		if (!vrrp->ifp)
			continue;
=======
		/* If this instance does not have an interface, we don't need to do anything,
		   but I don't this can ever be true */
		if (!vrrp->ifp)
			continue;

>>>>>>> 61cbc187
		if (vrrp->ifp != ifp
#ifdef _HAVE_VRRP_VMAC_
		    && IF_BASE_IFP(vrrp->ifp) != ifp && VRRP_CONFIGURED_IFP(vrrp) != ifp
#endif
<<<<<<< HEAD
											)
=======
											) {
			/* We must be a tracked interface */
			if (IF_ISUP(ifp)) {
				if (top->weight) {
					vrrp->total_priority -= top->weight * top->weight_multiplier;
					vrrp_set_effective_priority(vrrp);
				} else
					down_instance(vrrp);
			}
>>>>>>> 61cbc187
			continue;
		}

		/* If the vrrp instance's interface doesn't exist, skip it */
		if (!vrrp->ifp->ifindex)
			continue;

#ifdef _HAVE_VRRP_VMAC_
		/* If vmac going, clear VMAC_UP_BIT on vrrp instance */
		if (vrrp->ifp->is_ours) {
			__clear_bit(VRRP_VMAC_UP_BIT, &vrrp->vmac_flags);
#ifdef _WITH_FIREWALL_
			firewall_remove_vmac(vrrp);
#endif
		}

		if (vrrp->configured_ifp == ifp &&
		    vrrp->configured_ifp->base_ifp == vrrp->ifp->base_ifp &&
		    vrrp->ifp->is_ours) {
			/* This is a changeable interface that the vrrp instance
			 * was configured on. Delete the macvlan/ipvlan we created */
			netlink_link_del_vmac(vrrp);
// HERE
		}

		if (vrrp->configured_ifp == ifp &&
		    vrrp->configured_ifp->base_ifp != vrrp->configured_ifp)
			del_vrrp_from_interface(vrrp, vrrp->configured_ifp->base_ifp);

		/* If the interface type can be changed, and the vrrp had a
		 * duplicate VRID, clear the error since when the underlying
		 * interface is created again, it may be on another underlying
		 * interface, and there may not be a duplicate VRID. */
		if (global_data->allow_if_changes &&
		    ifp->changeable_type &&
		    vrrp->configured_ifp == ifp &&
		    vrrp->duplicate_vrid_fault) {
			vrrp->duplicate_vrid_fault = false;
			vrrp->num_script_if_fault--;
		}
#endif

		/* Find the sockpool entry. If none, then we have closed the socket */
		if (vrrp->sockets) {
			if (vrrp->sockets->fd_in != -1) {
				thread_cancel_read(master, vrrp->sockets->fd_in);
				close(vrrp->sockets->fd_in);
				vrrp->sockets->fd_in = -1;
			}
			if (vrrp->sockets->fd_out != -1) {
				close(vrrp->sockets->fd_out);
				vrrp->sockets->fd_out = -1;
			}
		}

		if (IF_ISUP(ifp))
			down_instance(vrrp);
	}

	interface_down(ifp);

	ifp->ifindex = 0;
	ifp->ifi_flags = 0;
#ifdef _HAVE_VRRP_VMAC_
	if (!ifp->is_ours)
		ifp->base_ifp = ifp;
#endif
#ifdef _HAVE_VRF_
	ifp->vrf_master_ifp = NULL;
	ifp->vrf_master_ifindex = 0;
#endif
}

static void
setup_interface(vrrp_t *vrrp)
{
	vrrp_t *vrrp_l;

#ifdef _HAVE_VRRP_VMAC_
	/* If the vrrp instance uses a vmac, and that vmac i/f doesn't
	 * exist, then create it */
	if (!vrrp->ifp->ifindex) {
		if (__test_bit(VRRP_VMAC_BIT, &vrrp->vmac_flags) &&
		    !netlink_link_add_vmac(vrrp))
			return;
#ifdef _HAVE_VRRP_IPVLAN_
		else if (__test_bit(VRRP_IPVLAN_BIT, &vrrp->vmac_flags) &&
		    !netlink_link_add_ipvlan(vrrp))
			return;
#endif
	}
#endif

	/* Find the sockpool entry. If none, then we open the socket */
	if (vrrp->sockets->fd_in == -1) {
		/* If the MTU has changed we may need to recalculate the socket receive buffer size */
		if (global_data->vrrp_rx_bufs_policy & RX_BUFS_POLICY_MTU) {
			vrrp->sockets->rx_buf_size = 0;
			rb_for_each_entry(vrrp_l, &vrrp->sockets->rb_vrid, rb_vrid) {
				if (vrrp_l->kernel_rx_buf_size)
					vrrp->sockets->rx_buf_size += vrrp_l->kernel_rx_buf_size;
				else
					vrrp->sockets->rx_buf_size += global_data->vrrp_rx_bufs_multiples * vrrp_l->ifp->mtu;
			}
		}

		open_sockpool_socket(vrrp->sockets);

		if (vrrp_initialised) {
			vrrp->state = vrrp->num_script_if_fault ? VRRP_STATE_FAULT : VRRP_STATE_BACK;
			vrrp_init_instance_sands(vrrp);
			vrrp_thread_add_read(vrrp);
		}
	}

	return;
}

#ifdef _HAVE_VRRP_VMAC_
void
recreate_vmac_thread(thread_ref_t thread)
{
	interface_t *ifp = THREAD_ARG(thread);
	tracking_obj_t *top;
	vrrp_t *vrrp;

	list_for_each_entry(top, &ifp->tracking_vrrp, e_list) {
		vrrp = top->obj.vrrp;

		/* If this isn't the vrrp's interface, skip */
		if (vrrp->ifp != ifp)
			continue;

		if (!__test_bit(VRRP_VMAC_BIT, &vrrp->vmac_flags)
#ifdef _HAVE_VRRP_IPVLAN_
		    && !__test_bit(VRRP_IPVLAN_BIT, &vrrp->vmac_flags)
#endif
								      )
			continue;

		/* Don't attempt to create the VMAC if the configured
		 * interface doesn't exist */
		if (!VRRP_CONFIGURED_IFP(vrrp)->ifindex)
			continue;

		netlink_error_ignore = ENODEV;
		setup_interface(vrrp);
		netlink_error_ignore = 0;

		break;
	}
}
#endif

void update_mtu(interface_t *ifp)
{
	sock_t *sock;
	bool updated_vrrp_buffer = false;
	vrrp_t *vrrp;

	list_for_each_entry(sock, &vrrp_data->vrrp_socket_pool, e_list) {
		if (sock->ifp != ifp ||
		    sock->fd_in == -1)
			continue;

		if (!updated_vrrp_buffer) {
			alloc_vrrp_buffer(ifp->mtu);
			updated_vrrp_buffer = true;
		}

		/* If the MTU has changed we may need to recalculate the socket receive buffer size */
		if (global_data->vrrp_rx_bufs_policy & RX_BUFS_POLICY_MTU) {
			sock->rx_buf_size = 0;
			rb_for_each_entry(vrrp, &sock->rb_vrid, rb_vrid) {
				if (vrrp->kernel_rx_buf_size)
					sock->rx_buf_size += vrrp->kernel_rx_buf_size;
				else
					sock->rx_buf_size += global_data->vrrp_rx_bufs_multiples * ifp->mtu;
			}

			if (setsockopt(sock->fd_in, SOL_SOCKET, SO_RCVBUF, &sock->rx_buf_size, sizeof(sock->rx_buf_size)))
				log_message(LOG_INFO, "vrrp update receive socket buffer size error %d", errno);
		}
	}
}

void
update_added_interface(interface_t *ifp)
{
	vrrp_t *vrrp;
	tracking_obj_t *top;
#ifdef _HAVE_VRRP_VMAC_
	vrrp_t *vrrp1;
	tracking_obj_t *top1;
#endif

	list_for_each_entry(top, &ifp->tracking_vrrp, e_list) {
		vrrp = top->obj.vrrp;

#ifdef _HAVE_VRRP_VMAC_
		/* If this interface is a macvlan that we haven't created,
		 * and the interface type can be changed or we haven't checked
		 * this interface before, make sure that there is no VRID
		 * conflict. */
		if (!ifp->is_ours &&
		    (global_data->allow_if_changes || !ifp->seen_interface) &&
		    !list_empty(&ifp->base_ifp->tracking_vrrp)) {
// TODO - handle unicast - see check_vrrp_conflicts() - in fact, can we use it?
			list_for_each_entry(top1, &ifp->base_ifp->tracking_vrrp, e_list) {
				vrrp1 = top1->obj.vrrp;
				if (vrrp == vrrp1)
					continue;

				if (!vrrp1->ifp)
					continue;

				if (!VRRP_CONFIGURED_IFP(vrrp1)->ifindex)
					continue;

				if (IF_BASE_IFP(VRRP_CONFIGURED_IFP(vrrp)) == IF_BASE_IFP(VRRP_CONFIGURED_IFP(vrrp1)) &&
				    vrrp->family == vrrp1->family &&
				    vrrp->vrid == vrrp1->vrid) {
					vrrp->num_script_if_fault++;
					vrrp->duplicate_vrid_fault = true;
					log_message(LOG_INFO, "VRID conflict between %s and %s IPv%d vrid %d",
							vrrp->iname, vrrp1->iname, vrrp->family == AF_INET ? 4 : 6, vrrp->vrid);
					break;
				}
			}
		}

		if (vrrp->vmac_flags) {
			if (top->type & TRACK_VRRP) {
				add_vrrp_to_interface(vrrp, ifp->base_ifp, top->weight, top->weight_multiplier == -1, false, TRACK_VRRP_DYNAMIC);
				if (!IF_ISUP(vrrp->configured_ifp->base_ifp) && !vrrp->dont_track_primary) {
					log_message(LOG_INFO, "(%s) interface %s is down",
							vrrp->iname, vrrp->configured_ifp->base_ifp->ifname);
					vrrp->num_script_if_fault++;
				}
			}

			/* We might be the configured interface for a vrrp instance that itself uses
			 * a macvlan. If so, we can create the macvlans */
			if (vrrp->configured_ifp == ifp &&
			    !vrrp->ifp->ifindex)
				thread_add_event(master, recreate_vmac_thread, vrrp->ifp, 0);
		}
#endif

		if (!vrrp->ifp)
			continue;

		/* If this is just a tracking interface, we don't need to do anything */
		if (vrrp->ifp != ifp
#ifdef _HAVE_VRRP_VMAC_
		    && IF_BASE_IFP(vrrp->ifp) != ifp
#endif
						    )
			continue;

		/* Reopen any socket on this interface if necessary */
		if (
#ifdef _HAVE_VRRP_VMAC_
		    !vrrp->vmac_flags &&
#endif
		    vrrp->sockets->fd_in == -1)
			setup_interface(vrrp);
	}

#ifdef _HAVE_VRRP_VMAC_
	ifp->seen_interface = true;
#endif
}

#ifdef THREAD_DUMP
void
register_vrrp_if_addresses(void)
{
#ifdef _WITH_LINKBEAT_
	register_thread_address("if_linkbeat_refresh_thread", if_linkbeat_refresh_thread);
#endif
#ifdef _HAVE_VRRP_VMAC_
	register_thread_address("recreate_vmac_thread", recreate_vmac_thread);
#endif
}
#endif<|MERGE_RESOLUTION|>--- conflicted
+++ resolved
@@ -97,8 +97,6 @@
 			return ifp;
 	}
 
-<<<<<<< HEAD
-=======
 	return NULL;
 }
 
@@ -157,67 +155,6 @@
 
 	if (family == AF_INET6) {
 		saddr->u.sin6_addr = *PTR_CAST(struct in6_addr, addr);
-		list_add_tail(&saddr->e_list, &ifp->sin6_addr_l);
-		return saddr;
-	}
-
-	FREE(saddr);
->>>>>>> 61cbc187
-	return NULL;
-}
-
-void
-if_extra_ipaddress_free(sin_addr_t *addr)
-{
-	list_del_init(&addr->e_list);
-	FREE(addr);
-}
-
-void
-if_extra_ipaddress_free_list(list_head_t *l)
-{
-	sin_addr_t *addr, *addr_tmp;
-
-	list_for_each_entry_safe(addr, addr_tmp, l, e_list)
-		if_extra_ipaddress_free(addr);
-}
-
-static void
-if_tracking_vrrp_dump_list(FILE *fp, const list_head_t *l)
-{
-	tracking_obj_t *top;
-
-	list_for_each_entry(top, l, e_list)
-		dump_tracking_vrrp(fp, top);
-}
-
-interface_t *
-get_default_if(void)
-{
-	const char *ifname = global_data->default_ifname ? global_data->default_ifname : DFLT_INT;
-
-	if (!global_data->default_ifp)
-		global_data->default_ifp = if_get_by_ifname(ifname, IF_CREATE_IF_DYNAMIC);
-
-	return global_data->default_ifp;
-}
-
-sin_addr_t *
-if_extra_ipaddress_alloc(interface_t *ifp, void *addr, unsigned char family)
-{
-	sin_addr_t *saddr;
-
-	PMALLOC(saddr);
-	INIT_LIST_HEAD(&saddr->e_list);
-
-	if (family == AF_INET) {
-		saddr->u.sin_addr = *(struct in_addr *) addr;
-		list_add_tail(&saddr->e_list, &ifp->sin_addr_l);
-		return saddr;
-	}
-
-	if (family == AF_INET6) {
-		saddr->u.sin6_addr = *(struct in6_addr *) addr;
 		list_add_tail(&saddr->e_list, &ifp->sin6_addr_l);
 		return saddr;
 	}
@@ -517,8 +454,6 @@
 
 	list_add_tail(&gd->e_list, &garp_delay);
 	return gd;
-<<<<<<< HEAD
-=======
 }
 
 static void
@@ -530,7 +465,6 @@
 	ifp->garp_delay->have_garp_interval = delay->have_garp_interval;
 	ifp->garp_delay->gna_interval = delay->gna_interval;
 	ifp->garp_delay->have_gna_interval = delay->have_gna_interval;
->>>>>>> 61cbc187
 }
 
 void
@@ -559,16 +493,6 @@
 		if (!vrrp->ifp)
 			continue;
 		ifp = IF_BASE_IFP(vrrp->ifp);
-<<<<<<< HEAD
-		if (!ifp->garp_delay) {
-			delay = alloc_garp_delay();
-			delay->garp_interval = default_delay.garp_interval;
-			delay->have_garp_interval = default_delay.have_garp_interval;
-			delay->gna_interval = default_delay.gna_interval;
-			delay->have_gna_interval = default_delay.have_gna_interval;
-
-			ifp->garp_delay = delay;
-=======
 		if (!ifp->garp_delay)
 			set_garp_delay(ifp, &default_delay);
 
@@ -579,7 +503,6 @@
 				if (!ifp->garp_delay)
 					set_garp_delay(ifp, &default_delay);
 			}
->>>>>>> 61cbc187
 		}
 	}
 }
@@ -1458,24 +1381,15 @@
 	list_for_each_entry(top, &ifp->tracking_vrrp, e_list) {
 		vrrp = top->obj.vrrp;
 
-<<<<<<< HEAD
-		/* If this is just a tracking interface, we don't need to do anything */
-		if (!vrrp->ifp)
-			continue;
-=======
 		/* If this instance does not have an interface, we don't need to do anything,
 		   but I don't this can ever be true */
 		if (!vrrp->ifp)
 			continue;
 
->>>>>>> 61cbc187
 		if (vrrp->ifp != ifp
 #ifdef _HAVE_VRRP_VMAC_
 		    && IF_BASE_IFP(vrrp->ifp) != ifp && VRRP_CONFIGURED_IFP(vrrp) != ifp
 #endif
-<<<<<<< HEAD
-											)
-=======
 											) {
 			/* We must be a tracked interface */
 			if (IF_ISUP(ifp)) {
@@ -1485,7 +1399,6 @@
 				} else
 					down_instance(vrrp);
 			}
->>>>>>> 61cbc187
 			continue;
 		}
 
