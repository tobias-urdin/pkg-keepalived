/*
 * Soft:        Keepalived is a failover program for the LVS project
 *              <www.linuxvirtualserver.org>. It monitor & manipulate
 *              a loadbalanced server pool using multi-layer checks.
 *
 * Part:        Configuration file parser/reader. Place into the dynamic
 *              data structure representation the conf file representing
 *              the loadbalanced server pool.
 *
 * Author:      Alexandre Cassen, <acassen@linux-vs.org>
 *
 *              This program is distributed in the hope that it will be useful,
 *              but WITHOUT ANY WARRANTY; without even the implied warranty of
 *              MERCHANTABILITY or FITNESS FOR A PARTICULAR PURPOSE.
 *              See the GNU General Public License for more details.
 *
 *              This program is free software; you can redistribute it and/or
 *              modify it under the terms of the GNU General Public License
 *              as published by the Free Software Foundation; either version
 *              2 of the License, or (at your option) any later version.
 *
 * Copyright (C) 2001-2017 Alexandre Cassen, <acassen@gmail.com>
 */

#include "config.h"

#include <unistd.h>
#include <string.h>
#include <stdint.h>
#include <net/if_arp.h>
#include <sys/types.h>
#include <sys/stat.h>
#include <stdio.h>
#include <ctype.h>
#include <net/if.h>

#include "vrrp_parser.h"
#include "logger.h"
#include "parser.h"
#include "bitops.h"
#include "utils.h"

#include "main.h"
#include "global_data.h"
#include "global_parser.h"

#include "vrrp_data.h"
#include "vrrp_ipaddress.h"
#include "vrrp_sync.h"
#include "vrrp_track.h"
#ifdef _HAVE_VRRP_VMAC_
#include "vrrp_vmac.h"
#endif
#include "vrrp_static_track.h"

#ifdef _WITH_LVS_
#include "check_parser.h"
#endif
#ifdef _WITH_BFD_
#include "bfd_parser.h"
#endif
#include "track_file.h"
#ifdef _WITH_CN_PROC_
#include "track_process.h"
#endif

enum process_delay {
	PROCESS_DELAY,
	PROCESS_TERMINATE_DELAY,
	PROCESS_FORK_DELAY,
};

static bool script_user_set;
static bool remove_script;

/* track groups for static items */
static void
static_track_group_handler(const vector_t *strvec)
{
	static_track_group_t *tg;
	const char *gname;

	if (!strvec)
		return;

	if (vector_count(strvec) != 2) {
		report_config_error(CONFIG_GENERAL_ERROR, "track_group must have a name - skipping");
		skip_block(true);
		return;
	}

	gname = strvec_slot(strvec, 1);

	/* check group doesn't already exist */
	list_for_each_entry(tg, &vrrp_data->static_track_groups, e_list) {
		if (!strcmp(gname,tg->gname)) {
			report_config_error(CONFIG_GENERAL_ERROR, "track_group %s already defined"
								, gname);
			skip_block(true);
			return;
		}
	}

	alloc_static_track_group(gname);
}

static void
static_track_group_group_handler(const vector_t *strvec)
{
	static_track_group_t *tgroup = list_last_entry(&vrrp_data->static_track_groups,
						       static_track_group_t, e_list);

	if (tgroup->iname) {
		report_config_error(CONFIG_GENERAL_ERROR, "Group list already specified for sync group %s", tgroup->gname);
		skip_block(true);
		return;
	}

	tgroup->iname = read_value_block(strvec);

	if (!tgroup->iname)
		report_config_error(CONFIG_GENERAL_ERROR, "Warning - track group %s has empty group block", tgroup->gname);
}

/* Static addresses handler */
static void
static_addresses_handler(const vector_t *strvec)
{
	global_data->have_vrrp_config = true;

	if (!strvec)
		return;

	alloc_value_block(alloc_saddress, strvec);
}

#ifdef _HAVE_FIB_ROUTING_
/* Static routes handler */
static void
static_routes_handler(const vector_t *strvec)
{
	global_data->have_vrrp_config = true;

	if (!strvec)
		return;

	alloc_value_block(alloc_sroute, strvec);
}

/* Static rules handler */
static void
static_rules_handler(const vector_t *strvec)
{
	global_data->have_vrrp_config = true;

	if (!strvec)
		return;

	alloc_value_block(alloc_srule, strvec);
}
#endif

#ifdef _WITH_LINKBEAT_
static void
alloc_linkbeat_interface(const vector_t *strvec)
{
	interface_t *ifp;
	int lb_type = 0;

	if (!(ifp = if_get_by_ifname(vector_slot(strvec, 0), global_data->dynamic_interfaces))) {
		report_config_error(CONFIG_FATAL, "unknown interface %s specified for linkbeat interface", strvec_slot(strvec, 0));
		return;
	}

#ifdef _HAVE_VRRP_VMAC_
	/* netlink messages work for vmacs */
	if (IS_MAC_IP_VLAN(ifp)) {
		log_message(LOG_INFO, "(%s): linkbeat not supported for vmacs since netlink works", ifp->ifname);
		return;
	}
#endif

	if (vector_size(strvec) > 1) {
		if (!strcmp(strvec_slot(strvec, 1), "MII"))
			lb_type = LB_MII;
		else if (!strcmp(strvec_slot(strvec, 1), "ETHTOOL"))
			lb_type = LB_ETHTOOL;
		else if (!strcmp(strvec_slot(strvec, 1), "IOCTL"))
			lb_type = LB_IOCTL;

		if (!lb_type || vector_size(strvec) > 2)
			report_config_error(CONFIG_GENERAL_ERROR, "extra characters %s in linkbeat interface", strvec_slot(strvec, 1));
	}

	ifp->linkbeat_use_polling = true;
	ifp->lb_type = lb_type;
}

static void
linkbeat_interfaces_handler(const vector_t *strvec)
{
	if (!strvec)
		return;
	alloc_value_block(alloc_linkbeat_interface, strvec);
}
#endif

/* VRRP handlers */
static void
vrrp_sync_group_handler(const vector_t *strvec)
{
	vrrp_sgroup_t *sgroup;
	const char *gname;

	if (!strvec)
		return;

	if (vector_count(strvec) != 2) {
		report_config_error(CONFIG_GENERAL_ERROR, "vrrp_sync_group must have a name - skipping");
		skip_block(true);
		return;
	}

	gname = strvec_slot(strvec, 1);

	/* check group doesn't already exist */
	list_for_each_entry(sgroup, &vrrp_data->vrrp_sync_group, e_list) {
		if (!strcmp(gname, sgroup->gname)) {
			report_config_error(CONFIG_GENERAL_ERROR, "vrrp sync group %s already defined", gname);
			skip_block(true);
			return;
		}
	}

	alloc_vrrp_sync_group(gname);
}

static void
vrrp_group_handler(const vector_t *strvec)
{
	vrrp_sgroup_t *sgroup = list_last_entry(&vrrp_data->vrrp_sync_group, vrrp_sgroup_t, e_list);

	if (sgroup->iname) {
		report_config_error(CONFIG_GENERAL_ERROR, "Group list already specified for sync group %s"
							, sgroup->gname);
		skip_block(true);
		return;
	}

	sgroup->iname = read_value_block(strvec);

	if (!sgroup->iname)
		report_config_error(CONFIG_GENERAL_ERROR, "Warning - sync group %s has empty group block"
							, sgroup->gname);
}

static void
vrrp_group_track_if_handler(const vector_t *strvec)
{
	alloc_value_block(alloc_vrrp_group_track_if, strvec);
}

static void
vrrp_group_track_scr_handler(const vector_t *strvec)
{
	alloc_value_block(alloc_vrrp_group_track_script, strvec);
}

static void
vrrp_group_track_file_handler(const vector_t *strvec)
{
	alloc_value_block(alloc_vrrp_group_track_file, strvec);
}

#ifdef _WITH_CN_PROC_
static void
vrrp_group_track_process_handler(const vector_t *strvec)
{
	alloc_value_block(alloc_vrrp_group_track_process, strvec);
}
#endif

#if defined _WITH_BFD_
static void
vrrp_group_track_bfd_handler(const vector_t *strvec)
{
	alloc_value_block(alloc_vrrp_group_track_bfd, strvec);
}
#endif

static inline notify_script_t*
set_vrrp_notify_script(__attribute__((unused)) const vector_t *strvec, int extra_params)
{
	return notify_script_init(extra_params, "notify");
}

static void
vrrp_gnotify_backup_handler(const vector_t *strvec)
{
	vrrp_sgroup_t *vgroup = list_last_entry(&vrrp_data->vrrp_sync_group, vrrp_sgroup_t, e_list);
	if (vgroup->script_backup) {
		report_config_error(CONFIG_GENERAL_ERROR, "vrrp group %s: notify_backup script already specified - ignoring %s", vgroup->gname, strvec_slot(strvec,1));
		return;
	}
	vgroup->script_backup = set_vrrp_notify_script(strvec, 0);
	vgroup->notify_exec = true;
}
static void
vrrp_gnotify_master_handler(const vector_t *strvec)
{
	vrrp_sgroup_t *vgroup = list_last_entry(&vrrp_data->vrrp_sync_group, vrrp_sgroup_t, e_list);
	if (vgroup->script_master) {
		report_config_error(CONFIG_GENERAL_ERROR, "vrrp group %s: notify_master script already specified - ignoring %s", vgroup->gname, strvec_slot(strvec,1));
		return;
	}
	vgroup->script_master = set_vrrp_notify_script(strvec, 0);
	vgroup->notify_exec = true;
}
static void
vrrp_gnotify_fault_handler(const vector_t *strvec)
{
	vrrp_sgroup_t *vgroup = list_last_entry(&vrrp_data->vrrp_sync_group, vrrp_sgroup_t, e_list);
	if (vgroup->script_fault) {
		report_config_error(CONFIG_GENERAL_ERROR, "vrrp group %s: notify_fault script already specified - ignoring %s", vgroup->gname, strvec_slot(strvec,1));
		return;
	}
	vgroup->script_fault = set_vrrp_notify_script(strvec, 0);
	vgroup->notify_exec = true;
}
static void
vrrp_gnotify_stop_handler(const vector_t *strvec)
{
	vrrp_sgroup_t *vgroup = list_last_entry(&vrrp_data->vrrp_sync_group, vrrp_sgroup_t, e_list);
	if (vgroup->script_stop) {
		report_config_error(CONFIG_GENERAL_ERROR, "vrrp group %s: notify_stop script already specified - ignoring %s", vgroup->gname, strvec_slot(strvec,1));
		return;
	}
	vgroup->script_stop = set_vrrp_notify_script(strvec, 0);
	vgroup->notify_exec = true;
}
static void
vrrp_gnotify_handler(const vector_t *strvec)
{
	vrrp_sgroup_t *vgroup = list_last_entry(&vrrp_data->vrrp_sync_group, vrrp_sgroup_t, e_list);
	if (vgroup->script) {
		report_config_error(CONFIG_GENERAL_ERROR, "vrrp group %s: notify script already specified - ignoring %s", vgroup->gname, strvec_slot(strvec,1));
		return;
	}
	vgroup->script = set_vrrp_notify_script(strvec, 4);
	vgroup->notify_exec = true;
}
static void
vrrp_gsmtp_handler(__attribute__((unused)) const vector_t *strvec)
{
	vrrp_sgroup_t *vgroup = list_last_entry(&vrrp_data->vrrp_sync_group, vrrp_sgroup_t, e_list);
	int res = true;

	if (vector_size(strvec) >= 2) {
		res = check_true_false(strvec_slot(strvec, 1));
		if (res == -1) {
			report_config_error(CONFIG_GENERAL_ERROR, "Invalid vrrp_group smtp_alert parameter %s", strvec_slot(strvec, 1));
			return;
		}
	}
	vgroup->smtp_alert = res;
	vrrp_data->num_smtp_alert++;
}
static void
vrrp_gglobal_tracking_handler(__attribute__((unused)) const vector_t *strvec)
{
	vrrp_sgroup_t *vgroup = list_last_entry(&vrrp_data->vrrp_sync_group, vrrp_sgroup_t, e_list);

	report_config_error(CONFIG_GENERAL_ERROR, "(%s) global_tracking is deprecated. Use track_interface/script/file on the sync group", vgroup->gname);
	vgroup->sgroup_tracking_weight = true;
}
static void
vrrp_sg_tracking_weight_handler(__attribute__((unused)) const vector_t *strvec)
{
	vrrp_sgroup_t *vgroup = list_last_entry(&vrrp_data->vrrp_sync_group, vrrp_sgroup_t, e_list);
	vgroup->sgroup_tracking_weight = true;
}
static void
vrrp_sg_notify_priority_changes_handler(const vector_t *strvec)
{
	vrrp_sgroup_t *vgroup = list_last_entry(&vrrp_data->vrrp_sync_group, vrrp_sgroup_t, e_list);
	int res = true;

	if (vector_size(strvec) >= 2) {
		res = check_true_false(strvec_slot(strvec,1));
		if (res < 0) {
			report_config_error(CONFIG_GENERAL_ERROR, "(%s) Invalid value '%s' for sync group notify_priority_changes specified", vgroup->gname, strvec_slot(strvec, 1));
			return;
		}
	}

	vgroup->notify_priority_changes = res;
}
static void
vrrp_handler(const vector_t *strvec)
{
	vrrp_t *vrrp;
	const char *iname;

	global_data->have_vrrp_config = true;

	if (!strvec)
		return;

	if (vector_count(strvec) != 2) {
		report_config_error(CONFIG_GENERAL_ERROR, "vrrp_instance must have a name");
		skip_block(true);
		return;
	}

	iname = strvec_slot(strvec,1);

	/* Make sure the vrrp instance doesn't already exist */
	list_for_each_entry(vrrp, &vrrp_data->vrrp, e_list) {
		if (!strcmp(iname, vrrp->iname)) {
			report_config_error(CONFIG_GENERAL_ERROR, "vrrp instance %s already defined", iname);
			skip_block(true);
			return;
		}
	}

	alloc_vrrp(iname);
}
static void
vrrp_end_handler(void)
{
<<<<<<< HEAD
#ifdef _HAVE_VRRP_VMAC_
	vrrp_t *vrrp = list_last_entry(&vrrp_data->vrrp, vrrp_t, e_list);

	if (!list_empty(&vrrp->unicast_peer) && vrrp->vmac_flags) {
		report_config_error(CONFIG_GENERAL_ERROR, "(%s): Cannot use VMAC/ipvlan with unicast peers - clearing use_vmac", vrrp->iname);
		vrrp->vmac_flags = 0;
		vrrp->vmac_ifname[0] = '\0';
=======
	vrrp_t *vrrp = list_last_entry(&vrrp_data->vrrp, vrrp_t, e_list);

#ifdef _HAVE_VRRP_VMAC_
	if (!list_empty(&vrrp->unicast_peer) && vrrp->vmac_flags) {
		if (!vrrp->ifp) {
			report_config_error(CONFIG_GENERAL_ERROR, "(%s): Cannot use VMAC/ipvlan with unicast peers and no interface - clearing use_vmac", vrrp->iname);
			vrrp->vmac_flags = 0;
			vrrp->vmac_ifname[0] = '\0';
		} else if (!__test_bit(VRRP_VMAC_XMITBASE_BIT, &vrrp->vmac_flags)) {
			report_config_error(CONFIG_GENERAL_ERROR, "(%s) unicast with use_vmac requires vmac_xmit_base - setting", vrrp->iname);
			__set_bit(VRRP_VMAC_XMITBASE_BIT, &vrrp->vmac_flags);
		}
>>>>>>> 61cbc187
	}
#endif

	if (list_empty(&vrrp->unicast_peer) && vrrp->ttl != -1) {
		report_config_error(CONFIG_GENERAL_ERROR, "(%s): Cannot use unicast_ttl without unicast peers - resetting", vrrp->iname);
		vrrp->ttl = 0;
	}

	if (!vrrp->ifp) {
		vrrp->linkbeat_use_polling = false;
	}
}
#ifdef _HAVE_VRRP_VMAC_
/* The following function is copied from kernel net/core/dev.c */
static bool __attribute__ ((pure))
dev_name_valid(const char *name)
{
	if (*name == '\0')
		return false;
	if (strnlen(name, IFNAMSIZ) == IFNAMSIZ)
		return false;
	if (!strcmp(name, ".") || !strcmp(name, ".."))
		return false;

	while (*name) {
		if (*name == '/' || *name == ':' || isspace(*name))
			return false;
		name++;
	}
	return true;
}

static void
vrrp_vmac_handler(const vector_t *strvec)
{
	vrrp_t *vrrp = list_last_entry(&vrrp_data->vrrp, vrrp_t, e_list);
	interface_t *ifp;
	const char *name;
<<<<<<< HEAD
=======
	vrrp_t *ovrrp;
>>>>>>> 61cbc187

	__set_bit(VRRP_VMAC_BIT, &vrrp->vmac_flags);

	if (vector_size(strvec) >= 2) {
		name = strvec_slot(strvec, 1);

		if (!dev_name_valid(name)) {
			report_config_error(CONFIG_GENERAL_ERROR, "VMAC interface name '%s' too long or invalid characters - ignoring", name);
			return;
		}

<<<<<<< HEAD
=======
		/* Check another vrrp instance isn't using this name */
		list_for_each_entry(ovrrp, &vrrp_data->vrrp, e_list) {
			if (!strcmp(name, ovrrp->vmac_ifname)) {
				report_config_error(CONFIG_GENERAL_ERROR, "(%s) VRRP instance %s is already using %s - ignoring name", vrrp->iname, ovrrp->iname, name);
				return;
			}
		}

>>>>>>> 61cbc187
		strcpy(vrrp->vmac_ifname, name);

		/* Check if the interface exists and is a macvlan we can use */
		if ((ifp = if_get_by_ifname(vrrp->vmac_ifname, IF_NO_CREATE)) &&
		    ifp->vmac_type != MACVLAN_MODE_PRIVATE) {
			report_config_error(CONFIG_GENERAL_ERROR, "(%s) interface %s already exists and is not a private macvlan; ignoring vmac if_name", vrrp->iname, vrrp->vmac_ifname);
			vrrp->vmac_ifname[0] = '\0';
		}
	}
}

static void
vrrp_vmac_addr_handler(__attribute__((unused)) const vector_t *strvec)
{
	vrrp_t *vrrp = list_last_entry(&vrrp_data->vrrp, vrrp_t, e_list);

	__set_bit(VRRP_VMAC_ADDR_BIT, &vrrp->vmac_flags);
}
static void
vrrp_vmac_xmit_base_handler(__attribute__((unused)) const vector_t *strvec)
{
	vrrp_t *vrrp = list_last_entry(&vrrp_data->vrrp, vrrp_t, e_list);

	__set_bit(VRRP_VMAC_XMITBASE_BIT, &vrrp->vmac_flags);
}
#endif
#ifdef _HAVE_VRRP_IPVLAN_
static void
vrrp_ipvlan_handler(const vector_t *strvec)
{
	vrrp_t *vrrp = list_last_entry(&vrrp_data->vrrp, vrrp_t, e_list);
<<<<<<< HEAD
=======
	vrrp_t *ovrrp;
>>>>>>> 61cbc187
	interface_t *ifp;
	bool had_flags = false;
	ip_address_t addr = {};
	size_t i;
	const char *ifname;

	if (__test_bit(VRRP_IPVLAN_BIT, &vrrp->vmac_flags)) {
		report_config_error(CONFIG_GENERAL_ERROR, "(%s) use_ipvlan already specified", vrrp->iname);
		return;
	}

	__set_bit(VRRP_IPVLAN_BIT, &vrrp->vmac_flags);

	for (i = 1; i < vector_size(strvec); i++) {
		if (!strcmp(strvec_slot(strvec, i), "bridge")) {
			if (had_flags)
				report_config_error(CONFIG_GENERAL_ERROR, "(%s) ipvlan type already specified - ignoring '%s'", vrrp->iname, strvec_slot(strvec, i));
			else {
				vrrp->ipvlan_type = 0;
				had_flags = true;
			}

			continue;
		}

		if (!strcmp(strvec_slot(strvec, i), "private")) {
			if (had_flags)
				report_config_error(CONFIG_GENERAL_ERROR, "(%s) ipvlan type already specified - ignoring '%s'", vrrp->iname, strvec_slot(strvec, i));
			else {
#ifdef IPVLAN_F_PRIVATE
				vrrp->ipvlan_type = IPVLAN_F_PRIVATE;
#else
				report_config_error(CONFIG_GENERAL_ERROR, "(%s) kernel doesn't support ipvlan type %s", vrrp->iname, strvec_slot(strvec, i));
#endif
				had_flags = true;
			}

			continue;
		}

		if (!strcmp(strvec_slot(strvec, i), "vepa")) {
			if (had_flags)
				report_config_error(CONFIG_GENERAL_ERROR, "(%s) ipvlan type already specified - ignoring '%s'", vrrp->iname, strvec_slot(strvec, i));
			else {
#ifdef IPVLAN_F_VEPA
				vrrp->ipvlan_type = IPVLAN_F_VEPA;
#else
				report_config_error(CONFIG_GENERAL_ERROR, "(%s) kernel doesn't support ipvlan type %s", vrrp->iname, strvec_slot(strvec, i));
#endif
				had_flags = true;
			}

			continue;
		}

		if (check_valid_ipaddress(strvec_slot(strvec, i), true)) {
			parse_ipaddress(&addr, strvec_slot(strvec, i), true);
			if (vrrp->ipvlan_addr) {
				report_config_error(CONFIG_GENERAL_ERROR, "(%s) ipvlan address already specified - ignoring '%s'", vrrp->iname, strvec_slot(strvec, i));
				continue;
			}

			if (vrrp->family == AF_UNSPEC)
				vrrp->family = addr.ifa.ifa_family;
			else if (addr.ifa.ifa_family != vrrp->family) {
				report_config_error(CONFIG_GENERAL_ERROR, "(%s) ipvlan address"
						     "[%s] MUST match vrrp instance family !!! Skipping..."
						   , vrrp->iname, strvec_slot(strvec, i));
				continue;
			}

			vrrp->ipvlan_addr = MALLOC(sizeof(*vrrp->ipvlan_addr));
			*vrrp->ipvlan_addr = addr;

			/* We also want to use this address as the source address */
			if (vrrp->saddr.ss_family == AF_UNSPEC) {
				vrrp->saddr.ss_family = vrrp->ipvlan_addr->ifa.ifa_family;
				if (vrrp->saddr.ss_family == AF_INET)
					PTR_CAST(struct sockaddr_in, &vrrp->saddr)->sin_addr = vrrp->ipvlan_addr->u.sin.sin_addr;
				else
					PTR_CAST(struct sockaddr_in6, &vrrp->saddr)->sin6_addr = vrrp->ipvlan_addr->u.sin6_addr;
				vrrp->saddr_from_config = true;
			}

			continue;
		}

		if (vrrp->vmac_ifname[0]) {
			report_config_error(CONFIG_GENERAL_ERROR, "(%s) IPVLAN interface already specified - ignoring '%s'", vrrp->iname, strvec_slot(strvec, i));
			continue;
		}

		ifname = strvec_slot(strvec, i);
		if (strlen(ifname) >= IFNAMSIZ) {
			report_config_error(CONFIG_GENERAL_ERROR, "(%s) IPVLAN interface name '%s' too long - ignoring", vrrp->iname, ifname);
			continue;
		}

		/* Check another vrrp instance isn't using this name */
		list_for_each_entry(ovrrp, &vrrp_data->vrrp, e_list) {
			if (!strcmp(ifname, ovrrp->vmac_ifname)) {
				report_config_error(CONFIG_GENERAL_ERROR, "(%s) VRRP instance %s is already using %s - ignoring name", vrrp->iname, ovrrp->iname, ifname);
				continue;
			}
		}

		strcpy(vrrp->vmac_ifname, ifname);

		/* Check if the interface exists and is ipvlan we can use */
		if ((ifp = if_get_by_ifname(vrrp->vmac_ifname, IF_NO_CREATE)) &&
		    (ifp->if_type != IF_TYPE_IPVLAN ||
		     ifp->vmac_type != IPVLAN_MODE_L2)) {
			report_config_error(CONFIG_GENERAL_ERROR, "(%s) interface %s already exists and is not an l2 ipvlan; ignoring ipvlan if_name", vrrp->iname, vrrp->vmac_ifname);
			vrrp->vmac_ifname[0] = '\0';
		}
	}
}
#endif
static void
vrrp_unicast_peer_handler(const vector_t *strvec)
{
	alloc_value_block(alloc_vrrp_unicast_peer, strvec);
}
static void
vrrp_check_unicast_src_handler(__attribute__((unused)) const vector_t *strvec)
{
	vrrp_t *vrrp = list_last_entry(&vrrp_data->vrrp, vrrp_t, e_list);

	vrrp->check_unicast_src = true;
}
#ifdef _WITH_UNICAST_CHKSUM_COMPAT_
static void
vrrp_unicast_chksum_handler(const vector_t *strvec)
{
	vrrp_t *vrrp = list_last_entry(&vrrp_data->vrrp, vrrp_t, e_list);

	if (vector_size(strvec) >= 2) {
		if (!strcmp(strvec_slot(strvec, 1), "never"))
			vrrp->unicast_chksum_compat = CHKSUM_COMPATIBILITY_NEVER;
		else
			report_config_error(CONFIG_GENERAL_ERROR, "(%s) Unknown old_unicast_chksum mode %s - ignoring", vrrp->iname, strvec_slot(strvec, 1));
	}
	else
		vrrp->unicast_chksum_compat = CHKSUM_COMPATIBILITY_CONFIG;
}
#endif
static void
vrrp_native_ipv6_handler(__attribute__((unused)) const vector_t *strvec)
{
	vrrp_t *vrrp = list_last_entry(&vrrp_data->vrrp, vrrp_t, e_list);

	if (vrrp->family == AF_INET) {
		report_config_error(CONFIG_GENERAL_ERROR,"(%s) Cannot specify native_ipv6 with IPv4 addresses", vrrp->iname);
		return;
	}

	vrrp->family = AF_INET6;
	vrrp->version = VRRP_VERSION_3;
}
static void
vrrp_state_handler(const vector_t *strvec)
{
	const char *str = strvec_slot(strvec, 1);
	vrrp_t *vrrp = list_last_entry(&vrrp_data->vrrp, vrrp_t, e_list);

	if (!strcmp(str, "MASTER"))
		vrrp->wantstate = VRRP_STATE_MAST;
	else if (!strcmp(str, "BACKUP"))
	{
		if (vrrp->wantstate == VRRP_STATE_MAST)
			report_config_error(CONFIG_GENERAL_ERROR, "(%s) state previously set as MASTER - ignoring BACKUP", vrrp->iname);
		else
			vrrp->wantstate = VRRP_STATE_BACK;
	}
	else {
		report_config_error(CONFIG_GENERAL_ERROR,"(%s) unknown state '%s', defaulting to BACKUP", vrrp->iname, str);
		vrrp->wantstate = VRRP_STATE_BACK;
	}
}
static void
vrrp_int_handler(const vector_t *strvec)
{
	vrrp_t *vrrp = list_last_entry(&vrrp_data->vrrp, vrrp_t, e_list);
	const char *name = strvec_slot(strvec, 1);

	if (strlen(name) >= IFNAMSIZ) {
		report_config_error(CONFIG_GENERAL_ERROR, "Interface name '%s' too long - ignoring", name);
		return;
	}

	vrrp->ifp = if_get_by_ifname(name, IF_CREATE_IF_DYNAMIC);
	if (!vrrp->ifp)
		report_config_error(CONFIG_GENERAL_ERROR, "WARNING - interface %s for vrrp_instance %s doesn't exist", name, vrrp->iname);
	else if (vrrp->ifp->hw_type == ARPHRD_LOOPBACK) {
		report_config_error(CONFIG_GENERAL_ERROR, "(%s) cannot use a loopback interface (%s) for vrrp - ignoring", vrrp->iname, vrrp->ifp->ifname);
		vrrp->ifp = NULL;
	}

#ifdef _HAVE_VRRP_VMAC_
	vrrp->configured_ifp = vrrp->ifp;
#endif
}
#ifdef _WITH_LINKBEAT_
static void
vrrp_linkbeat_handler(__attribute__((unused)) const vector_t *strvec)
{
	vrrp_t *vrrp = list_last_entry(&vrrp_data->vrrp, vrrp_t, e_list);

	vrrp->linkbeat_use_polling = true;
	report_config_error(CONFIG_GENERAL_ERROR, "(%s) 'linkbeat_use_polling' in vrrp instance deprecated - use linkbeat_interfaces block", vrrp->iname);
}
#endif
static void
vrrp_track_if_handler(const vector_t *strvec)
{
	alloc_value_block(alloc_vrrp_track_if, strvec);
}
static void
vrrp_track_scr_handler(const vector_t *strvec)
{
	alloc_value_block(alloc_vrrp_track_script, strvec);
}
static void
vrrp_track_file_handler(const vector_t *strvec)
{
	alloc_value_block(alloc_vrrp_track_file, strvec);
}
#ifdef _WITH_CN_PROC_
static void
vrrp_track_process_handler(const vector_t *strvec)
{
	alloc_value_block(alloc_vrrp_track_process, strvec);
}
#endif
static void
vrrp_dont_track_handler(__attribute__((unused)) const vector_t *strvec)
{
	vrrp_t *vrrp = list_last_entry(&vrrp_data->vrrp, vrrp_t, e_list);
	vrrp->dont_track_primary = true;
}
#ifdef _WITH_BFD_
static void
vrrp_track_bfd_handler(const vector_t *strvec)
{
	alloc_value_block(alloc_vrrp_track_bfd, strvec);
}
#endif
static void
vrrp_srcip_handler(const vector_t *strvec)
{
	vrrp_t *vrrp = list_last_entry(&vrrp_data->vrrp, vrrp_t, e_list);
	struct sockaddr_storage *saddr = &vrrp->saddr;

	if (inet_stosockaddr(strvec_slot(strvec, 1), NULL, saddr)) {
		report_config_error(CONFIG_GENERAL_ERROR, "Configuration error: VRRP instance[%s] malformed"
				     " src address[%s]. Skipping..."
				   , vrrp->iname, strvec_slot(strvec, 1));
		return;
	}

	vrrp->saddr_from_config = true;

	if (vrrp->family == AF_UNSPEC)
		vrrp->family = saddr->ss_family;
	else if (saddr->ss_family != vrrp->family) {
		report_config_error(CONFIG_GENERAL_ERROR, "Configuration error: VRRP instance[%s] and src address"
				     "[%s] MUST be of the same family !!! Skipping..."
				   , vrrp->iname, strvec_slot(strvec, 1));
		saddr->ss_family = AF_UNSPEC;
		vrrp->saddr_from_config = false;
	}
}
static void
vrrp_track_srcip_handler(__attribute__((unused)) const vector_t *strvec)
{
	vrrp_t *vrrp = list_last_entry(&vrrp_data->vrrp, vrrp_t, e_list);

	vrrp->track_saddr = true;
}
static void
vrrp_vrid_handler(const vector_t *strvec)
{
	vrrp_t *vrrp = list_last_entry(&vrrp_data->vrrp, vrrp_t, e_list);
	unsigned vrid;

	if (!read_unsigned_strvec(strvec, 1, &vrid, 1, 255, false)) {
		report_config_error(CONFIG_GENERAL_ERROR, "(%s): VRID '%s' not valid - must be between 1 & 255", vrrp->iname, strvec_slot(strvec, 1));
		return;
	}

	vrrp->vrid = (uint8_t)vrid;
}
static void
vrrp_ttl_handler(const vector_t *strvec)
{
	vrrp_t *vrrp = list_last_entry(&vrrp_data->vrrp, vrrp_t, e_list);
	unsigned ttl;

	if (!read_unsigned_strvec(strvec, 1, &ttl, 0, 255, false)) {
		report_config_error(CONFIG_GENERAL_ERROR, "(%s): TTL '%s' not valid - must be between 0 & 255", vrrp->iname, strvec_slot(strvec, 1));
		return;
	}

	vrrp->ttl = (uint8_t)ttl;
}
static void
vrrp_prio_handler(const vector_t *strvec)
{
	vrrp_t *vrrp = list_last_entry(&vrrp_data->vrrp, vrrp_t, e_list);
	unsigned base_priority;

	if (!read_unsigned_strvec(strvec, 1, &base_priority, 1, VRRP_PRIO_OWNER, false)) {
		report_config_error(CONFIG_GENERAL_ERROR, "(%s) Priority not valid! must be between 1 & %d. Using default %d", vrrp->iname, VRRP_PRIO_OWNER, VRRP_PRIO_DFL);
		vrrp->base_priority = VRRP_PRIO_DFL;
	}
	else
		vrrp->base_priority = (uint8_t)base_priority;
}
static void
vrrp_adv_handler(const vector_t *strvec)
{
	vrrp_t *vrrp = list_last_entry(&vrrp_data->vrrp, vrrp_t, e_list);
	double adver_int;
	bool res;

	res = read_double_strvec(strvec, 1, &adver_int, 0.01F, 255.0F, true);

	/* Simple check - just positive */
	if (!res || adver_int <= 0)
		report_config_error(CONFIG_GENERAL_ERROR, "(%s) Advert interval (%s) not valid! Must be > 0 - ignoring", vrrp->iname, strvec_slot(strvec, 1));
	else
		vrrp->adver_int = (unsigned)(adver_int * TIMER_HZ);
}
static void
vrrp_debug_handler(const vector_t *strvec)
{
	vrrp_t *vrrp = list_last_entry(&vrrp_data->vrrp, vrrp_t, e_list);
	unsigned debug_val;

	if (!read_unsigned_strvec(strvec, 1, &debug_val, 0, 4, true))
		report_config_error(CONFIG_GENERAL_ERROR, "(%s) Debug value '%s' not valid; must be between 0-4", vrrp->iname, strvec_slot(strvec, 1));
	else
		vrrp->debug = debug_val;
}
static void
vrrp_skip_check_adv_addr_handler(const vector_t *strvec)
{
	vrrp_t *vrrp = list_last_entry(&vrrp_data->vrrp, vrrp_t, e_list);
	int res;

	if (vector_size(strvec) >= 2) {
		res = check_true_false(strvec_slot(strvec, 1));
		if (res >= 0)
			vrrp->skip_check_adv_addr = (bool)res;
		else
			report_config_error(CONFIG_GENERAL_ERROR, "(%s) invalid skip_check_adv_addr %s specified", vrrp->iname, strvec_slot(strvec, 1));
	} else {
		/* Defaults to true */
		vrrp->skip_check_adv_addr = true;
	}
}
static void
vrrp_strict_mode_handler(const vector_t *strvec)
{
	int res;

	vrrp_t *vrrp = list_last_entry(&vrrp_data->vrrp, vrrp_t, e_list);
	if (vector_size(strvec) >= 2) {
		res = check_true_false(strvec_slot(strvec, 1));
		if (res >= 0)
			vrrp->strict_mode = (bool)res;
		else
			report_config_error(CONFIG_GENERAL_ERROR, "(%s) invalid strict_mode %s specified", vrrp->iname, strvec_slot(strvec, 1));
	} else {
		/* Defaults to true */
		vrrp->strict_mode = true;
	}
}
static void
vrrp_nopreempt_handler(__attribute__((unused)) const vector_t *strvec)
{
	vrrp_t *vrrp = list_last_entry(&vrrp_data->vrrp, vrrp_t, e_list);
	vrrp->nopreempt = 1;
}
static void	/* backwards compatibility */
vrrp_preempt_handler(__attribute__((unused)) const vector_t *strvec)
{
	vrrp_t *vrrp = list_last_entry(&vrrp_data->vrrp, vrrp_t, e_list);
	vrrp->nopreempt = 0;
}
static void
vrrp_preempt_delay_handler(const vector_t *strvec)
{
	vrrp_t *vrrp = list_last_entry(&vrrp_data->vrrp, vrrp_t, e_list);
	double preempt_delay;

	if (!read_double_strvec(strvec, 1, &preempt_delay, 0, TIMER_MAX_SEC, true)) {
		report_config_error(CONFIG_GENERAL_ERROR, "(%s) Preempt_delay not valid! must be between 0-%u", vrrp->iname, TIMER_MAX_SEC);
		vrrp->preempt_delay = 0;
	}
	else
		vrrp->preempt_delay = (unsigned long)(preempt_delay * TIMER_HZ);
}
static void
vrrp_notify_backup_handler(const vector_t *strvec)
{
	vrrp_t *vrrp = list_last_entry(&vrrp_data->vrrp, vrrp_t, e_list);
	if (vrrp->script_backup) {
		report_config_error(CONFIG_GENERAL_ERROR, "(%s) notify_backup script already specified - ignoring %s", vrrp->iname, strvec_slot(strvec,1));
		return;
	}
	vrrp->script_backup = set_vrrp_notify_script(strvec, 0);
	vrrp->notify_exec = true;
}
static void
vrrp_notify_master_handler(const vector_t *strvec)
{
	vrrp_t *vrrp = list_last_entry(&vrrp_data->vrrp, vrrp_t, e_list);
	if (vrrp->script_master) {
		report_config_error(CONFIG_GENERAL_ERROR, "(%s) notify_master script already specified - ignoring %s", vrrp->iname, strvec_slot(strvec,1));
		return;
	}
	vrrp->script_master = set_vrrp_notify_script(strvec, 0);
	vrrp->notify_exec = true;
}
static void
vrrp_notify_fault_handler(const vector_t *strvec)
{
	vrrp_t *vrrp = list_last_entry(&vrrp_data->vrrp, vrrp_t, e_list);
	if (vrrp->script_fault) {
		report_config_error(CONFIG_GENERAL_ERROR, "(%s) notify_fault script already specified - ignoring %s", vrrp->iname, strvec_slot(strvec,1));
		return;
	}
	vrrp->script_fault = set_vrrp_notify_script(strvec, 0);
	vrrp->notify_exec = true;
}
static void
vrrp_notify_stop_handler(const vector_t *strvec)
{
	vrrp_t *vrrp = list_last_entry(&vrrp_data->vrrp, vrrp_t, e_list);
	if (vrrp->script_stop) {
		report_config_error(CONFIG_GENERAL_ERROR, "(%s) notify_stop script already specified - ignoring %s", vrrp->iname, strvec_slot(strvec,1));
		return;
	}
	vrrp->script_stop = set_vrrp_notify_script(strvec, 0);
	vrrp->notify_exec = true;
}
static void
vrrp_notify_deleted_handler(const vector_t *strvec)
{
	vrrp_t *vrrp = list_last_entry(&vrrp_data->vrrp, vrrp_t, e_list);
	if (vrrp->notify_deleted) {
		report_config_error(CONFIG_GENERAL_ERROR, "(%s) notify_deleted already specified - ignoring %s", vrrp->iname, vector_size(strvec) > 1 ? strvec_slot(strvec,1) : "");
		return;
	}

	if (vector_size(strvec) > 1) {
		vrrp->script_deleted = set_vrrp_notify_script(strvec, 0);
		vrrp->notify_exec = true;
	}
	vrrp->notify_deleted = true;
}
static void
vrrp_notify_handler(const vector_t *strvec)
{
	vrrp_t *vrrp = list_last_entry(&vrrp_data->vrrp, vrrp_t, e_list);
	if (vrrp->script) {
		report_config_error(CONFIG_GENERAL_ERROR, "(%s) notify script already specified - ignoring %s", vrrp->iname, strvec_slot(strvec,1));
		return;
	}
	vrrp->script = set_vrrp_notify_script(strvec, 4);
	vrrp->notify_exec = true;
}
static void
vrrp_notify_master_rx_lower_pri(const vector_t *strvec)
{
	vrrp_t *vrrp = list_last_entry(&vrrp_data->vrrp, vrrp_t, e_list);
	if (vrrp->script_master_rx_lower_pri) {
		report_config_error(CONFIG_GENERAL_ERROR, "(%s) notify_master_rx_lower_pri script already specified - ignoring %s", vrrp->iname, strvec_slot(strvec,1));
		return;
	}
	vrrp->script_master_rx_lower_pri = set_vrrp_notify_script(strvec, 0);
	vrrp->notify_exec = true;
}
static void
vrrp_smtp_handler(__attribute__((unused)) const vector_t *strvec)
{
	vrrp_t *vrrp = list_last_entry(&vrrp_data->vrrp, vrrp_t, e_list);
	int res = true;

	if (vector_size(strvec) >= 2) {
		res = check_true_false(strvec_slot(strvec, 1));
		if (res == -1) {
			report_config_error(CONFIG_GENERAL_ERROR, "Invalid vrrp_instance smtp_alert parameter %s", strvec_slot(strvec, 1));
			return;
		}
	}
	vrrp->smtp_alert = res;
	vrrp_data->num_smtp_alert++;
}
static void
vrrp_notify_priority_changes_handler(const vector_t *strvec)
{
	vrrp_t *vrrp = list_last_entry(&vrrp_data->vrrp, vrrp_t, e_list);
	int res = true;

	if (vector_size(strvec) >= 2) {
		res = check_true_false(strvec_slot(strvec,1));
		if (res < 0) {
			report_config_error(CONFIG_GENERAL_ERROR, "(%s) Invalid value '%s' for notify_priority_changes specified", vrrp->iname, strvec_slot(strvec, 1));
			return;
		}
	}

	vrrp->notify_priority_changes = res;
}
#ifdef _WITH_LVS_
static void
vrrp_lvs_syncd_handler(const vector_t *strvec)
{
	vrrp_t *vrrp = list_last_entry(&vrrp_data->vrrp, vrrp_t, e_list);

	report_config_error(CONFIG_GENERAL_ERROR, "(%s) Specifying lvs_sync_daemon_interface against a vrrp is deprecated.", vrrp->iname);  /* Deprecated after v1.2.19 */
	report_config_error(CONFIG_GENERAL_ERROR, "      %*sPlease use global lvs_sync_daemon", (int)strlen(vrrp->iname) - 2, "");

	if (global_data->lvs_syncd.ifname) {
		report_config_error(CONFIG_GENERAL_ERROR, "(%s) lvs_sync_daemon_interface has already been specified as %s - ignoring", vrrp->iname, global_data->lvs_syncd.ifname);
		return;
	}

	global_data->lvs_syncd.ifname = set_value(strvec);
	global_data->lvs_syncd.vrrp = vrrp;
}
#endif
static void
vrrp_garp_delay_handler(const vector_t *strvec)
{
	vrrp_t *vrrp = list_last_entry(&vrrp_data->vrrp, vrrp_t, e_list);
	unsigned delay;

	if (!read_unsigned_strvec(strvec, 1, &delay, 0, UINT_MAX / TIMER_HZ, true)) {
		report_config_error(CONFIG_GENERAL_ERROR, "(%s): garp_master_delay '%s' invalid - ignoring", vrrp->iname, strvec_slot(strvec, 1));
		return;
	}

	vrrp->garp_delay = delay * TIMER_HZ;
}
static void
vrrp_garp_refresh_handler(const vector_t *strvec)
{
	vrrp_t *vrrp = list_last_entry(&vrrp_data->vrrp, vrrp_t, e_list);
	unsigned refresh;

	if (!read_unsigned_strvec(strvec, 1, &refresh, 0, UINT_MAX, true)) {
		report_config_error(CONFIG_GENERAL_ERROR, "(%s): Invalid garp_master_refresh '%s' - ignoring", vrrp->iname, strvec_slot(strvec, 1));
		vrrp->garp_refresh.tv_sec = 0;
	}
	else
		vrrp->garp_refresh.tv_sec = refresh;
	vrrp->garp_refresh.tv_usec = 0;
}
static void
vrrp_garp_rep_handler(const vector_t *strvec)
{
	vrrp_t *vrrp = list_last_entry(&vrrp_data->vrrp, vrrp_t, e_list);
	unsigned repeats;

	/* The min value should be 1, but allow 0 to maintain backward compatibility
	 * with pre v2.0.7 */
	if (!read_unsigned_strvec(strvec, 1, &repeats, 0, UINT_MAX, true)) {
		report_config_error(CONFIG_GENERAL_ERROR, "(%s): garp_master_repeat '%s' invalid - ignoring", vrrp->iname, strvec_slot(strvec, 1));
		return;
	}

	if (repeats == 0) {
		report_config_error(CONFIG_GENERAL_ERROR, "(%s): garp_master_repeat must be greater than 0, setting to 1", vrrp->iname);
		repeats = 1;
	}

	vrrp->garp_rep = repeats;
}
static void
vrrp_garp_refresh_rep_handler(const vector_t *strvec)
{
	vrrp_t *vrrp = list_last_entry(&vrrp_data->vrrp, vrrp_t, e_list);
	unsigned repeats;

	/* The min value should be 1, but allow 0 to maintain backward compatibility
	 * with pre v2.0.7 */
	if (!read_unsigned_strvec(strvec, 1, &repeats, 0, UINT_MAX, true)) {
		report_config_error(CONFIG_GENERAL_ERROR, "(%s): garp_master_refresh_repeat '%s' invalid - ignoring", vrrp->iname, strvec_slot(strvec, 1));
		return;
	}

	if (repeats == 0) {
		report_config_error(CONFIG_GENERAL_ERROR, "(%s): garp_master_refresh_repeat must be greater than 0, setting to 1", vrrp->iname);
		repeats = 1;
	}

	vrrp->garp_refresh_rep = repeats;
}

static void
vrrp_garp_lower_prio_delay_handler(const vector_t *strvec)
{
	vrrp_t *vrrp = list_last_entry(&vrrp_data->vrrp, vrrp_t, e_list);
	unsigned delay;

	if (!read_unsigned_strvec(strvec, 1, &delay, 0, UINT_MAX / TIMER_HZ, true)) {
		report_config_error(CONFIG_GENERAL_ERROR, "(%s): garp_lower_prio_delay '%s' invalid - ignoring", vrrp->iname, strvec_slot(strvec, 1));
		return;
	}

	vrrp->garp_lower_prio_delay = delay * TIMER_HZ;
}
static void
vrrp_garp_lower_prio_rep_handler(const vector_t *strvec)
{
	vrrp_t *vrrp = list_last_entry(&vrrp_data->vrrp, vrrp_t, e_list);
	unsigned garp_lower_prio_rep;

	if (!read_unsigned_strvec(strvec, 1, &garp_lower_prio_rep, 0, INT_MAX, true)) {
		report_config_error(CONFIG_GENERAL_ERROR, "(%s): Invalid garp_lower_prio_repeat '%s'", vrrp->iname, strvec_slot(strvec, 1));
		return;
	}

	vrrp->garp_lower_prio_rep = garp_lower_prio_rep;
}
#ifdef _HAVE_VRRP_VMAC_
static void
vrrp_vmac_garp_intvl_handler(const vector_t *strvec)
{
	vrrp_t *vrrp = list_last_entry(&vrrp_data->vrrp, vrrp_t, e_list);
	unsigned delay = UINT_MAX;
	unsigned index;

	for (index = 1; index < vector_size(strvec); index++) {
		if (!strcmp(strvec_slot(strvec, index), "all"))
			vrrp->vmac_garp_all_if = true;
		else if (!read_unsigned_strvec(strvec, index, &delay, 0, 86400, true)) {
			report_config_error(CONFIG_GENERAL_ERROR, "(%s): vmac_garp_intvl '%s' invalid - ignoring", vrrp->iname, strvec_slot(strvec, index));
			return;
		}
	}

	if (delay == UINT_MAX) {
		report_config_error(CONFIG_GENERAL_ERROR, "(%s): vmac_garp_intvl specified without time - ignoring", vrrp->iname);
		return;
	}

	vrrp->vmac_garp_intvl.tv_sec = delay;
	vrrp->vmac_garp_intvl.tv_usec = 0;
}
#endif
static void
vrrp_lower_prio_no_advert_handler(const vector_t *strvec)
{
	vrrp_t *vrrp = list_last_entry(&vrrp_data->vrrp, vrrp_t, e_list);
	int res;

	if (vector_size(strvec) >= 2) {
		res = check_true_false(strvec_slot(strvec, 1));
		if (res >= 0)
			vrrp->lower_prio_no_advert = (unsigned)res;
		else
			report_config_error(CONFIG_GENERAL_ERROR, "(%s) invalid lower_prio_no_advert %s specified", vrrp->iname, strvec_slot(strvec, 1));
	} else {
		/* Defaults to true */
		vrrp->lower_prio_no_advert = true;
	}
}

static void
vrrp_higher_prio_send_advert_handler(const vector_t *strvec)
{
	int res;
	vrrp_t *vrrp = list_last_entry(&vrrp_data->vrrp, vrrp_t, e_list);

	if (vector_size(strvec) >= 2) {
		res = check_true_false(strvec_slot(strvec, 1));
		if (res >= 0)
			vrrp->higher_prio_send_advert = (unsigned)res;
		else
			report_config_error(CONFIG_GENERAL_ERROR, "(%s) invalid higher_prio_send_advert %s specified", vrrp->iname, strvec_slot(strvec, 1));
	} else {
		/* Defaults to true */
		vrrp->higher_prio_send_advert = true;
	}
}


static void
kernel_rx_buf_size_handler(const vector_t *strvec)
{
	vrrp_t *vrrp = list_last_entry(&vrrp_data->vrrp, vrrp_t, e_list);
	unsigned rx_buf_size;

	if (vector_size(strvec) == 2 &&
	    read_unsigned_strvec(strvec, 1, &rx_buf_size, 0, UINT_MAX, false)) {
		vrrp->kernel_rx_buf_size = rx_buf_size;
		return;
	}

	report_config_error(CONFIG_GENERAL_ERROR, "(%s) invalid kernel_rx_buf_size specified", vrrp->iname);
}

#if defined _WITH_VRRP_AUTH_
static void
vrrp_auth_type_handler(const vector_t *strvec)
{
	vrrp_t *vrrp = list_last_entry(&vrrp_data->vrrp, vrrp_t, e_list);
	const char *str = strvec_slot(strvec, 1);

	if (!strcmp(str, "AH"))
		vrrp->auth_type = VRRP_AUTH_AH;
	else if (!strcmp(str, "PASS"))
		vrrp->auth_type = VRRP_AUTH_PASS;
	else
		report_config_error(CONFIG_GENERAL_ERROR, "(%s) unknown authentication type '%s'", vrrp->iname, str);
}
static void
vrrp_auth_pass_handler(const vector_t *strvec)
{
	vrrp_t *vrrp = list_last_entry(&vrrp_data->vrrp, vrrp_t, e_list);
	const char *str = strvec_slot(strvec, 1);
	size_t max_size = sizeof (vrrp->auth_data);
	size_t str_len = strlen(str);

	if (str_len > max_size) {
		str_len = max_size;
		report_config_error(CONFIG_GENERAL_ERROR,
			    "Truncating auth_pass to %zu characters", max_size);
	}

	memset(vrrp->auth_data, 0, max_size);
	memcpy(vrrp->auth_data, str, str_len);
}
#endif
static void
vrrp_vip_handler(const vector_t *strvec)
{
	alloc_value_block(alloc_vrrp_vip, strvec);
}
static void
vrrp_evip_handler(const vector_t *strvec)
{
	alloc_value_block(alloc_vrrp_evip, strvec);
}
static void
vrrp_promote_secondaries_handler(__attribute__((unused)) const vector_t *strvec)
{
	vrrp_t *vrrp = list_last_entry(&vrrp_data->vrrp, vrrp_t, e_list);

	vrrp->promote_secondaries = true;
}
#ifdef _HAVE_FIB_ROUTING_
static void
vrrp_vroutes_handler(const vector_t *strvec)
{
	alloc_value_block(alloc_vrrp_vroute, strvec);
}
static void
vrrp_vrules_handler(const vector_t *strvec)
{
	alloc_value_block(alloc_vrrp_vrule, strvec);
}
#endif
static void
vrrp_script_handler(const vector_t *strvec)
{
	if (!strvec)
		return;

	alloc_vrrp_script(strvec_slot(strvec, 1));
	script_user_set = false;
	remove_script = false;
}
static void
vrrp_vscript_script_handler(__attribute__((unused)) const vector_t *strvec)
{
	vrrp_script_t *vscript = list_last_entry(&vrrp_data->vrrp_script, vrrp_script_t, e_list);
	const vector_t *strvec_qe;

	/* We need to allow quoted and escaped strings for the script and parameters */
	strvec_qe = alloc_strvec_quoted_escaped(NULL);

	set_script_params_array(strvec_qe, &vscript->script, 0);
	free_strvec(strvec_qe);
}
static void
vrrp_vscript_interval_handler(const vector_t *strvec)
{
	vrrp_script_t *vscript = list_last_entry(&vrrp_data->vrrp_script, vrrp_script_t, e_list);
	unsigned interval;

	/* The min value should be 1, but allow 0 to maintain backward compatibility
	 * with pre v2.0.7 */
	if (!read_unsigned_strvec(strvec, 1, &interval, 0, UINT_MAX / TIMER_HZ, true)) {
		report_config_error(CONFIG_GENERAL_ERROR, "(%s): vrrp script interval '%s' must be between 1 and %u - ignoring", vscript->sname, strvec_slot(strvec, 1), UINT_MAX / TIMER_HZ);
		return;
	}

	if (interval == 0) {
		report_config_error(CONFIG_GENERAL_ERROR, "(%s): vrrp script interval must be greater than 0, setting to 1", vscript->sname);
		interval = 1;
	}

	vscript->interval = interval * TIMER_HZ;
}
static void
vrrp_vscript_timeout_handler(const vector_t *strvec)
{
	vrrp_script_t *vscript = list_last_entry(&vrrp_data->vrrp_script, vrrp_script_t, e_list);
	unsigned timeout;

	/* The min value should be 1, but allow 0 to maintain backward compatibility
	 * with pre v2.0.7 */
	if (!read_unsigned_strvec(strvec, 1, &timeout, 0, UINT_MAX / TIMER_HZ, true)) {
		report_config_error(CONFIG_GENERAL_ERROR, "(%s): vrrp script timeout '%s' invalid - ignoring", vscript->sname, strvec_slot(strvec, 1));
		return;
	}

	if (timeout == 0) {
		report_config_error(CONFIG_GENERAL_ERROR, "(%s): vrrp script timeout must be greater than 0, setting to 1", vscript->sname);
		timeout = 1;
	}

	vscript->timeout = timeout * TIMER_HZ;
}
static void
vrrp_vscript_weight_handler(const vector_t *strvec)
{
	vrrp_script_t *vscript = list_last_entry(&vrrp_data->vrrp_script, vrrp_script_t, e_list);
	int weight;

	if (!read_int_strvec(strvec, 1, &weight, -253, 253, true))
		report_config_error(CONFIG_GENERAL_ERROR, "vrrp_script %s weight %s must be in [-253, 253]", vscript->sname, strvec_slot(strvec, 1));
	vscript->weight = weight;

	if (vector_size(strvec) >= 3) {
		if (!strcmp(strvec_slot(strvec, 2), "reverse"))
			vscript->weight_reverse = true;
		else
			report_config_error(CONFIG_GENERAL_ERROR, "vrrp_script %s unknown weight option %s", vscript->sname, strvec_slot(strvec, 2));
	}
}
static void
vrrp_vscript_rise_handler(const vector_t *strvec)
{
	vrrp_script_t *vscript = list_last_entry(&vrrp_data->vrrp_script, vrrp_script_t, e_list);
	unsigned rise;

	if (!read_unsigned_strvec(strvec, 1, &rise, 1, INT_MAX, true)) {
		report_config_error(CONFIG_GENERAL_ERROR, "(%s): vrrp script rise value '%s' invalid, defaulting to 1", vscript->sname, strvec_slot(strvec, 1));
		vscript->rise = 1;
	}
	else
		vscript->rise = rise;
}
static void
vrrp_vscript_fall_handler(const vector_t *strvec)
{
	vrrp_script_t *vscript = list_last_entry(&vrrp_data->vrrp_script, vrrp_script_t, e_list);
	unsigned fall;

	if (!read_unsigned_strvec(strvec, 1, &fall, 1, INT_MAX, true)) {
		report_config_error(CONFIG_GENERAL_ERROR, "(%s): vrrp script fall value '%s' invalid, defaulting to 1", vscript->sname, strvec_slot(strvec, 1));
		vscript->fall = 1;
	}
	else
		vscript->fall = fall;
}
static void
vrrp_vscript_user_handler(const vector_t *strvec)
{
	vrrp_script_t *vscript = list_last_entry(&vrrp_data->vrrp_script, vrrp_script_t, e_list);

	if (set_script_uid_gid(strvec, 1, &vscript->script.uid, &vscript->script.gid)) {
		report_config_error(CONFIG_GENERAL_ERROR, "Unable to set uid/gid for script %s"
							, cmd_str(&vscript->script));
		remove_script = true;
	}
	else {
		remove_script = false;
		script_user_set = true;
	}
}
static void
vrrp_vscript_end_handler(void)
{
	vrrp_script_t *vscript = list_last_entry(&vrrp_data->vrrp_script, vrrp_script_t, e_list);

	if (!vscript->script.args || !vscript->script.args[0]) {
		report_config_error(CONFIG_GENERAL_ERROR, "No script set for vrrp_script %s - removing"
							, vscript->sname);
		remove_script = true;
	}
	else if (!remove_script) {
		if (script_user_set)
			return;

		if (set_default_script_user(NULL, NULL)) {
			report_config_error(CONFIG_GENERAL_ERROR, "Unable to set default user for vrrp"
								  " script %s - removing"
								, vscript->sname);
			remove_script = true;
		}
	}

	if (remove_script) {
		free_vscript(vscript);
		return;
	}

	vscript->script.uid = default_script_uid;
	vscript->script.gid = default_script_gid;
}

#ifdef _WITH_CN_PROC_
static void
vrrp_tprocess_handler(const vector_t *strvec)
{
	if (!strvec)
		return;

	if (proc_events_not_supported)
		report_config_error(CONFIG_GENERAL_ERROR, "no kernel support for track_process (CONFIG_PROC_EVENTS)");

	alloc_vrrp_process(strvec_slot(strvec, 1));
}
static void
vrrp_tprocess_process_handler(const vector_t *strvec)
{
	vrrp_tracked_process_t *tprocess = list_last_entry(&vrrp_data->vrrp_track_processes, vrrp_tracked_process_t, e_list);
	size_t len = 0;
	size_t i;
	char *p;

	if (tprocess->process_path) {
		report_config_error(CONFIG_GENERAL_ERROR, "Process already set for track process %s"
							   " - ignoring %s"
							, tprocess->pname, strvec_slot(strvec, 1));
		return;
	}

	tprocess->process_path = set_value(strvec);

	if (vector_size(strvec) > 2) {
		for (i = 2; i < vector_size(strvec); i++)
			len += strlen(strvec_slot(strvec, i)) + 1;

		tprocess->process_params = p = MALLOC(len);
		tprocess->process_params_len = len;
		for (i = 2; i < vector_size(strvec); i++) {
			strcpy(p, strvec_slot(strvec, i));
			p += strlen(strvec_slot(strvec, i)) + 1;
		}

		if (tprocess->param_match == PARAM_MATCH_NONE)
			tprocess->param_match = PARAM_MATCH_EXACT;

		tprocess->full_command = true;
	}

	len += strlen(tprocess->process_path) + 1;
	if (len > vrrp_data->vrrp_max_process_name_len)
		vrrp_data->vrrp_max_process_name_len = len;
}
static void
vrrp_tprocess_match_handler(const vector_t *strvec)
{
	vrrp_tracked_process_t *tprocess = list_last_entry(&vrrp_data->vrrp_track_processes, vrrp_tracked_process_t, e_list);

	if (vector_size(strvec) == 1) {
		tprocess->param_match = PARAM_MATCH_EXACT;
		tprocess->full_command = true;
	} else if (!strcmp(strvec_slot(strvec, 1), "initial")) {
		tprocess->param_match = PARAM_MATCH_INITIAL;
		tprocess->full_command = true;
	} else if (!strcmp(strvec_slot(strvec, 1), "partial")) {
		tprocess->param_match = PARAM_MATCH_PARTIAL;
		tprocess->full_command = true;
	} else
		report_config_error(CONFIG_GENERAL_ERROR, "Invalid param_match type %s - ignoring", strvec_slot(strvec, 1));

}
static void
vrrp_tprocess_weight_handler(const vector_t *strvec)
{
	vrrp_tracked_process_t *tprocess = list_last_entry(&vrrp_data->vrrp_track_processes, vrrp_tracked_process_t, e_list);
	int weight;

	if (vector_size(strvec) < 2) {
		report_config_error(CONFIG_GENERAL_ERROR, "No weight specified for track process %s - ignoring", tprocess->pname);
		return;
	}

	if (tprocess->weight) {
		report_config_error(CONFIG_GENERAL_ERROR, "Weight already set for track process %s - ignoring %s", tprocess->pname, strvec_slot(strvec, 1));
		return;
	}

	if (!read_int_strvec(strvec, 1, &weight, -254, 254, true)) {
		report_config_error(CONFIG_GENERAL_ERROR, "Weight (%s) for vrrp_track_process %s must be between "
				 "[-254..254] inclusive. Ignoring...", strvec_slot(strvec, 1), tprocess->pname);
		return;
	}

	if (vector_size(strvec) >= 3) {
		if (!strcmp(strvec_slot(strvec, 2), "reverse"))
			tprocess->weight_reverse = true;
		else
			report_config_error(CONFIG_GENERAL_ERROR, "vrrp_track_process %s unknown weight option %s", tprocess->pname, strvec_slot(strvec, 2));
	}

	tprocess->weight = weight;
}
static void
vrrp_tprocess_quorum_handler(const vector_t *strvec)
{
	vrrp_tracked_process_t *tprocess = list_last_entry(&vrrp_data->vrrp_track_processes, vrrp_tracked_process_t, e_list);
	unsigned quorum;

	if (!read_unsigned_strvec(strvec, 1, &quorum, 1, 65535, true)) {
		report_config_error(CONFIG_GENERAL_ERROR, "Quorum (%s) for vrrp_track_process %s must be between "
				 "[1..65535] inclusive. Ignoring...", strvec_slot(strvec, 1), tprocess->pname);
		return;
	}

	if (quorum > tprocess->quorum_max) {
		report_config_error(CONFIG_GENERAL_ERROR, "Quorum is greater than quorum_max - ignoring");
		return;
	}

	tprocess->quorum = quorum;
}
static void
vrrp_tprocess_quorum_max_handler(const vector_t *strvec)
{
	vrrp_tracked_process_t *tprocess = list_last_entry(&vrrp_data->vrrp_track_processes, vrrp_tracked_process_t, e_list);
	unsigned quorum_max;

	if (!read_unsigned_strvec(strvec, 1, &quorum_max, 0, 65535, true)) {
		report_config_error(CONFIG_GENERAL_ERROR, "quorum_max (%s) for vrrp_track_process %s must be between "
				 "[0..65535] inclusive. Ignoring...", strvec_slot(strvec, 1), tprocess->pname);
		return;
	}

	/* Allow quorum_max = 0 if quorum not specified */
	if (quorum_max || tprocess->quorum > 1) {
		if (quorum_max < tprocess->quorum) {
			report_config_error(CONFIG_GENERAL_ERROR, "quorum_max is less than quorum - ignoring");
			return;
		}
	}

	tprocess->quorum_max = quorum_max;
	if (quorum_max == 0)
		tprocess->quorum = 0;
	else if (!tprocess->quorum)
		tprocess->quorum = 1;
}
static void
vrrp_tprocess_delay_general(const vector_t *strvec, enum process_delay delay_type)
{
	vrrp_tracked_process_t *tprocess = list_last_entry(&vrrp_data->vrrp_track_processes, vrrp_tracked_process_t, e_list);
	double delay;

	if (!read_double_strvec(strvec, 1, &delay, 0.000001F, 3600.F, true)) {
		report_config_error(CONFIG_GENERAL_ERROR, "%sdelay (%s) for vrrp_track_process %s must be between "
							  "[0.000001..3600] inclusive. Ignoring..."
							, delay_type == PROCESS_TERMINATE_DELAY ? "terminate_" :
							   delay_type == PROCESS_FORK_DELAY ? "fork_" : ""
							, strvec_slot(strvec, 1), tprocess->pname);
		return;
	}

	if (delay_type != PROCESS_FORK_DELAY)
		tprocess->terminate_delay = (unsigned)(delay * TIMER_HZ);
	if (delay_type != PROCESS_TERMINATE_DELAY)
		tprocess->fork_delay = (unsigned)(delay * TIMER_HZ);
}
static void
vrrp_tprocess_terminate_delay_handler(const vector_t *strvec)
{
	vrrp_tprocess_delay_general(strvec, PROCESS_TERMINATE_DELAY);
}
static void
vrrp_tprocess_fork_delay_handler(const vector_t *strvec)
{
	vrrp_tprocess_delay_general(strvec, PROCESS_FORK_DELAY);
}
static void
vrrp_tprocess_delay_handler(const vector_t *strvec)
{
	vrrp_tprocess_delay_general(strvec, PROCESS_DELAY);
}
static void
vrrp_tprocess_full_handler(__attribute__((unused)) const vector_t *strvec)
{
	vrrp_tracked_process_t *tprocess = list_last_entry(&vrrp_data->vrrp_track_processes, vrrp_tracked_process_t, e_list);

	tprocess->full_command = true;
}
static void
vrrp_tprocess_end_handler(void)
{
	vrrp_tracked_process_t *tprocess = list_last_entry(&vrrp_data->vrrp_track_processes, vrrp_tracked_process_t, e_list);

	if (proc_events_not_supported) {
		free_vprocess(tprocess);
		return;
	}

	if (!tprocess->process_path) {
		report_config_error(CONFIG_GENERAL_ERROR, "track process '%s' process name not specified"
							, tprocess->pname);
		free_vprocess(tprocess);
		return;
	}

	if (tprocess->full_command)
		vrrp_data->vrrp_use_process_cmdline = true;
	else
		vrrp_data->vrrp_use_process_comm = true;
}
#endif
static void
vrrp_vscript_init_fail_handler(__attribute__((unused)) const vector_t *strvec)
{
	vrrp_script_t *vscript = list_last_entry(&vrrp_data->vrrp_script, vrrp_script_t, e_list);
	vscript->init_state = SCRIPT_INIT_STATE_FAILED;
}
static void
vrrp_version_handler(const vector_t *strvec)
{
	vrrp_t *vrrp = list_last_entry(&vrrp_data->vrrp, vrrp_t, e_list);
	int version;

	if (!read_int_strvec(strvec, 1, &version, 2, 3, true)) {
		report_config_error(CONFIG_GENERAL_ERROR, "(%s): Version must be either 2 or 3"
							, vrrp->iname);
		return;
	}

	if ((vrrp->version && vrrp->version != version) ||
	    (version == VRRP_VERSION_2 && vrrp->family == AF_INET6)) {
		report_config_error(CONFIG_GENERAL_ERROR, "(%s) vrrp_version %d conflicts with configured"
							  " or deduced version %d; ignoring."
							, vrrp->iname, version, vrrp->version);
		return;
	}

	vrrp->version = version;
}

static void
vrrp_accept_handler(__attribute__((unused)) const vector_t *strvec)
{
#ifdef _WITH_FIREWALL_
	vrrp_t *vrrp = list_last_entry(&vrrp_data->vrrp, vrrp_t, e_list);

	vrrp->accept = true;
#endif
}

#ifdef _WITH_FIREWALL_
static void
vrrp_no_accept_handler(__attribute__((unused)) const vector_t *strvec)
{
	vrrp_t *vrrp = list_last_entry(&vrrp_data->vrrp, vrrp_t, e_list);

	vrrp->accept = false;
}
#endif

static void
garp_group_handler(const vector_t *strvec)
{
	if (!strvec)
		return;

	alloc_garp_delay();
}
static void
garp_group_garp_interval_handler(const vector_t *strvec)
{
	garp_delay_t *delay = list_last_entry(&garp_delay, garp_delay_t, e_list);
	double val;

	if (!read_double_strvec(strvec, 1, &val, 0, (int)(INT_MAX / 1000000), true)) {
		report_config_error(CONFIG_GENERAL_ERROR, "garp_group garp_interval '%s' invalid", strvec_slot(strvec, 1));
		return;
	}

	delay->garp_interval.tv_sec = (time_t)val;
	delay->garp_interval.tv_usec = (suseconds_t)((val - delay->garp_interval.tv_sec) * 1000000);
	delay->have_garp_interval = true;

	if (delay->garp_interval.tv_sec >= 1)
		log_message(LOG_INFO, "The garp_interval is very large - %s seconds", strvec_slot(strvec,1));
}
static void
garp_group_gna_interval_handler(const vector_t *strvec)
{
	garp_delay_t *delay = list_last_entry(&garp_delay, garp_delay_t, e_list);
	double val;

	if (!read_double_strvec(strvec, 1, &val, 0, (int)(INT_MAX / 1000000), true)) {
		report_config_error(CONFIG_GENERAL_ERROR, "garp_group gna_interval '%s' invalid", strvec_slot(strvec, 1));
		return;
	}

	delay->gna_interval.tv_sec = (time_t)val;
	delay->gna_interval.tv_usec = (suseconds_t)((val - delay->gna_interval.tv_sec) * 1000000);
	delay->have_gna_interval = true;

	if (delay->gna_interval.tv_sec >= 1)
		log_message(LOG_INFO, "The gna_interval is very large - %s seconds", strvec_slot(strvec,1));
}
static void
garp_group_interface_handler(const vector_t *strvec)
{
	interface_t *ifp = if_get_by_ifname(strvec_slot(strvec, 1), IF_CREATE_IF_DYNAMIC);
	if (!ifp) {
		report_config_error(CONFIG_GENERAL_ERROR, "WARNING - interface %s specified for garp_group doesn't exist", strvec_slot(strvec, 1));
		return;
	}

	if (ifp->garp_delay) {
		report_config_error(CONFIG_GENERAL_ERROR, "garp_group already specified for %s - ignoring", strvec_slot(strvec, 1));
		return;
	}

#ifdef _HAVE_VRRP_VMAC_
	/* We cannot have a group on a vmac interface */
	if (IS_MAC_IP_VLAN(ifp)) {
		report_config_error(CONFIG_GENERAL_ERROR, "Cannot specify garp_delay on a vmac (%s) - ignoring", ifp->ifname);
		return;
	}
#endif
	ifp->garp_delay = list_last_entry(&garp_delay, garp_delay_t, e_list);
}
static void
garp_group_interfaces_handler(const vector_t *strvec)
{
	garp_delay_t *delay = list_last_entry(&garp_delay, garp_delay_t, e_list);
	interface_t *ifp;
	const vector_t *interface_vec = read_value_block(strvec);
	garp_delay_t *gd;
	size_t i;

	/* Handle the interfaces block being empty */
	if (!interface_vec) {
		report_config_error(CONFIG_GENERAL_ERROR, "Warning - empty garp_group interfaces block");
		return;
	}

	/* First set the next aggregation group number */
	delay->aggregation_group = 1;
	list_for_each_entry(gd, &garp_delay, e_list) {
		if (gd->aggregation_group && gd != delay)
			delay->aggregation_group++;
	}

	for (i = 0; i < vector_size(interface_vec); i++) {
		ifp = if_get_by_ifname(vector_slot(interface_vec, i), IF_CREATE_IF_DYNAMIC);
		if (!ifp) {
			if (global_data->dynamic_interfaces)
				log_message(LOG_INFO, "WARNING - interface %s specified for garp_group doesn't exist", strvec_slot(interface_vec, i));
			else
				report_config_error(CONFIG_GENERAL_ERROR, "WARNING - interface %s specified for garp_group doesn't exist", strvec_slot(interface_vec, i));
			continue;
		}

		if (ifp->garp_delay) {
			report_config_error(CONFIG_GENERAL_ERROR, "garp_group already specified for %s - ignoring", strvec_slot(interface_vec, 1));
			continue;
		}

#ifdef _HAVE_VRRP_VMAC_
		if (IS_MAC_IP_VLAN(ifp)) {
			report_config_error(CONFIG_GENERAL_ERROR, "Cannot specify garp_delay on a vmac (%s) - ignoring", ifp->ifname);
			continue;
		}
#endif
		ifp->garp_delay = delay;
	}

	free_strvec(interface_vec);
}
static void
garp_group_end_handler(void)
{
	garp_delay_t *delay = list_last_entry(&garp_delay, garp_delay_t, e_list);
	interface_t *ifp;
	list_head_t *ifq;

	if (!delay->have_garp_interval && !delay->have_gna_interval) {
		report_config_error(CONFIG_GENERAL_ERROR, "garp group %d does not have any delay set - removing", delay->aggregation_group);

		/* Remove the garp_delay from any interfaces that are using it */
		ifq = get_interface_queue();
		list_for_each_entry(ifp, ifq, e_list) {
			if (ifp->garp_delay == delay)
				ifp->garp_delay = NULL;
		}

		free_garp_delay(delay);
	}
}

void
init_vrrp_keywords(bool active)
{
	/* Track group declarations */
	install_keyword_root("track_group", &static_track_group_handler, active);
	install_keyword("group", &static_track_group_group_handler);

	/* Static addresses/routes/rules declarations */
	install_keyword_root("static_ipaddress", &static_addresses_handler, active);
#ifdef _HAVE_FIB_ROUTING_
	install_keyword_root("static_routes", &static_routes_handler, active);
	install_keyword_root("static_rules", &static_rules_handler, active);
#endif

	/* Sync group declarations */
	install_keyword_root("vrrp_sync_group", &vrrp_sync_group_handler, active);
	install_keyword("group", &vrrp_group_handler);
	install_keyword("track_interface", &vrrp_group_track_if_handler);
	install_keyword("track_script", &vrrp_group_track_scr_handler);
	install_keyword("track_file", &vrrp_group_track_file_handler);
#ifdef _WITH_CN_PROC_
	install_keyword("track_process", &vrrp_group_track_process_handler);
#endif
#ifdef _WITH_BFD_
	install_keyword("track_bfd", &vrrp_group_track_bfd_handler);
#endif
	install_keyword("notify_backup", &vrrp_gnotify_backup_handler);
	install_keyword("notify_master", &vrrp_gnotify_master_handler);
	install_keyword("notify_fault", &vrrp_gnotify_fault_handler);
	install_keyword("notify_stop", &vrrp_gnotify_stop_handler);
	install_keyword("notify", &vrrp_gnotify_handler);
	install_keyword("smtp_alert", &vrrp_gsmtp_handler);
	install_keyword("global_tracking", &vrrp_gglobal_tracking_handler);
	install_keyword("sync_group_tracking_weight", &vrrp_sg_tracking_weight_handler);
	install_keyword("notify_priority_changes", &vrrp_sg_notify_priority_changes_handler);

	/* Garp declarations */
	install_keyword_root("garp_group", &garp_group_handler, active);
	install_keyword("garp_interval", &garp_group_garp_interval_handler);
	install_keyword("gna_interval", &garp_group_gna_interval_handler);
	install_keyword("interface", &garp_group_interface_handler);
	install_keyword("interfaces", &garp_group_interfaces_handler);
	install_sublevel_end_handler(&garp_group_end_handler);

#ifdef _WITH_LINKBEAT_
	/* Linkbeat interfaces */
	install_keyword_root("linkbeat_interfaces", &linkbeat_interfaces_handler, active);
#endif

	/* VRRP Instance declarations */
	install_keyword_root("vrrp_instance", &vrrp_handler, active);
	install_root_end_handler(&vrrp_end_handler);
#ifdef _HAVE_VRRP_VMAC_
	install_keyword("use_vmac", &vrrp_vmac_handler);
	install_keyword("use_vmac_addr", &vrrp_vmac_addr_handler);
	install_keyword("vmac_xmit_base", &vrrp_vmac_xmit_base_handler);
#endif
#ifdef _HAVE_VRRP_IPVLAN_
	install_keyword("use_ipvlan", &vrrp_ipvlan_handler);
#endif
	install_keyword("unicast_peer", &vrrp_unicast_peer_handler);
	install_keyword("check_unicast_src", &vrrp_check_unicast_src_handler);
#ifdef _WITH_UNICAST_CHKSUM_COMPAT_
	install_keyword("old_unicast_checksum", &vrrp_unicast_chksum_handler);
#endif
	install_keyword("native_ipv6", &vrrp_native_ipv6_handler);
	install_keyword("state", &vrrp_state_handler);
	install_keyword("interface", &vrrp_int_handler);
	install_keyword("dont_track_primary", &vrrp_dont_track_handler);
	install_keyword("track_interface", &vrrp_track_if_handler);
	install_keyword("track_script", &vrrp_track_scr_handler);
	install_keyword("track_file", &vrrp_track_file_handler);
#ifdef _WITH_CN_PROC_
	install_keyword("track_process", &vrrp_track_process_handler);
#endif
#ifdef _WITH_BFD_
	install_keyword("track_bfd", &vrrp_track_bfd_handler);
#endif
	install_keyword("mcast_src_ip", &vrrp_srcip_handler);
	install_keyword("unicast_src_ip", &vrrp_srcip_handler);
	install_keyword("track_src_ip", &vrrp_track_srcip_handler);
	install_keyword("virtual_router_id", &vrrp_vrid_handler);
	install_keyword("unicast_ttl", &vrrp_ttl_handler);
	install_keyword("version", &vrrp_version_handler);
	install_keyword("priority", &vrrp_prio_handler);
	install_keyword("advert_int", &vrrp_adv_handler);
	install_keyword("virtual_ipaddress", &vrrp_vip_handler);
	install_keyword("virtual_ipaddress_excluded", &vrrp_evip_handler);
	install_keyword("promote_secondaries", &vrrp_promote_secondaries_handler);
#ifdef _WITH_LINKBEAT_
	install_keyword("linkbeat_use_polling", &vrrp_linkbeat_handler);
#endif
#ifdef _HAVE_FIB_ROUTING_
	install_keyword("virtual_routes", &vrrp_vroutes_handler);
	install_keyword("virtual_rules", &vrrp_vrules_handler);
#endif
	install_keyword("accept", &vrrp_accept_handler);
#ifdef _WITH_FIREWALL_
	install_keyword("no_accept", &vrrp_no_accept_handler);
#endif
	install_keyword("skip_check_adv_addr", &vrrp_skip_check_adv_addr_handler);
	install_keyword("strict_mode", &vrrp_strict_mode_handler);
	install_keyword("preempt", &vrrp_preempt_handler);
	install_keyword("nopreempt", &vrrp_nopreempt_handler);
	install_keyword("preempt_delay", &vrrp_preempt_delay_handler);
	install_keyword("debug", &vrrp_debug_handler);
	install_keyword("notify_backup", &vrrp_notify_backup_handler);
	install_keyword("notify_master", &vrrp_notify_master_handler);
	install_keyword("notify_fault", &vrrp_notify_fault_handler);
	install_keyword("notify_stop", &vrrp_notify_stop_handler);
	install_keyword("notify_deleted", &vrrp_notify_deleted_handler);
	install_keyword("notify", &vrrp_notify_handler);
	install_keyword("notify_master_rx_lower_pri", vrrp_notify_master_rx_lower_pri);
	install_keyword("smtp_alert", &vrrp_smtp_handler);
	install_keyword("notify_priority_changes", &vrrp_notify_priority_changes_handler);
#ifdef _WITH_LVS_
	install_keyword("lvs_sync_daemon_interface", &vrrp_lvs_syncd_handler);
#endif
	install_keyword("garp_master_delay", &vrrp_garp_delay_handler);
	install_keyword("garp_master_refresh", &vrrp_garp_refresh_handler);
	install_keyword("garp_master_repeat", &vrrp_garp_rep_handler);
	install_keyword("garp_master_refresh_repeat", &vrrp_garp_refresh_rep_handler);
	install_keyword("garp_lower_prio_delay", &vrrp_garp_lower_prio_delay_handler);
	install_keyword("garp_lower_prio_repeat", &vrrp_garp_lower_prio_rep_handler);
#ifdef _HAVE_VRRP_VMAC_
	install_keyword("vmac_garp_intvl", &vrrp_vmac_garp_intvl_handler);
#endif
	install_keyword("lower_prio_no_advert", &vrrp_lower_prio_no_advert_handler);
	install_keyword("higher_prio_send_advert", &vrrp_higher_prio_send_advert_handler);
	install_keyword("kernel_rx_buf_size", &kernel_rx_buf_size_handler);
#if defined _WITH_VRRP_AUTH_
	install_keyword("authentication", NULL);
	install_sublevel();
	install_keyword("auth_type", &vrrp_auth_type_handler);
	install_keyword("auth_pass", &vrrp_auth_pass_handler);
	install_sublevel_end();
#endif
	/* Script declarations */
	install_keyword_root("vrrp_script", &vrrp_script_handler, active);
	install_keyword("script", &vrrp_vscript_script_handler);
	install_keyword("interval", &vrrp_vscript_interval_handler);
	install_keyword("timeout", &vrrp_vscript_timeout_handler);
	install_keyword("weight", &vrrp_vscript_weight_handler);
	install_keyword("rise", &vrrp_vscript_rise_handler);
	install_keyword("fall", &vrrp_vscript_fall_handler);
	install_keyword("user", &vrrp_vscript_user_handler);
	install_keyword("init_fail", &vrrp_vscript_init_fail_handler);
	install_sublevel_end_handler(&vrrp_vscript_end_handler);

#ifdef _WITH_CN_PROC_
	/* Track process declarations */
	install_keyword_root("vrrp_track_process", &vrrp_tprocess_handler, active);
	install_keyword("process", &vrrp_tprocess_process_handler);
	install_keyword("param_match", vrrp_tprocess_match_handler);
	install_keyword("weight", &vrrp_tprocess_weight_handler);
	install_keyword("quorum", &vrrp_tprocess_quorum_handler);
	install_keyword("quorum_max", &vrrp_tprocess_quorum_max_handler);
	install_keyword("delay", &vrrp_tprocess_delay_handler);
	install_keyword("terminate_delay", &vrrp_tprocess_terminate_delay_handler);
	install_keyword("fork_delay", &vrrp_tprocess_fork_delay_handler);
	install_keyword("full_command", &vrrp_tprocess_full_handler);
	install_sublevel_end_handler(&vrrp_tprocess_end_handler);
#endif
}

const vector_t *
vrrp_init_keywords(void)
{
	/* global definitions mapping */
	init_global_keywords(reload);

	init_vrrp_keywords(true);
#ifdef _WITH_LVS_
	init_check_keywords(false);
#endif
#ifdef _WITH_BFD_
	init_bfd_keywords(true);
#endif
	add_track_file_keywords(true);

	return keywords;
}<|MERGE_RESOLUTION|>--- conflicted
+++ resolved
@@ -428,15 +428,6 @@
 static void
 vrrp_end_handler(void)
 {
-<<<<<<< HEAD
-#ifdef _HAVE_VRRP_VMAC_
-	vrrp_t *vrrp = list_last_entry(&vrrp_data->vrrp, vrrp_t, e_list);
-
-	if (!list_empty(&vrrp->unicast_peer) && vrrp->vmac_flags) {
-		report_config_error(CONFIG_GENERAL_ERROR, "(%s): Cannot use VMAC/ipvlan with unicast peers - clearing use_vmac", vrrp->iname);
-		vrrp->vmac_flags = 0;
-		vrrp->vmac_ifname[0] = '\0';
-=======
 	vrrp_t *vrrp = list_last_entry(&vrrp_data->vrrp, vrrp_t, e_list);
 
 #ifdef _HAVE_VRRP_VMAC_
@@ -449,7 +440,6 @@
 			report_config_error(CONFIG_GENERAL_ERROR, "(%s) unicast with use_vmac requires vmac_xmit_base - setting", vrrp->iname);
 			__set_bit(VRRP_VMAC_XMITBASE_BIT, &vrrp->vmac_flags);
 		}
->>>>>>> 61cbc187
 	}
 #endif
 
@@ -488,10 +478,7 @@
 	vrrp_t *vrrp = list_last_entry(&vrrp_data->vrrp, vrrp_t, e_list);
 	interface_t *ifp;
 	const char *name;
-<<<<<<< HEAD
-=======
 	vrrp_t *ovrrp;
->>>>>>> 61cbc187
 
 	__set_bit(VRRP_VMAC_BIT, &vrrp->vmac_flags);
 
@@ -503,8 +490,6 @@
 			return;
 		}
 
-<<<<<<< HEAD
-=======
 		/* Check another vrrp instance isn't using this name */
 		list_for_each_entry(ovrrp, &vrrp_data->vrrp, e_list) {
 			if (!strcmp(name, ovrrp->vmac_ifname)) {
@@ -513,7 +498,6 @@
 			}
 		}
 
->>>>>>> 61cbc187
 		strcpy(vrrp->vmac_ifname, name);
 
 		/* Check if the interface exists and is a macvlan we can use */
@@ -545,10 +529,7 @@
 vrrp_ipvlan_handler(const vector_t *strvec)
 {
 	vrrp_t *vrrp = list_last_entry(&vrrp_data->vrrp, vrrp_t, e_list);
-<<<<<<< HEAD
-=======
 	vrrp_t *ovrrp;
->>>>>>> 61cbc187
 	interface_t *ifp;
 	bool had_flags = false;
 	ip_address_t addr = {};
