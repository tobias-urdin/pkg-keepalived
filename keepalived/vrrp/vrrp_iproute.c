--- conflicted
+++ resolved
@@ -516,11 +516,7 @@
 
 /* Add/Delete a list of IP routes */
 bool
-<<<<<<< HEAD
-netlink_rtlist(list_head_t *rt_list, int cmd)
-=======
 netlink_rtlist(list_head_t *rt_list, int cmd, bool force)
->>>>>>> 61cbc187
 {
 	ip_route_t *ip_route;
 
@@ -529,17 +525,10 @@
 		return false;
 
 	list_for_each_entry(ip_route, rt_list, e_list) {
-<<<<<<< HEAD
-		if ((cmd == IPROUTE_DEL) == ip_route->set) {
-			if (!netlink_route(ip_route, cmd))
-				ip_route->set = (cmd == IPROUTE_ADD);
-			else
-=======
 		if ((cmd == IPROUTE_DEL) == ip_route->set || force) {
 			if (!netlink_route(ip_route, cmd))
 				ip_route->set = (cmd == IPROUTE_ADD);
 			else if (cmd != IPROUTE_ADD)
->>>>>>> 61cbc187
 				ip_route->set = false;
 		}
 	}
@@ -562,19 +551,11 @@
 free_nh_list(list_head_t *l)
 {
 	nexthop_t *nh, *nh_tmp;
-<<<<<<< HEAD
 
 	list_for_each_entry_safe(nh, nh_tmp, l, e_list)
 		free_nh(nh);
 }
 
-=======
-
-	list_for_each_entry_safe(nh, nh_tmp, l, e_list)
-		free_nh(nh);
-}
-
->>>>>>> 61cbc187
 void
 free_iproute(ip_route_t *route)
 {
@@ -1309,11 +1290,7 @@
 	uint8_t family;
 	const char *dest = NULL;
 
-<<<<<<< HEAD
-	new = (ip_route_t *) MALLOC(sizeof(ip_route_t));
-=======
 	PMALLOC(new);
->>>>>>> 61cbc187
 	if (!new) {
 		log_message(LOG_INFO, "Unable to allocate new ip_route");
 		return;
