--- conflicted
+++ resolved
@@ -1747,10 +1747,6 @@
 	/* remove virtual routes */
 	if (!list_empty(&vrrp->vroutes))
 		vrrp_handle_iproutes(vrrp, IPROUTE_DEL, false);
-<<<<<<< HEAD
-#endif
-=======
->>>>>>> 1664242c
 
 	/* empty the delayed arp list */
 	vrrp_remove_delayed_arp(vrrp);
@@ -2445,11 +2441,7 @@
 		unicast_src = *sock->unicast_src;
 		unicast_src_p = &unicast_src;
 
-<<<<<<< HEAD
-		/* coverity[var_deref_model] - since the address is IPv6 link local, sock-ifp != NULL */
-=======
 		/* coverity[deref_param] - since the address is IPv6 link local, sock->ifp != NULL */
->>>>>>> 1664242c
 		PTR_CAST(struct sockaddr_in6, &unicast_src)->sin6_scope_id = sock->ifp->ifindex;
 	}
 
@@ -3594,11 +3586,7 @@
 	}
 
 #ifdef _HAVE_VRRP_VMAC_
-<<<<<<< HEAD
-	if (vrrp->vmac_garp_intvl.tv_sec == PARAMETER_UNSET) {
-=======
 	if (vrrp->vmac_garp_intvl.tv_sec == TIME_T_PARAMETER_UNSET) {
->>>>>>> 1664242c
 		vrrp->vmac_garp_intvl.tv_sec = global_data->vrrp_vmac_garp_intvl;
 		vrrp->vmac_garp_all_if = global_data->vrrp_vmac_garp_all_if;
 	}
@@ -3793,11 +3781,7 @@
 	vrrp_script_t *vsc;
 	tracked_if_t *tif;
 	tracked_file_monitor_t *tfl;
-<<<<<<< HEAD
-#ifdef _WITH_CN_PROC_
-=======
 #ifdef _WITH_TRACK_PROCESS_
->>>>>>> 1664242c
 	tracked_process_t *tpr;
 #endif
 #ifdef _WITH_BFD_
@@ -3855,11 +3839,7 @@
 				add_obj_to_track_file(vrrp, tfl, vrrp->iname, dump_tracking_vrrp);
 		}
 
-<<<<<<< HEAD
-#ifdef _WITH_CN_PROC_
-=======
 #ifdef _WITH_TRACK_PROCESS_
->>>>>>> 1664242c
 		/* tracked processes */
 		list_for_each_entry(tpr, &sgroup->track_process, e_list) {
 			if (sgroup_has_prio_owner && tpr->weight) {
@@ -4187,84 +4167,7 @@
 	}
 
 	return had_error;
-<<<<<<< HEAD
-=======
-}
-
-#ifdef _HAVE_VRRP_VMAC_
-static void
-check_vmac_conflicts(void)
-{
-	vrrp_t *vrrp, *vrrp1;
-	ip_address_t *vip, *vip1;
-	list_head_t *vip_list, *vip_list1;
-
-	/* Now check that independant vrrp instances (i.e. not in a sync group)
-	 * are not trying to use the same VMAC (macvlan) interface. */
-	list_for_each_entry(vrrp, &vrrp_data->vrrp, e_list) {
-		list_for_each_entry(vrrp1, &vrrp_data->vrrp, e_list) {
-			if (vrrp == vrrp1)
-				break;
-
-			/* If the VRIDs are different, there cannot be a conflict */
-			if (vrrp->vrid != vrrp1->vrid)
-				continue;
-
-			/* If they are in the same sync group, they can use the same VMAC */
-			if (vrrp->sync && vrrp->sync == vrrp1->sync)
-				continue;
-
-			if (vrrp->family != vrrp1->family &&
-			    !vrrp->evip_other_family &&
-			    !vrrp1->evip_other_family)
-				continue;
-
-			/* Check vrrp's vmac against vrrp1 VIPs */
-			if (__test_bit(VRRP_VMAC_BIT, &vrrp->vmac_flags) &&
-			    (vrrp->family == vrrp1->family || vrrp1->evip_other_family)) {
-				/* Only check if vrrp families match, or evips if have evips from other family */
-				for (vip_list = vrrp->family == vrrp1->family ? &vrrp1->vip : &vrrp1->evip; vip_list; vip_list = vip_list == &vrrp1->vip ? &vrrp1->evip : NULL) {
-					list_for_each_entry(vip, vip_list, e_list) {
-						if (vrrp->ifp == vip->ifp) {
-							report_config_error(CONFIG_GENERAL_ERROR, "(%s) VIP/eVIP %s uses same VMAC as VRRP instance %s, disabling %s", vrrp1->iname, ipaddresstos(NULL, vip), vrrp->iname, vrrp->iname);
-							vrrp->num_script_if_fault++;
-						}
-					}
-				}
-			}
-
-			/* Check vrrp's VIP's i/fs against vrrp1's VIP's i/fs */
-			for (vip_list = &vrrp->vip; vip_list; vip_list = vip_list == &vrrp->vip ? &vrrp->evip : NULL) {
-				for (vip_list1 = &vrrp1->vip; vip_list1; vip_list1 = vip_list1 == &vrrp1->vip ? &vrrp1->evip : NULL) {
-					if (vrrp->family != vrrp1->family) {
-						if (vip_list == &vrrp->vip && vip_list1 == &vrrp1->vip)
-							continue;
-						if (vip_list == &vrrp->vip && vip_list1 == &vrrp1->evip && !vrrp1->evip_other_family)
-							continue;
-						if (vip_list == &vrrp->evip && !vrrp->evip_other_family && vip_list1 == &vrrp1->vip)
-							continue;
-						if (vip_list == &vrrp->evip && !vrrp->evip_other_family && vip_list1 == &vrrp1->evip && !vrrp1->evip_other_family)
-							continue;
-					}
-
-					list_for_each_entry(vip, vip_list, e_list) {
-						list_for_each_entry(vip1, vip_list1, e_list) {
-							if (vip->ifp->is_ours && vip->ifp == vip1->ifp) {
-								char vip1_str[IPADDRESSTOS_BUF_LEN];
-
-								ipaddresstos(vip1_str, vip1);
-								report_config_error(CONFIG_GENERAL_ERROR, "(%s) VIP/eVIP %s uses same VMAC as VRRP instance %s VIP/eVIP %s, disabling %s", vrrp1->iname, ipaddresstos(NULL, vip), vrrp->iname, vip1_str, vrrp->iname);
-								vrrp->num_script_if_fault++;
-							}
-						}
-					}
-				}
-			}
-		}
-	}
->>>>>>> 1664242c
-}
-#endif
+}
 
 #ifdef _HAVE_VRRP_VMAC_
 static void
@@ -4723,10 +4626,6 @@
 			if (vrrp_handle_ipaddress(vrrp, IPADDRESS_ADD, VRRP_EVIP_TYPE, false))
 				added_ip_addr = true;
 		}
-<<<<<<< HEAD
-#ifdef _HAVE_FIB_ROUTING_
-=======
->>>>>>> 1664242c
 		if (!list_empty(&vrrp->vroutes)) {
 			/* It is possible that some routes may have been deleted
 			 * by the kernel if, for example, they depended on a VIP
@@ -4793,10 +4692,6 @@
 			 * data, then perform a VIP|EVIP diff.
 			 */
 // !!!! Isn't this only necessary if MASTER ???? TODO
-<<<<<<< HEAD
-#ifdef _HAVE_FIB_ROUTING_
-=======
->>>>>>> 1664242c
 			/* virtual rules diff */
 			clear_diff_vrrp_vrules(vrrp, new_vrrp);
 
