/*
 * Soft:        Keepalived is a failover program for the LVS project
 *              <www.linuxvirtualserver.org>. It monitor & manipulate
 *              a loadbalanced server pool using multi-layer checks.
 *
 * Part:        Dynamic data structure definition.
 *
 * Author:      Alexandre Cassen, <acassen@linux-vs.org>
 *
 *              This program is distributed in the hope that it will be useful,
 *              but WITHOUT ANY WARRANTY; without even the implied warranty of
 *              MERCHANTABILITY or FITNESS FOR A PARTICULAR PURPOSE.
 *              See the GNU General Public License for more details.
 *
 *              This program is free software; you can redistribute it and/or
 *              modify it under the terms of the GNU General Public License
 *              as published by the Free Software Foundation; either version
 *              2 of the License, or (at your option) any later version.
 *
 * Copyright (C) 2001-2012 Alexandre Cassen, <acassen@gmail.com>
 */

#include "vrrp_data.h"
#include "vrrp_index.h"
#include "vrrp_sync.h"
#include "vrrp_if.h"
#include "vrrp_vmac.h"
#include "vrrp.h"
#include "memory.h"
#include "utils.h"
#include "logger.h"

/* global vars */
vrrp_data_t *vrrp_data = NULL;
vrrp_data_t *old_vrrp_data = NULL;
char *vrrp_buffer;

/* Static addresses facility function */
void
alloc_saddress(vector_t *strvec)
{
	if (LIST_ISEMPTY(vrrp_data->static_addresses))
		vrrp_data->static_addresses = alloc_list(free_ipaddress, dump_ipaddress);
	alloc_ipaddress(vrrp_data->static_addresses, strvec, NULL);
}

/* Static routes facility function */
void
alloc_sroute(vector_t *strvec)
{
	if (LIST_ISEMPTY(vrrp_data->static_routes))
		vrrp_data->static_routes = alloc_list(free_iproute, dump_iproute);
	alloc_route(vrrp_data->static_routes, strvec);
}

/* VRRP facility functions */
static void
free_vgroup(void *data)
{
	vrrp_sgroup_t *vgroup = data;

	FREE(vgroup->gname);
	free_strvec(vgroup->iname);
	free_list(vgroup->index_list);
	FREE_PTR(vgroup->script_backup);
	FREE_PTR(vgroup->script_master);
	FREE_PTR(vgroup->script_fault);
	FREE_PTR(vgroup->script);
	FREE(vgroup);
}
static void
dump_vgroup(void *data)
{
	vrrp_sgroup_t *vgroup = data;
	int i;
	char *str;

	log_message(LOG_INFO, " VRRP Sync Group = %s, %s", vgroup->gname,
	       (vgroup->state == VRRP_STATE_MAST) ? "MASTER" : "BACKUP");
	for (i = 0; i < vector_size(vgroup->iname); i++) {
		str = vector_slot(vgroup->iname, i);
		log_message(LOG_INFO, "   monitor = %s", str);
	}
	if (vgroup->global_tracking)
		log_message(LOG_INFO, "   Same tracking for all VRRP instances");
	if (vgroup->script_backup)
		log_message(LOG_INFO, "   Backup state transition script = %s",
		       vgroup->script_backup);
	if (vgroup->script_master)
		log_message(LOG_INFO, "   Master state transition script = %s",
		       vgroup->script_master);
	if (vgroup->script_fault)
		log_message(LOG_INFO, "   Fault state transition script = %s",
		       vgroup->script_fault);
	if (vgroup->script)
		log_message(LOG_INFO, "   Generic state transition script = '%s'",
		       vgroup->script);
	if (vgroup->smtp_alert)
		log_message(LOG_INFO, "   Using smtp notification");
}

static void
free_vscript(void *data)
{
	vrrp_script_t *vscript = data;

	FREE(vscript->sname);
	FREE_PTR(vscript->script);
	FREE(vscript);
}
static void
dump_vscript(void *data)
{
	vrrp_script_t *vscript = data;
	char *str;

	log_message(LOG_INFO, " VRRP Script = %s", vscript->sname);
	log_message(LOG_INFO, "   Command = %s", vscript->script);
	log_message(LOG_INFO, "   Interval = %d sec", vscript->interval / TIMER_HZ);
	log_message(LOG_INFO, "   Timeout = %d sec", vscript->timeout / TIMER_HZ);
	log_message(LOG_INFO, "   Weight = %d", vscript->weight);
	log_message(LOG_INFO, "   Rise = %d", vscript->rise);
	log_message(LOG_INFO, "   Fall = %d", vscript->fall);

	switch (vscript->result) {
	case VRRP_SCRIPT_STATUS_INIT:
		str = "INIT"; break;
	case VRRP_SCRIPT_STATUS_INIT_GOOD:
		str = "INIT/GOOD"; break;
	case VRRP_SCRIPT_STATUS_DISABLED:
		str = "DISABLED"; break;
	default:
		str = (vscript->result >= vscript->rise) ? "GOOD" : "BAD";
	}
	log_message(LOG_INFO, "   Status = %s", str);
}

/* Socket pool functions */
static void
free_sock(void *sock_data)
{
	sock_t *sock = sock_data;
	interface_t *ifp;
	if (sock->fd_in > 0) {
		ifp = if_get_by_ifindex(sock->ifindex);
		if (sock->unicast) {
			close(sock->fd_in);
		} else {
			if_leave_vrrp_group(sock->family, sock->fd_in, ifp);
		}
	}
	if (sock->fd_out > 0)
		close(sock->fd_out);
	FREE(sock_data);
}

static void
dump_sock(void *sock_data)
{
	sock_t *sock = sock_data;
	log_message(LOG_INFO, "VRRP sockpool: [ifindex(%d), proto(%d), unicast(%d), fd(%d,%d)]"
			    , sock->ifindex
			    , sock->proto
			    , sock->unicast
			    , sock->fd_in
			    , sock->fd_out);
}

static void
free_unicast_peer(void *data)
{
	FREE(data);
}

static void
dump_unicast_peer(void *data)
{
	struct sockaddr_storage *peer = data;

	log_message(LOG_INFO, "     %s", inet_sockaddrtos(peer));
}

static void
free_vrrp(void *data)
{
	vrrp_t *vrrp = data;
	element e;

	FREE(vrrp->iname);
	FREE_PTR(vrrp->send_buffer);
	FREE_PTR(vrrp->lvs_syncd_if);
	FREE_PTR(vrrp->script_backup);
	FREE_PTR(vrrp->script_master);
	FREE_PTR(vrrp->script_fault);
	FREE_PTR(vrrp->script_stop);
	FREE_PTR(vrrp->script);
	FREE(vrrp->ipsecah_counter);

	if (!LIST_ISEMPTY(vrrp->track_ifp))
		for (e = LIST_HEAD(vrrp->track_ifp); e; ELEMENT_NEXT(e))
			FREE(ELEMENT_DATA(e));
	free_list(vrrp->track_ifp);

	if (!LIST_ISEMPTY(vrrp->track_script))
		for (e = LIST_HEAD(vrrp->track_script); e; ELEMENT_NEXT(e))
			FREE(ELEMENT_DATA(e));
	free_list(vrrp->track_script);

	free_list(vrrp->unicast_peer);
	free_list(vrrp->vip);
	free_list(vrrp->evip);
	free_list(vrrp->vroutes);
	FREE(vrrp);
}
static void
dump_vrrp(void *data)
{
	vrrp_t *vrrp = data;
	char auth_data[sizeof(vrrp->auth_data) + 1];

	log_message(LOG_INFO, " VRRP Instance = %s", vrrp->iname);
	if (vrrp->family == AF_INET6)
		log_message(LOG_INFO, "   Using Native IPv6");
	if (vrrp->init_state == VRRP_STATE_BACK)
		log_message(LOG_INFO, "   Want State = BACKUP");
	else
		log_message(LOG_INFO, "   Want State = MASTER");
	log_message(LOG_INFO, "   Runing on device = %s", IF_NAME(vrrp->ifp));
	if (vrrp->dont_track_primary)
		log_message(LOG_INFO, "   VRRP interface tracking disabled");
	if (vrrp->saddr.ss_family)
		log_message(LOG_INFO, "   Using src_ip = %s"
				    , inet_sockaddrtos(&vrrp->saddr));
	if (vrrp->lvs_syncd_if)
		log_message(LOG_INFO, "   Runing LVS sync daemon on interface = %s",
		       vrrp->lvs_syncd_if);
	if (vrrp->garp_delay)
		log_message(LOG_INFO, "   Gratuitous ARP delay = %d",
		       vrrp->garp_delay/TIMER_HZ);
	if (vrrp->garp_refresh)
		log_message(LOG_INFO, "   Gratuitous ARP refresh timer = %d",
		       vrrp->garp_refresh/TIMER_HZ);
	log_message(LOG_INFO, "   Virtual Router ID = %d", vrrp->vrid);
	log_message(LOG_INFO, "   Priority = %d", vrrp->base_priority);
	log_message(LOG_INFO, "   Advert interval = %dsec",
	       vrrp->adver_int / TIMER_HZ);
	if (vrrp->nopreempt)
		log_message(LOG_INFO, "   Preempt disabled");
	if (vrrp->preempt_delay)
		log_message(LOG_INFO, "   Preempt delay = %ld secs",
		       vrrp->preempt_delay / TIMER_HZ);
	if (vrrp->auth_type) {
		log_message(LOG_INFO, "   Authentication type = %s",
		       (vrrp->auth_type ==
			VRRP_AUTH_AH) ? "IPSEC_AH" : "SIMPLE_PASSWORD");
		/* vrrp->auth_data is not \0 terminated */
		memcpy(auth_data, vrrp->auth_data, sizeof(vrrp->auth_data));
		auth_data[sizeof(vrrp->auth_data)] = '\0';
		log_message(LOG_INFO, "   Password = %s", auth_data);
	}
	if (!LIST_ISEMPTY(vrrp->track_ifp)) {
		log_message(LOG_INFO, "   Tracked interfaces = %d", LIST_SIZE(vrrp->track_ifp));
		dump_list(vrrp->track_ifp);
	}
	if (!LIST_ISEMPTY(vrrp->track_script)) {
		log_message(LOG_INFO, "   Tracked scripts = %d", LIST_SIZE(vrrp->track_script));
		dump_list(vrrp->track_script);
	}
	if (!LIST_ISEMPTY(vrrp->unicast_peer)) {
		log_message(LOG_INFO, "   Unicast Peer = %d", LIST_SIZE(vrrp->unicast_peer));
		dump_list(vrrp->unicast_peer);
	}
	if (!LIST_ISEMPTY(vrrp->vip)) {
		log_message(LOG_INFO, "   Virtual IP = %d", LIST_SIZE(vrrp->vip));
		dump_list(vrrp->vip);
	}
	if (!LIST_ISEMPTY(vrrp->evip)) {
		log_message(LOG_INFO, "   Virtual IP Excluded = %d", LIST_SIZE(vrrp->evip));
		dump_list(vrrp->evip);
	}
	if (!LIST_ISEMPTY(vrrp->vroutes)) {
		log_message(LOG_INFO, "   Virtual Routes = %d", LIST_SIZE(vrrp->vroutes));
		dump_list(vrrp->vroutes);
	}
	if (vrrp->script_backup)
		log_message(LOG_INFO, "   Backup state transition script = %s",
		       vrrp->script_backup);
	if (vrrp->script_master)
		log_message(LOG_INFO, "   Master state transition script = %s",
		       vrrp->script_master);
	if (vrrp->script_fault)
		log_message(LOG_INFO, "   Fault state transition script = %s",
		       vrrp->script_fault);
	if (vrrp->script_stop)
		log_message(LOG_INFO, "   Stop state transition script = %s",
		       vrrp->script_stop);
	if (vrrp->script)
		log_message(LOG_INFO, "   Generic state transition script = '%s'",
		       vrrp->script);
	if (vrrp->smtp_alert)
		log_message(LOG_INFO, "   Using smtp notification");
	if (vrrp->vmac_flags & VRRP_VMAC_FL_SET)
		log_message(LOG_INFO, "   Using VRRP VMAC (flags:%s|%s)"
				    , (vrrp->vmac_flags & VRRP_VMAC_FL_UP) ? "UP" : "DOWN"
				    , (vrrp->vmac_flags & VRRP_VMAC_FL_XMITBASE) ? "xmit_base" : "xmit");
}

void
alloc_vrrp_sync_group(char *gname)
{
	int size = strlen(gname);
	vrrp_sgroup_t *new;

	/* Allocate new VRRP group structure */
	new = (vrrp_sgroup_t *) MALLOC(sizeof(vrrp_sgroup_t));
	new->gname = (char *) MALLOC(size + 1);
	new->state = VRRP_STATE_INIT;
	memcpy(new->gname, gname, size);
	new->global_tracking = 0;

	list_add(vrrp_data->vrrp_sync_group, new);
}

void
alloc_vrrp(char *iname)
{
	int size = strlen(iname);
	seq_counter_t *counter;
	vrrp_t *new;

	/* Allocate new VRRP structure */
	new = (vrrp_t *) MALLOC(sizeof(vrrp_t));
	counter = (seq_counter_t *) MALLOC(sizeof(seq_counter_t));

	/* Build the structure */
	new->ipsecah_counter = counter;

	/* Set default values */
	new->family = AF_INET;
	new->wantstate = VRRP_STATE_BACK;
	new->init_state = VRRP_STATE_BACK;
	new->adver_int = TIMER_HZ;
	new->iname = (char *) MALLOC(size + 1);
	memcpy(new->iname, iname, size);
	new->quick_sync = 0;

	list_add(vrrp_data->vrrp, new);
}

void
alloc_vrrp_unicast_peer(vector_t *strvec)
{
	vrrp_t *vrrp = LIST_TAIL_DATA(vrrp_data->vrrp);
	struct sockaddr_storage *peer = NULL;
	int ret;

	if (LIST_ISEMPTY(vrrp->unicast_peer))
		vrrp->unicast_peer = alloc_list(free_unicast_peer, dump_unicast_peer);

	/* Allocate new unicast peer */
	peer = (struct sockaddr_storage *) MALLOC(sizeof(struct sockaddr_storage));
	ret = inet_stosockaddr(vector_slot(strvec, 0), 0, peer);
	if (ret < 0) {
<<<<<<< HEAD
		log_message(LOG_ERR, "Configuration error: malformed unicast peer address"
				     " [%s]. Skipping...");
=======
		log_message(LOG_ERR, "Configuration error: VRRP instance[%s] malformed unicast"
				     " peer address[%s]. Skipping..."
				   , vrrp->iname, vector_slot(strvec, 0));
		FREE(peer);
		return;
	}

	if (peer->ss_family != vrrp->family) {
		log_message(LOG_ERR, "Configuration error: VRRP instance[%s] and unicast peer address"
				     "[%s] MUST be of the same family !!! Skipping..."
				   , vrrp->iname, vector_slot(strvec, 0));
		FREE(peer);
>>>>>>> 1e9c32b9
		return;
	}

	list_add(vrrp->unicast_peer, peer);
}

void
alloc_vrrp_track(vector_t *strvec)
{
	vrrp_t *vrrp = LIST_TAIL_DATA(vrrp_data->vrrp);

	if (LIST_ISEMPTY(vrrp->track_ifp))
		vrrp->track_ifp = alloc_list(NULL, dump_track);
	alloc_track(vrrp->track_ifp, strvec);
}

void
alloc_vrrp_track_script(vector_t *strvec)
{
	vrrp_t *vrrp = LIST_TAIL_DATA(vrrp_data->vrrp);

	if (LIST_ISEMPTY(vrrp->track_script))
		vrrp->track_script = alloc_list(NULL, dump_track_script);
	alloc_track_script(vrrp->track_script, strvec);
}

void
alloc_vrrp_vip(vector_t *strvec)
{
	vrrp_t *vrrp = LIST_TAIL_DATA(vrrp_data->vrrp);
	if (vrrp->ifp == NULL) {
		log_message(LOG_ERR, "Configuration error: VRRP definition must belong to an interface");
	}

	if (LIST_ISEMPTY(vrrp->vip))
		vrrp->vip = alloc_list(free_ipaddress, dump_ipaddress);
	alloc_ipaddress(vrrp->vip, strvec, vrrp->ifp);
}
void
alloc_vrrp_evip(vector_t *strvec)
{
	vrrp_t *vrrp = LIST_TAIL_DATA(vrrp_data->vrrp);

	if (LIST_ISEMPTY(vrrp->evip))
		vrrp->evip = alloc_list(free_ipaddress, dump_ipaddress);
	alloc_ipaddress(vrrp->evip, strvec, vrrp->ifp);
}

void
alloc_vrrp_vroute(vector_t *strvec)
{
	vrrp_t *vrrp = LIST_TAIL_DATA(vrrp_data->vrrp);

	if (LIST_ISEMPTY(vrrp->vroutes))
		vrrp->vroutes = alloc_list(free_iproute, dump_iproute);
	alloc_route(vrrp->vroutes, strvec);
}

void
alloc_vrrp_script(char *sname)
{
	int size = strlen(sname);
	vrrp_script_t *new;

	/* Allocate new VRRP group structure */
	new = (vrrp_script_t *) MALLOC(sizeof(vrrp_script_t));
	new->sname = (char *) MALLOC(size + 1);
	memcpy(new->sname, sname, size + 1);
	new->interval = VRRP_SCRIPT_DI * TIMER_HZ;
	new->timeout = VRRP_SCRIPT_DT * TIMER_HZ;
	new->weight = VRRP_SCRIPT_DW;
	new->result = VRRP_SCRIPT_STATUS_INIT;
	new->inuse = 0;
	new->rise = 1;
	new->fall = 1;
	list_add(vrrp_data->vrrp_script, new);
}

/* data facility functions */
void
alloc_vrrp_buffer(void)
{
	vrrp_buffer = (char *) MALLOC(VRRP_PACKET_TEMP_LEN);
}

void
free_vrrp_buffer(void)
{
	FREE(vrrp_buffer);
}

vrrp_data_t *
alloc_vrrp_data(void)
{
	vrrp_data_t *new;

	new = (vrrp_data_t *) MALLOC(sizeof(vrrp_data_t));
	new->vrrp = alloc_list(free_vrrp, dump_vrrp);
	new->vrrp_index = alloc_mlist(NULL, NULL, 255+1);
	new->vrrp_index_fd = alloc_mlist(NULL, NULL, 1024+1);
	new->vrrp_sync_group = alloc_list(free_vgroup, dump_vgroup);
	new->vrrp_script = alloc_list(free_vscript, dump_vscript);
	new->vrrp_socket_pool = alloc_list(free_sock, dump_sock);

	return new;
}

void
free_vrrp_data(vrrp_data_t * data)
{
	free_list(data->static_addresses);
	free_list(data->static_routes);
	free_mlist(data->vrrp_index, 255+1);
	free_mlist(data->vrrp_index_fd, 1024+1);
	free_list(data->vrrp);
	free_list(data->vrrp_sync_group);
	free_list(data->vrrp_script);
//	free_list(data->vrrp_socket_pool);
	FREE(data);
}

void
free_vrrp_sockpool(vrrp_data_t * data)
{
	free_list(data->vrrp_socket_pool);
}

void
dump_vrrp_data(vrrp_data_t * data)
{
	if (!LIST_ISEMPTY(data->static_addresses)) {
		log_message(LOG_INFO, "------< Static Addresses >------");
		dump_list(data->static_addresses);
	}
	if (!LIST_ISEMPTY(data->static_routes)) {
		log_message(LOG_INFO, "------< Static Routes >------");
		dump_list(data->static_routes);
	}
	if (!LIST_ISEMPTY(data->vrrp)) {
		log_message(LOG_INFO, "------< VRRP Topology >------");
		dump_list(data->vrrp);
	}
	if (!LIST_ISEMPTY(data->vrrp_sync_group)) {
		log_message(LOG_INFO, "------< VRRP Sync groups >------");
		dump_list(data->vrrp_sync_group);
	}
	if (!LIST_ISEMPTY(data->vrrp_script)) {
		log_message(LOG_INFO, "------< VRRP Scripts >------");
		dump_list(data->vrrp_script);
	}
}<|MERGE_RESOLUTION|>--- conflicted
+++ resolved
@@ -361,10 +361,6 @@
 	peer = (struct sockaddr_storage *) MALLOC(sizeof(struct sockaddr_storage));
 	ret = inet_stosockaddr(vector_slot(strvec, 0), 0, peer);
 	if (ret < 0) {
-<<<<<<< HEAD
-		log_message(LOG_ERR, "Configuration error: malformed unicast peer address"
-				     " [%s]. Skipping...");
-=======
 		log_message(LOG_ERR, "Configuration error: VRRP instance[%s] malformed unicast"
 				     " peer address[%s]. Skipping..."
 				   , vrrp->iname, vector_slot(strvec, 0));
@@ -377,7 +373,6 @@
 				     "[%s] MUST be of the same family !!! Skipping..."
 				   , vrrp->iname, vector_slot(strvec, 0));
 		FREE(peer);
->>>>>>> 1e9c32b9
 		return;
 	}
 
