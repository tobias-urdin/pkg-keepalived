/*
 * Soft:        Keepalived is a failover program for the LVS project
 *              <www.linuxvirtualserver.org>. It monitor & manipulate
 *              a loadbalanced server pool using multi-layer checks.
 *
 * Part:        iptables manipulation.
 *
 * Author:      Quentin Armitage, <quentin@armitage.org.uk>
 *
 *              This program is distributed in the hope that it will be useful,
 *              but WITHOUT ANY WARRANTY; without even the implied warranty of
 *              MERCHANTABILITY or FITNESS FOR A PARTICULAR PURPOSE.
 *              See the GNU General Public License for more details.
 *
 *              This program is free software; you can redistribute it and/or
 *              modify it under the terms of the GNU General Public License
 *              as published by the Free Software Foundation; either version
 *              2 of the License, or (at your option) any later version.
 *
 * Copyright (C) 2001-2017 Alexandre Cassen, <acassen@gmail.com>
 */

#include "config.h"

#ifdef _HAVE_LIBIPTC_LINUX_NET_IF_H_COLLISION_
/* Linux 4.5 introduced a namespace collision when including
 * libiptc/libiptc.h due to both net/if.h and linux/if.h
 * being included.
 *
 * See: http://bugzilla.netfilter.org/show_bug.cgi?id=1067
 *
 * Including net/if.h first stops the problem occuring.
 */
#include <net/if.h>
#endif

#include <libiptc/libiptc.h>
#include <libiptc/libip6tc.h>
#ifdef _HAVE_LIBIPSET_
#ifdef USE_LIBIPSET_LINUX_IP_SET_H
#include <libipset/linux_ip_set.h>
#else
#include <linux/netfilter/ipset/ip_set.h>
#endif
#include <linux/netfilter/xt_set.h>
#endif
#include <unistd.h>
#include <signal.h>
#include <errno.h>
#include <stdint.h>

#include "vrrp_iptables_calls.h"
#include "memory.h"
#include "logger.h"
#if !HAVE_DECL_SOCK_CLOEXEC
#include "old_socket.h"
#endif
#ifdef _LIBIPTC_DYNAMIC_
#include "global_data.h"
#endif
#include "vrrp_firewall.h"
#include "utils.h"

/* We sometimes get a resource_busy on iptc_commit. This appears to happen
 * when someone else is also updating it.
 * Tests show that the EAGAIN error is generated if someone else did an
 * update via iptc_commit between us doing iptc_init and iptc_commit, i.e.
 * if there had been an update since out init prior to our commit.
 *
 * Documentation seems to suggest that iptc_init takes a snapshot of the
 * state of iptables. This fits with the tests, but also means that we could
 * be interferred with by anyone else doing an update.
 */

#ifdef _LIBIPTC_DYNAMIC_
#include <dlfcn.h>

/* The addresses of the functions we want */
struct iptc_handle *(*iptc_init_addr)(const char *tablename);
void (*iptc_free_addr)(struct iptc_handle *h);
int (*iptc_is_chain_addr)(const char *chain, struct iptc_handle *const handle);
int (*iptc_insert_entry_addr)(const ipt_chainlabel chain, const struct ipt_entry *e, unsigned int rulenum, struct iptc_handle *handle);
int (*iptc_append_entry_addr)(const ipt_chainlabel chain, const struct ipt_entry *e, struct iptc_handle *handle);
int (*iptc_delete_entry_addr)(const ipt_chainlabel chain, const struct ipt_entry *origfw, unsigned char *matchmask, struct iptc_handle *handle);
int (*iptc_commit_addr)(struct iptc_handle *handle);
const char *(*iptc_strerror_addr)(int err);

struct ip6tc_handle *(*ip6tc_init_addr)(const char *tablename);
void (*ip6tc_free_addr)(struct ip6tc_handle *h);
int (*ip6tc_is_chain_addr)(const char *chain, struct ip6tc_handle *const handle);
int (*ip6tc_insert_entry_addr)(const ip6t_chainlabel chain, const struct ip6t_entry *e, unsigned int rulenum, struct ip6tc_handle *handle);
int (*ip6tc_append_entry_addr)(const ip6t_chainlabel chain, const struct ip6t_entry *e, struct ip6tc_handle *handle);
int (*ip6tc_delete_entry_addr)(const ip6t_chainlabel chain, const struct ip6t_entry *origfw, unsigned char *matchmask, struct ip6tc_handle *handle);
int (*ip6tc_commit_addr)(struct ip6tc_handle *handle);
const char *(*ip6tc_strerror_addr)(int err);

/* We can make it look as though normal linking is being used */
#define iptc_init (*iptc_init_addr)
#define iptc_free (*iptc_free_addr)
#define iptc_is_chain (*iptc_is_chain_addr)
#define iptc_insert_entry (*iptc_insert_entry_addr)
#define iptc_append_entry (*iptc_append_entry_addr)
#define iptc_delete_entry (*iptc_delete_entry_addr)
#define iptc_commit (*iptc_commit_addr)
#define iptc_strerror (*iptc_strerror_addr)

#define ip6tc_init (*ip6tc_init_addr)
#define ip6tc_free (*ip6tc_free_addr)
#define ip6tc_is_chain (*ip6tc_is_chain_addr)
#define ip6tc_insert_entry (*ip6tc_insert_entry_addr)
#define ip6tc_append_entry (*ip6tc_append_entry_addr)
#define ip6tc_delete_entry (*ip6tc_delete_entry_addr)
#define ip6tc_commit (*ip6tc_commit_addr)
#define ip6tc_strerror (*ip6tc_strerror_addr)

static void* libip4tc_handle;
static void* libip6tc_handle;
#endif

static void
set_iface(char *vianame, unsigned char *mask, const char *iface)
{
	size_t vialen = strlen(iface);

	memset(vianame, 0, IFNAMSIZ);
	memset(mask, 0, IFNAMSIZ);

	strcpy(vianame, iface);
	if (!vialen)
		return;

	memset(mask, 0xFF, vialen + 1);
}

/* Initializes a new iptables instance and returns an iptables resource associated with the new iptables table */
struct iptc_handle *
ip4tables_open(const char* tablename)
{
	struct iptc_handle *h ;

	if ( !( h = iptc_init ( tablename ) ) )
		return NULL ;

	return h ;
}

int
ip4tables_close(struct iptc_handle* handle, int updated)
{
	int res = 1;
	int sav_errno ;

	if (updated) {
		if ( ( res = iptc_commit ( handle ) ) != 1 )
		{
			sav_errno = errno ;
			log_message(LOG_INFO, "iptc_commit returned %d: %s", res, iptc_strerror (sav_errno) );
		}
	}

	iptc_free ( handle ) ;

	if ( res == 1 )
		return 0 ;
	else
		return ( sav_errno ) ;
}

int
ip4tables_is_chain(struct iptc_handle* handle, const char* chain_name)
{
	return iptc_is_chain(chain_name, handle);
}

int
ip4tables_process_entry(struct iptc_handle *handle, const char *chain_name, unsigned int rulenum,
			const char *target_name, const ip_address_t *src_ip_address,
			const ip_address_t *dst_ip_address, const char *in_iface, const char *out_iface,
<<<<<<< HEAD
			uint16_t protocol, uint8_t type, int cmd, uint8_t flags, bool force)
=======
#ifdef _INCLUDE_UNUSED_CODE_
			uint16_t protocol, uint8_t type,
#else
			__attribute__((unused)) uint16_t protocol, __attribute__((unused)) uint8_t type,
#endif
			int cmd, uint8_t flags, bool force)
>>>>>>> 61cbc187
{
	size_t size;
	struct ipt_entry *fw;
	struct xt_entry_target *target;
#ifdef _INCLUDE_UNUSED_CODE_
	struct xt_entry_match *match ;
	struct ipt_icmp *icmpinfo;
#endif
	ipt_chainlabel chain;
	int res;
	int sav_errno;

	/* Add an entry */

	memset (chain, 0, sizeof (chain));

	size = XT_ALIGN (sizeof (struct ipt_entry)) +
			XT_ALIGN (sizeof (struct xt_entry_target) + 1);

#ifdef _INCLUDE_UNUSED_CODE_
	if ( protocol == IPPROTO_ICMP )
		size += XT_ALIGN ( sizeof(struct xt_entry_match) ) + XT_ALIGN ( sizeof(struct ipt_icmp) ) ;
#endif

	fw = PTR_CAST(struct ipt_entry, MALLOC(size));

	fw->target_offset = XT_ALIGN ( sizeof ( struct ipt_entry ) ) ;

	if ( src_ip_address && src_ip_address->ifa.ifa_family != AF_UNSPEC )
	{
		memcpy(&fw->ip.src, &src_ip_address->u.sin.sin_addr, sizeof ( src_ip_address->u.sin.sin_addr ) );
		memset ( &fw->ip.smsk, 0xff, sizeof(fw->ip.smsk));
	}

	if ( dst_ip_address && dst_ip_address->ifa.ifa_family != AF_UNSPEC )
	{
		memcpy(&fw->ip.dst, &dst_ip_address->u.sin.sin_addr, sizeof ( dst_ip_address->u.sin.sin_addr ) );
		memset ( &fw->ip.dmsk, 0xff, sizeof(fw->ip.dmsk));
	}

	fw->ip.invflags = flags;

	if (in_iface)
		set_iface(fw->ip.iniface, fw->ip.iniface_mask, in_iface);
	if (out_iface)
		set_iface(fw->ip.outiface, fw->ip.outiface_mask, out_iface);

	if ( protocol != IPPROTO_NONE ) {
		fw->ip.proto = protocol ;

//		fw->ip.flags |= IP6T_F_PROTO ;		// IPv6 only

#ifdef _INCLUDE_UNUSED_CODE_
		if ( protocol == IPPROTO_ICMP )
		{
			match = PTR_CAST(struct xt_entry_match, ((char*)fw + fw->target_offset));
			match->u.match_size = XT_ALIGN(sizeof (struct xt_entry_match)) + XT_ALIGN(sizeof(struct ipt_icmp));
			match->u.user.revision = 0;
			fw->target_offset = (uint16_t)(fw->target_offset + match->u.match_size);
			strcpy ( match->u.user.name, "icmp" ) ;

			icmpinfo = PTR_CAST(struct ipt_icmp, match->data);
			icmpinfo->type = type ;		// type to match
			icmpinfo->code[0] = 0 ;		// code lower
			icmpinfo->code[1] = 0xff ;	// code upper
			icmpinfo->invflags = 0 ;	// don't invert
		}
#endif
	}

// target is XTC_LABEL_DROP/XTC_LABEL_ACCEPT
	fw->next_offset = (uint16_t)size;
	target = ipt_get_target(fw);
	target->u.user.target_size = XT_ALIGN (sizeof (struct xt_entry_target) + 1);
	strcpy_safe(target->u.user.name, target_name);
//	fw->ip.flags |= IPT_F_GOTO;
	strcpy_safe(chain, chain_name);
	// Use iptc_append_entry to add to the chain
	if (cmd == IPADDRESS_DEL) {
		unsigned char *matchmask = MALLOC(fw->next_offset);
		memset(matchmask, 0xff, fw->next_offset);
		res = iptc_delete_entry(chain, fw, matchmask, handle);
		FREE(matchmask);
	}
	else if (rulenum == APPEND_RULE)
		res = iptc_append_entry (chain, fw, handle ) ;
	else
		res = iptc_insert_entry (chain, fw, rulenum, handle ) ;

	sav_errno = errno ;

	FREE(fw);

	if (res !=  1 && (!force || sav_errno != ENOENT))
	{
		log_message(LOG_INFO, "ip4tables_process_entry for chain %s returned %d: %s", chain, res, iptc_strerror (sav_errno) ) ;

		return sav_errno ;
	}

	return 0 ;
}

/* Initializes a new iptables instance and returns an iptables resource associated with the new iptables table */
struct ip6tc_handle *
ip6tables_open(const char* tablename)
{
	struct ip6tc_handle *h ;

	if ( !( h = ip6tc_init ( tablename ) ) )
		return NULL ;

	return h ;
}

int
ip6tables_close(struct ip6tc_handle* handle, int updated)
{
	int res = 1;
	int sav_errno ;

	if (updated) {
		if ( ( res = ip6tc_commit ( handle ) ) != 1 )
		{
			sav_errno = errno ;
			log_message(LOG_INFO, "iptc_commit returned %d: %s", res, ip6tc_strerror (sav_errno) );
		}
	}

	ip6tc_free ( handle ) ;

	if ( res == 1 )
		return 0 ;
	else
		return ( sav_errno ) ;
}

int
ip6tables_is_chain(struct ip6tc_handle *handle, const char *chain_name)
{
	return ip6tc_is_chain(chain_name, handle);
}

int
ip6tables_process_entry(struct ip6tc_handle *handle, const char *chain_name, unsigned int rulenum,
			const char *target_name, const ip_address_t *src_ip_address,
			const ip_address_t *dst_ip_address, const char *in_iface, const char* out_iface,
			uint16_t protocol, uint8_t type, int cmd, uint8_t flags, bool force)
{
	size_t size;
	struct ip6t_entry *fw;
	struct xt_entry_target *target;
	struct xt_entry_match *match ;
	struct ip6t_icmp *icmpinfo;
	ip6t_chainlabel chain;
	int res;
	int sav_errno;

	/* Add an entry */

	memset (chain, 0, sizeof (chain));

	size = XT_ALIGN (sizeof (struct ip6t_entry)) +
			XT_ALIGN (sizeof (struct xt_entry_target) + 1);

	if ( protocol == IPPROTO_ICMPV6 )
		size += XT_ALIGN ( sizeof(struct xt_entry_match) ) + XT_ALIGN ( sizeof(struct ip6t_icmp) ) ;

	fw = PTR_CAST(struct ip6t_entry, MALLOC(size));

	fw->target_offset = XT_ALIGN ( sizeof ( struct ip6t_entry ) ) ;

	if ( src_ip_address && src_ip_address->ifa.ifa_family != AF_UNSPEC ) {
		memcpy(&fw->ipv6.src, &src_ip_address->u.sin6_addr, sizeof ( src_ip_address->u.sin6_addr ) );
		memset ( &fw->ipv6.smsk, 0xff, sizeof(fw->ipv6.smsk));
	}

	if ( dst_ip_address && dst_ip_address->ifa.ifa_family != AF_UNSPEC ) {
		memcpy(&fw->ipv6.dst, &dst_ip_address->u.sin6_addr, sizeof ( dst_ip_address->u.sin6_addr ) );
		memset ( &fw->ipv6.dmsk, 0xff, sizeof(fw->ipv6.dmsk));
	}

	fw->ipv6.invflags = flags;

	if (in_iface)
		set_iface(fw->ipv6.iniface, fw->ipv6.iniface_mask, in_iface);
	if (out_iface)
		set_iface(fw->ipv6.outiface, fw->ipv6.outiface_mask, out_iface);

	if ( protocol != IPPROTO_NONE ) {
		fw->ipv6.proto = protocol ;

		fw->ipv6.flags |= IP6T_F_PROTO ;		// IPv6 only

		if ( protocol == IPPROTO_ICMPV6 )
		{
			match = PTR_CAST(struct xt_entry_match, ((char*)fw + fw->target_offset));
			match->u.match_size = XT_ALIGN ( sizeof (struct xt_entry_match) ) + XT_ALIGN ( sizeof (struct ip6t_icmp) ) ;
			match->u.user.revision = 0;
			fw->target_offset = (uint16_t)(fw->target_offset + match->u.match_size);
			strcpy ( match->u.user.name, "icmp6" ) ;

			icmpinfo = PTR_CAST(struct ip6t_icmp, match->data);
			icmpinfo->type = type ;		// type to match
			icmpinfo->code[0] = 0 ;		// code lower
			icmpinfo->code[1] = 0xff ;	// code upper
			icmpinfo->invflags = 0 ;	// don't invert
		}
	}

// target is XTC_LABEL_DROP/XTC_LABEL_ACCEPT
	fw->next_offset = (uint16_t)size;
	target = ip6t_get_target ( fw ) ;
	target->u.user.target_size = XT_ALIGN (sizeof (struct xt_entry_target) + 1);
	strcpy_safe(target->u.user.name, target_name);
//	fw->ip.flags |= IPT_F_GOTO;
	strcpy_safe(chain, chain_name);

	// Use iptc_append_entry to add to the chain
	if (cmd == IPADDRESS_DEL) {
		unsigned char *matchmask = MALLOC(fw->next_offset);
		memset(matchmask, 0xff, fw->next_offset);
		res = ip6tc_delete_entry ( chain, fw, matchmask, handle);
		FREE(matchmask);
	}
	else if (rulenum == APPEND_RULE)
		res = ip6tc_append_entry (chain, fw, handle ) ;
	else
		res = ip6tc_insert_entry (chain, fw, rulenum, handle ) ;

	sav_errno = errno ;

	FREE(fw);

	if (res !=  1 && (!force || sav_errno != ENOENT))
	{
		log_message(LOG_INFO, "ip6tables_process_entry for chain %s returned %d: %s", chain, res, ip6tc_strerror (sav_errno) ) ;

		return sav_errno ;
	}

	return 0 ;
}

#ifdef _HAVE_LIBIPSET_
#ifndef IP_SET_OP_VERSION	/* Exposed to userspace from Linux 3.4 */
				/* Copied from <linux/netfilter/ipset/ip_set.h> */
#define SO_IP_SET	83
union ip_set_name_index {
 char name[IPSET_MAXNAMELEN];
 ip_set_id_t index;
};

#define IP_SET_OP_GET_BYNAME 0x00000006 /* Get set index by name */
struct ip_set_req_get_set {
 unsigned op;
 unsigned version;
 union ip_set_name_index set;
};

#define IP_SET_OP_VERSION 0x00000100 /* Ask kernel version */
struct ip_set_req_version {
 unsigned op;
 unsigned version;
};
#endif

static int
get_version(unsigned int* version)
{
	int sockfd = socket(AF_INET, SOCK_RAW | SOCK_CLOEXEC, IPPROTO_RAW);
	struct ip_set_req_version req_version;
	socklen_t size = sizeof(req_version);
	int res;

	if (sockfd < 0) {
		log_message(LOG_INFO, "Can't open socket to ipset.");
		return -1;
	}

#if !HAVE_DECL_SOCK_CLOEXEC
	if (fcntl(sockfd, F_SETFD, FD_CLOEXEC) == -1) {
		log_message(LOG_INFO, "Could not set close on exec: %s",
			      strerror(errno));
	}
#endif

	req_version.op = IP_SET_OP_VERSION;
	res = getsockopt(sockfd, SOL_IP, SO_IP_SET, &req_version, &size);
	if (res != 0)
		log_message(LOG_INFO, "Kernel module xt_set is not loaded in.");

	*version = req_version.version;

	return sockfd;
}

static void
get_set_byname_only(const char *setname, struct xt_set_info *info,
		    int sockfd, unsigned int version, bool ignore_errors)
{
	struct ip_set_req_get_set req = { .version = version };
	socklen_t size = sizeof(struct ip_set_req_get_set);
	int res;

	req.op = IP_SET_OP_GET_BYNAME;
	strncpy(req.set.name, setname, IPSET_MAXNAMELEN);
	req.set.name[IPSET_MAXNAMELEN - 1] = '\0';
	res = getsockopt(sockfd, SOL_IP, SO_IP_SET, &req, &size);

	if (res != 0) {
		if (!ignore_errors)
			log_message(LOG_INFO, "Problem when communicating with ipset, errno=%d.",
				errno);
	}
	else if (size != sizeof(struct ip_set_req_get_set)) {
		if (!ignore_errors)
			log_message(LOG_INFO, "Incorrect return size from kernel during ipset lookup, "
				"(want %zu, got %zu)",
				sizeof(struct ip_set_req_get_set), (size_t)size);
	}
	else if (req.set.index == IPSET_INVALID_ID) {
		if (!ignore_errors)
			log_message(LOG_INFO, "Set %s doesn't exist.", setname);
	}
	else
		info->index = req.set.index;
}

static void
get_set_byname(const char *setname, struct xt_set_info *info, unsigned family, bool ignore_errors)
{
#if defined IP_SET_OP_GET_FNAME
	struct ip_set_req_get_set_family req;
	socklen_t size = sizeof(struct ip_set_req_get_set_family);
	int res;
#else
	if (family) {};		/* Avoid compiler warning */
#endif
	int sockfd;
	unsigned int version;

	info->index = IPSET_INVALID_ID;

	if ((sockfd = get_version(&version)) == -1) {
		info->index = IPSET_INVALID_ID;
		return;
	}

#if defined IP_SET_OP_GET_FNAME		/* Since Linux 3.13 */
	req.version = version;
	req.op = IP_SET_OP_GET_FNAME;
	strncpy(req.set.name, setname, IPSET_MAXNAMELEN);
	req.set.name[IPSET_MAXNAMELEN - 1] = '\0';
	res = getsockopt(sockfd, SOL_IP, SO_IP_SET, &req, &size);

	if (res != 0 && errno == EBADMSG)
#endif
	{
		/* Backward compatibility */
		get_set_byname_only(setname, info, sockfd, version, ignore_errors);

		close(sockfd);
		return;
	}

#if defined IP_SET_OP_GET_FNAME
	close(sockfd);
	if (res != 0) {
		if (!ignore_errors)
			log_message(LOG_INFO, "Problem when communicating with ipset, errno=%d.",
				errno);
	}
	else if (size != sizeof(struct ip_set_req_get_set_family)) {
		if (!ignore_errors)
			log_message(LOG_INFO, "Incorrect return size from kernel during ipset lookup, "
				"(want %zu, got %zu)",
				sizeof(struct ip_set_req_get_set_family),
				(size_t)size);
	}
	else if (req.set.index == IPSET_INVALID_ID) {
		if (!ignore_errors)
			log_message(LOG_INFO, "Set %s doesn't exist.", setname);
	}
	else if (!(req.family == family ||
	      req.family == NFPROTO_UNSPEC)) {
		if (!ignore_errors)
			log_message(LOG_INFO, "The protocol family of set %s is %s, "
				      "which is not applicable.",
				      setname,
				      req.family == NFPROTO_IPV4 ? "IPv4" : "IPv6");
	}
	else
		info->index = req.set.index;
#endif
}

int
ip4tables_add_rules(struct iptc_handle *handle, const char *chain_name, unsigned int rulenum,
		    uint8_t dim, uint8_t src_dst, const char* target_name,
		    const ip_address_t *src_ip_address, const ip_address_t *dst_ip_address, const char *set_name,
<<<<<<< HEAD
		    uint16_t protocol, uint8_t param, int cmd, bool ignore_errors)
=======
#ifdef _INCLUDE_UNUSED_CODE_
		    uint16_t protocol, uint8_t param,
#else
		    __attribute__((unused)) uint16_t protocol, __attribute__((unused)) uint8_t param,
#endif
		    int cmd, bool ignore_errors)
>>>>>>> 61cbc187
{
	size_t size;
	struct ipt_entry *fw;
	struct xt_entry_target *target;
	struct xt_entry_match *match;
#ifdef HAVE_XT_SET_INFO_MATCH_V4
	struct xt_set_info_match_v4 *setinfo;
#elif defined HAVE_XT_SET_INFO_MATCH_V3
	struct xt_set_info_match_v3 *setinfo;
#elif defined HAVE_XT_SET_INFO_MATCH_V1
	struct xt_set_info_match_v1 *setinfo;
#else
	struct xt_set_info_match *setinfo;
#endif
	ipt_chainlabel chain;
	int res;
	int sav_errno;

	/* Add an entry */
	size = XT_ALIGN(sizeof (struct ipt_entry)) +
			XT_ALIGN(sizeof(struct xt_entry_match)) +
			XT_ALIGN(sizeof(struct xt_entry_target) + 1) +
			XT_ALIGN(sizeof(*setinfo));

#ifdef _INCLUDE_UNUSED_CODE_
	if (protocol == IPPROTO_ICMP)
		size += XT_ALIGN(sizeof(struct xt_entry_match)) + XT_ALIGN(sizeof(struct ipt_icmp));
#endif

	fw = PTR_CAST(struct ipt_entry, MALLOC(size));

	fw->target_offset = XT_ALIGN(sizeof(struct ipt_entry));

	if (src_ip_address && src_ip_address->ifa.ifa_family != AF_UNSPEC)
	{
		fw->ip.src.s_addr = src_ip_address->u.sin.sin_addr.s_addr;
		fw->ip.smsk.s_addr = 0xffffffff;
	}

	if (dst_ip_address && dst_ip_address->ifa.ifa_family != AF_UNSPEC)
	{
		fw->ip.dst.s_addr = dst_ip_address->u.sin.sin_addr.s_addr;
		fw->ip.dmsk.s_addr = 0xffffffff;
	}

	// set
	match = PTR_CAST(struct xt_entry_match, ((char*)fw + fw->target_offset));
	match->u.match_size = XT_ALIGN(sizeof(struct xt_entry_match)) + XT_ALIGN(sizeof(*setinfo));
#ifdef HAVE_XT_SET_INFO_MATCH_V4
	match->u.user.revision = 4;
#elif defined HAVE_XT_SET_INFO_MATCH_V3
	match->u.user.revision = 3;
#elif defined HAVE_XT_SET_INFO_MATCH_V1
	match->u.user.revision = 1;
#else
	match->u.user.revision = 0;
#endif
	fw->target_offset = (uint16_t)(fw->target_offset + match->u.match_size);
	strcpy(match->u.user.name, "set");

#ifdef HAVE_XT_SET_INFO_MATCH_V4
	setinfo = PTR_CAST(struct xt_set_info_match_v4, match->data);
#elif defined HAVE_XT_SET_INFO_MATCH_V3
	setinfo = PTR_CAST(struct xt_set_info_match_v3, match->data);
#elif defined HAVE_XT_SET_INFO_MATCH_V1
	setinfo = PTR_CAST(struct xt_set_info_match_v1, match->data);
#else
	setinfo = PTR_CAST(struct xt_set_info_match, match->data);
#endif

	get_set_byname(set_name, &setinfo->match_set, NFPROTO_IPV4, ignore_errors);
	if (setinfo->match_set.index == IPSET_INVALID_ID) {
		FREE(fw);
		return -1;
	}

	setinfo->match_set.dim = dim;
	setinfo->match_set.flags = src_dst;

	if (protocol != IPPROTO_NONE) {
		fw->ip.proto = protocol;
#ifdef _INCLUDE_UNUSED_CODE_

//		fw->ip.flags |= IP6T_F_PROTO ;		// IPv6 only

		if (protocol == IPPROTO_ICMP)
		{
			match = PTR_CAST(struct xt_entry_match, ((char*)fw + fw->target_offset));
			match->u.match_size = XT_ALIGN(sizeof(struct xt_entry_match)) + XT_ALIGN(sizeof(struct ipt_icmp));
			match->u.user.revision = 0;
			fw->target_offset = (uint16_t)(fw->target_offset + match->u.match_size);
			strcpy(match->u.user.name, "icmp");

			struct ipt_icmp *icmpinfo = PTR_CAST(struct ipt_icmp, match->data);
			icmpinfo->type = param;		// type to match
			icmpinfo->code[0] = 0;		// code lower
			icmpinfo->code[1] = 0xff;	// code upper
			icmpinfo->invflags = 0;		// don't invert
		}
#endif
	}

// target is XTC_LABEL_DROP/XTC_LABEL_ACCEPT
	fw->next_offset = (uint16_t)size;
	target = ipt_get_target(fw);
	target->u.user.target_size = XT_ALIGN(sizeof(struct xt_entry_target) + 1);
	strcpy_safe(target->u.user.name, target_name);
//	fw->ip.flags |= IPT_F_GOTO;
	strcpy_safe(chain, chain_name);

	// Use iptc_append_entry to add to the chain
	if (cmd == IPADDRESS_DEL) {
		unsigned char *matchmask = MALLOC(fw->next_offset);
		memset(matchmask, 0xff, fw->next_offset);
		res = iptc_delete_entry(chain, fw, matchmask, handle);
		FREE(matchmask);
	}
	else if (rulenum == APPEND_RULE)
		res = iptc_append_entry(chain, fw, handle) ;
	else
		res = iptc_insert_entry(chain, fw, rulenum, handle) ;

	sav_errno = errno;

	FREE(fw);

	if (res!= 1)
	{
		if (!ignore_errors)
			log_message(LOG_INFO, "iptc_insert_entry for chain %s returned %d: %s", chain_name, res, iptc_strerror(sav_errno)) ;

		return sav_errno;
	}

	return 0;
}

int
ip6tables_add_rules(struct ip6tc_handle *handle, const char *chain_name, unsigned int rulenum, uint8_t dim,
		    uint8_t src_dst, const char *target_name, const ip_address_t *src_ip_address,
		    const ip_address_t *dst_ip_address, const char *set_name, uint16_t protocol,
		    uint8_t param, int cmd, bool ignore_errors)
{
	size_t size;
	struct ip6t_entry *fw;
	struct xt_entry_target *target;
	struct xt_entry_match *match;
#ifdef HAVE_XT_SET_INFO_MATCH_V4
	struct xt_set_info_match_v4 *setinfo;
#elif defined HAVE_XT_SET_INFO_MATCH_V3
	struct xt_set_info_match_v3 *setinfo;
#elif defined HAVE_XT_SET_INFO_MATCH_V1
	struct xt_set_info_match_v1 *setinfo;
#else
	struct xt_set_info_match *setinfo;
#endif
	ip6t_chainlabel chain;
	int res;
	int sav_errno;

	/* Add an entry */

	memset(chain, 0, sizeof(chain));

	size = XT_ALIGN(sizeof (struct ip6t_entry)) +
			XT_ALIGN(sizeof(struct xt_entry_match)) +
			XT_ALIGN(sizeof(struct xt_entry_target) + 1) +
			XT_ALIGN(sizeof(*setinfo));

	if (protocol == IPPROTO_ICMPV6)
		size += XT_ALIGN(sizeof(struct xt_entry_match)) + XT_ALIGN(sizeof(struct ip6t_icmp));

	fw = PTR_CAST(struct ip6t_entry, MALLOC(size));

	if (src_ip_address && src_ip_address->ifa.ifa_family != AF_UNSPEC) {
//		memcpy(&fw->ipv6.src, &src_ip_address->u.sin6_addr, sizeof(src_ip_address->u.sin6_addr));
		fw->ipv6.src = src_ip_address->u.sin6_addr;
		memset(&fw->ipv6.smsk, 0xff, sizeof(fw->ipv6.smsk));
	}

	if ( dst_ip_address && dst_ip_address->ifa.ifa_family != AF_UNSPEC ) {
//		memcpy(&fw->ipv6.dst, &dst_ip_address->u.sin6_addr, sizeof ( dst_ip_address->u.sin6_addr ) );
		fw->ipv6.dst = dst_ip_address->u.sin6_addr;
		memset(&fw->ipv6.dmsk, 0xff, sizeof(fw->ipv6.dmsk));
	}

	fw->target_offset = XT_ALIGN(sizeof(struct ip6t_entry));

	// set
	match = PTR_CAST(struct xt_entry_match, ((char*)fw + fw->target_offset));
	match->u.match_size = XT_ALIGN(sizeof(struct xt_entry_match)) + XT_ALIGN(sizeof(*setinfo));
#ifdef HAVE_XT_SET_INFO_MATCH_V4
	match->u.user.revision = 4;
#elif defined HAVE_XT_SET_INFO_MATCH_V3
	match->u.user.revision = 3;
#elif defined HAVE_XT_SET_INFO_MATCH_V1
	match->u.user.revision = 1;
#else
	match->u.user.revision = 0;
#endif
	fw->target_offset = (uint16_t)(fw->target_offset + match->u.match_size);
	strcpy(match->u.user.name, "set");

#ifdef HAVE_XT_SET_INFO_MATCH_V4
	setinfo = PTR_CAST(struct xt_set_info_match_v4, match->data);
#elif defined HAVE_XT_SET_INFO_MATCH_V3
	setinfo = PTR_CAST(struct xt_set_info_match_v3, match->data);
#elif defined HAVE_XT_SET_INFO_MATCH_V1
	setinfo = PTR_CAST(struct xt_set_info_match_v1, match->data);
#else
	setinfo = PTR_CAST(struct xt_set_info_match, match->data);
#endif

	get_set_byname (set_name, &setinfo->match_set, NFPROTO_IPV6, ignore_errors);
	if (setinfo->match_set.index == IPSET_INVALID_ID) {
		FREE(fw);
		return -1;
	}

	setinfo->match_set.dim = dim;
	setinfo->match_set.flags = src_dst;

	if (protocol != IPPROTO_NONE) {
		fw->ipv6.proto = protocol;

		fw->ipv6.flags |= IP6T_F_PROTO ;		// IPv6 only

		if (protocol == IPPROTO_ICMPV6)
		{
			match = PTR_CAST(struct xt_entry_match, ((char*)fw + fw->target_offset));
			match->u.match_size = XT_ALIGN(sizeof(struct xt_entry_match)) + XT_ALIGN(sizeof(struct ip6t_icmp));
			match->u.user.revision = 0;
			fw->target_offset = (uint16_t)(fw->target_offset + match->u.match_size);
			strcpy(match->u.user.name, "icmp6");

			struct ip6t_icmp *icmpinfo = PTR_CAST(struct ip6t_icmp, match->data);
			icmpinfo->type = param;		// type to match
			icmpinfo->code[0] = 0;		// code lower
			icmpinfo->code[1] = 0xff;	// code upper
			icmpinfo->invflags = 0;		// don't invert
		}
	}

// target is XTC_LABEL_DROP/XTC_LABEL_ACCEPT
	fw->next_offset = (uint16_t)size;
	target = ip6t_get_target(fw);
	target->u.user.target_size = XT_ALIGN(sizeof(struct xt_entry_target) + 1);
	strcpy_safe(target->u.user.name, target_name);
//	fw->ip.flags |= IP6T_F_GOTO;
	strcpy_safe(chain, chain_name);

	// Use iptc_append_entry to add to the chain
	if (cmd == IPADDRESS_DEL) {
		unsigned char *matchmask = MALLOC(fw->next_offset);
		memset(matchmask, 0xff, fw->next_offset);
		res = ip6tc_delete_entry(chain, fw, matchmask, handle);
		FREE(matchmask);
	}
	else if (rulenum == APPEND_RULE)
		res = ip6tc_append_entry(chain, fw, handle) ;
	else
		res = ip6tc_insert_entry(chain, fw, rulenum, handle) ;

	sav_errno = errno;

	FREE(fw);

	if (res!= 1)
	{
		if (!ignore_errors)
			log_message(LOG_INFO, "ip6tc_insert_entry for chain %s returned %d: %s", chain, res, ip6tc_strerror(sav_errno)) ;

		return sav_errno;
	}

	return 0;
}
#endif

#ifdef _LIBIPTC_DYNAMIC_
bool
iptables_lib_init(uint8_t family)
{
	if (family == AF_INET) {
		if (libip4tc_handle)
			return true;

		/* Attempt to open the ip4tc library */
		if (!(libip4tc_handle = dlopen("libip4tc.so", RTLD_NOW)) &&
		    !(libip4tc_handle = dlopen(IP4TC_LIB_NAME, RTLD_NOW))) {
			log_message(LOG_INFO, "Unable to load ip4tc library - %s", dlerror());
		}
		else if (!(iptc_init_addr = dlsym(libip4tc_handle, "iptc_init")) ||
			 !(iptc_free_addr = dlsym(libip4tc_handle, "iptc_free")) ||
			 !(iptc_is_chain_addr = dlsym(libip4tc_handle,"iptc_is_chain")) ||
			 !(iptc_insert_entry_addr = dlsym(libip4tc_handle,"iptc_insert_entry")) ||
			 !(iptc_append_entry_addr = dlsym(libip4tc_handle,"iptc_append_entry")) ||
			 !(iptc_delete_entry_addr = dlsym(libip4tc_handle,"iptc_delete_entry")) ||
			 !(iptc_commit_addr = dlsym(libip4tc_handle,"iptc_commit")) ||
			 !(iptc_strerror_addr = dlsym(libip4tc_handle,"iptc_strerror"))) {
			log_message(LOG_INFO, "Failed to dynamic link an iptc function - %s", dlerror());
			dlclose(libip4tc_handle);
			libip4tc_handle = NULL;
		}

		return !!libip4tc_handle;
	}

	if (libip6tc_handle)
		return true;

	/* Attempt to open the ip6tc library */
	if (!(libip6tc_handle = dlopen("libip6tc.so", RTLD_NOW)) &&
	    !(libip6tc_handle = dlopen(IP6TC_LIB_NAME, RTLD_NOW))) {
		log_message(LOG_INFO, "Unable to load ip6tc library - %s", dlerror());
	}
	else if (!(ip6tc_init_addr = dlsym(libip6tc_handle, "ip6tc_init")) ||
		 !(ip6tc_free_addr = dlsym(libip6tc_handle, "ip6tc_free")) ||
		 !(ip6tc_is_chain_addr = dlsym(libip6tc_handle,"ip6tc_is_chain")) ||
		 !(ip6tc_insert_entry_addr = dlsym(libip6tc_handle,"ip6tc_insert_entry")) ||
		 !(ip6tc_append_entry_addr = dlsym(libip6tc_handle,"ip6tc_append_entry")) ||
		 !(ip6tc_delete_entry_addr = dlsym(libip6tc_handle,"ip6tc_delete_entry")) ||
		 !(ip6tc_commit_addr = dlsym(libip6tc_handle,"ip6tc_commit")) ||
		 !(ip6tc_strerror_addr = dlsym(libip6tc_handle,"ip6tc_strerror"))) {
		log_message(LOG_INFO, "Failed to dynamic link an ip6tc function - %s", dlerror());
		dlclose(libip6tc_handle);
		libip6tc_handle = NULL;
	}

	return !!libip6tc_handle;
}
#endif<|MERGE_RESOLUTION|>--- conflicted
+++ resolved
@@ -176,16 +176,12 @@
 ip4tables_process_entry(struct iptc_handle *handle, const char *chain_name, unsigned int rulenum,
 			const char *target_name, const ip_address_t *src_ip_address,
 			const ip_address_t *dst_ip_address, const char *in_iface, const char *out_iface,
-<<<<<<< HEAD
-			uint16_t protocol, uint8_t type, int cmd, uint8_t flags, bool force)
-=======
 #ifdef _INCLUDE_UNUSED_CODE_
 			uint16_t protocol, uint8_t type,
 #else
 			__attribute__((unused)) uint16_t protocol, __attribute__((unused)) uint8_t type,
 #endif
 			int cmd, uint8_t flags, bool force)
->>>>>>> 61cbc187
 {
 	size_t size;
 	struct ipt_entry *fw;
@@ -587,16 +583,12 @@
 ip4tables_add_rules(struct iptc_handle *handle, const char *chain_name, unsigned int rulenum,
 		    uint8_t dim, uint8_t src_dst, const char* target_name,
 		    const ip_address_t *src_ip_address, const ip_address_t *dst_ip_address, const char *set_name,
-<<<<<<< HEAD
-		    uint16_t protocol, uint8_t param, int cmd, bool ignore_errors)
-=======
 #ifdef _INCLUDE_UNUSED_CODE_
 		    uint16_t protocol, uint8_t param,
 #else
 		    __attribute__((unused)) uint16_t protocol, __attribute__((unused)) uint8_t param,
 #endif
 		    int cmd, bool ignore_errors)
->>>>>>> 61cbc187
 {
 	size_t size;
 	struct ipt_entry *fw;
