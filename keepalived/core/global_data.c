/*
 * Soft:        Keepalived is a failover program for the LVS project
 *              <www.linuxvirtualserver.org>. It monitor & manipulate
 *              a loadbalanced server pool using multi-layer checks.
 *
 * Part:        Dynamic data structure definition.
 *
 * Author:      Alexandre Cassen, <acassen@linux-vs.org>
 *
 *              This program is distributed in the hope that it will be useful,
 *              but WITHOUT ANY WARRANTY; without even the implied warranty of
 *              MERCHANTABILITY or FITNESS FOR A PARTICULAR PURPOSE.
 *              See the GNU General Public License for more details.
 *
 *              This program is free software; you can redistribute it and/or
 *              modify it under the terms of the GNU General Public License
 *              as published by the Free Software Foundation; either version
 *              2 of the License, or (at your option) any later version.
 *
 * Copyright (C) 2001-2017 Alexandre Cassen, <acassen@gmail.com>
 */

#include "config.h"

#include <unistd.h>
#include <pwd.h>
#include <sched.h>

#include "global_data.h"
#include "list_head.h"
#include "logger.h"
#include "parser.h"
#include "utils.h"
#include "main.h"
#include "memory.h"
#ifdef _WITH_VRRP_
#include "vrrp.h"
#include "vrrp_ipaddress.h"
#endif
#include "process.h"
#ifdef _WITH_FIREWALL_
#include "vrrp_firewall.h"
#endif
#include "align.h"
#include "pidfile.h"

/* global vars */
data_t *global_data = NULL;
data_t *old_global_data = NULL;

/* Default settings */
static void
set_default_router_id(data_t *data, const char *new_id)
{
	if (!new_id || !new_id[0])
		return;

	data->router_id = STRDUP(new_id);
}

static void
set_default_email_from(data_t * data, const char *hostname)
{
	struct passwd *pwd = NULL;
	size_t len;
	char *str;
	if (!hostname || !hostname[0])
		return;

	pwd = getpwuid(getuid());
	if (!pwd)
		return;

	len = strlen(hostname) + strlen(pwd->pw_name) + 2;
	data->email_from = str = MALLOC(len);
	if (!data->email_from)
		return;

	snprintf(str, len, "%s@%s", pwd->pw_name, hostname);
}

static void
set_default_smtp_connection_timeout(data_t * data)
{
	data->smtp_connection_to = DEFAULT_SMTP_CONNECTION_TIMEOUT;
}

#ifdef _WITH_VRRP_
static void
set_default_mcast_group(data_t * data)
{
	/* coverity[check_return] */
	inet_stosockaddr(INADDR_VRRP_GROUP, 0, PTR_CAST(struct sockaddr_storage, &data->vrrp_mcast_group4));
	/* coverity[check_return] */
	inet_stosockaddr(INADDR6_VRRP_GROUP, 0, PTR_CAST(struct sockaddr_storage, &data->vrrp_mcast_group6));
}

static void
set_vrrp_defaults(data_t * data)
{
	data->vrrp_garp_rep = VRRP_GARP_REP;
	data->vrrp_garp_refresh.tv_sec = VRRP_GARP_REFRESH;
	data->vrrp_garp_refresh_rep = VRRP_GARP_REFRESH_REP;
	data->vrrp_garp_delay = VRRP_GARP_DELAY;
	data->vrrp_garp_lower_prio_delay = PARAMETER_UNSET;
	data->vrrp_garp_lower_prio_rep = PARAMETER_UNSET;
#ifdef _HAVE_VRRP_VMAC_
	data->vrrp_vmac_garp_intvl = 0;
#endif
	data->vrrp_lower_prio_no_advert = false;
	data->vrrp_higher_prio_send_advert = false;
	data->vrrp_version = VRRP_VERSION_2;
#ifdef _HAVE_LIBIPSET_
	data->using_ipsets = PARAMETER_UNSET;
#endif
	data->vrrp_check_unicast_src = false;
	data->vrrp_skip_check_adv_addr = false;
	data->vrrp_strict = false;
#ifdef _WITH_NFTABLES_
	data->vrrp_nf_chain_priority = -1;
#endif
}
#endif

/* email facility functions */
static void
free_email_list(list_head_t *l)
{
	email_t *email, *email_tmp;

	list_for_each_entry_safe(email, email_tmp, l, e_list) {
		FREE(email->addr);
		FREE(email);
	}
}
static void
dump_email_list(FILE *fp, const list_head_t *l)
{
	email_t *email;

	list_for_each_entry(email, l, e_list)
		conf_write(fp, "   %s", email->addr);
}

void
alloc_email(const char *addr)
{
	email_t *email;

	PMALLOC(email);
	INIT_LIST_HEAD(&email->e_list);
	email->addr = STRDUP(addr);

	list_add_tail(&email->e_list, &global_data->email);
}

/* data facility functions */
data_t *
alloc_global_data(void)
{
	data_t *new;

	if (global_data)
		return global_data;

	PMALLOC(new);
	INIT_LIST_HEAD(&new->email);
	new->smtp_alert = -1;
#ifdef _WITH_VRRP_
	new->smtp_alert_vrrp = -1;
#endif
#ifdef _WITH_LVS_
	new->smtp_alert_checker = -1;
#endif

#ifdef _WITH_VRRP_
	set_default_mcast_group(new);
	set_vrrp_defaults(new);
#endif
	new->notify_fifo.fd = -1;
	new->max_auto_priority = 0;
	new->min_auto_priority_delay = 1000000;	/* 1 second */
#ifdef _WITH_VRRP_
	new->vrrp_notify_fifo.fd = -1;
	new->vrrp_rlimit_rt = RT_RLIMIT_DEFAULT;
	new->vrrp_rx_bufs_multiples = 3;
#endif
#ifdef _WITH_LVS_
	new->lvs_notify_fifo.fd = -1;
	new->checker_rlimit_rt = RT_RLIMIT_DEFAULT;
#ifdef _WITH_BFD_
	new->bfd_rlimit_rt = RT_RLIMIT_DEFAULT;
#endif
#endif

#ifdef _WITH_SNMP_
	if (snmp_option) {
#ifdef _WITH_SNMP_VRRP_
		new->enable_snmp_vrrp = true;
#endif
#ifdef _WITH_SNMP_RFCV2_
		new->enable_snmp_rfcv2 = true;
#endif
#ifdef _WITH_SNMP_RFCV3_
		new->enable_snmp_rfcv3 = true;
#endif
#ifdef _WITH_SNMP_CHECKER_
		new->enable_snmp_checker = true;
#endif
	}

	if (snmp_socket)
		new->snmp_socket = STRDUP(snmp_socket);
#endif

#ifdef _WITH_LVS_
#ifdef _WITH_VRRP_
	new->lvs_syncd.syncid = PARAMETER_UNSET;
#ifdef _HAVE_IPVS_SYNCD_ATTRIBUTES_
	new->lvs_syncd.mcast_group.ss_family = AF_UNSPEC;
#endif
#endif
#endif

	return new;
}

void
init_global_data(data_t * data, data_t *prev_global_data, bool copy_unchangeable_config)
{
	/* If this is a reload and we are running in a network namespace,
	 * we may not be able to get local_name, so preserve it */
	const char unknown_name[] = "[unknown]";

	/* If we are running in a network namespace, we may not be
	 * able to get our local name now, so re-use original */
	if (prev_global_data) {
		data->local_name = prev_global_data->local_name;
		prev_global_data->local_name = NULL;

		if (copy_unchangeable_config) {
			FREE_CONST_PTR(data->network_namespace);
			data->network_namespace = prev_global_data->network_namespace;
			prev_global_data->network_namespace = NULL;

			FREE_CONST_PTR(data->network_namespace_ipvs);
			data->network_namespace_ipvs = prev_global_data->network_namespace_ipvs;
			prev_global_data->network_namespace_ipvs = NULL;

			FREE_CONST_PTR(data->instance_name);
			data->instance_name = prev_global_data->instance_name;
			prev_global_data->instance_name = NULL;
		}
	}

<<<<<<< HEAD
=======
#ifndef _ONE_PROCESS_DEBUG_
>>>>>>> 1664242c
	if (data->reload_file == DEFAULT_RELOAD_FILE) {
		if (data->instance_name)
			data->reload_file = make_pidfile_name(KEEPALIVED_PID_DIR KEEPALIVED_PID_FILE, data->instance_name, RELOAD_EXTENSION);
		else if (use_pid_dir)
			data->reload_file = STRDUP(KEEPALIVED_PID_DIR KEEPALIVED_PID_FILE RELOAD_EXTENSION);
		else
			data->reload_file = STRDUP(RUN_DIR KEEPALIVED_PID_FILE RELOAD_EXTENSION);
	}
<<<<<<< HEAD
=======
#endif
>>>>>>> 1664242c

	if (!data->local_name &&
	    (!data->router_id ||
	     (data->smtp_server.ss_family &&
	      (!data->smtp_helo_name ||
	       !data->email_from)))) {
		data->local_name = get_local_name();

		/* If for some reason get_local_name() fails, we need to have
		 * some string in local_name, otherwise keepalived can segfault */
		if (!data->local_name)
			data->local_name = STRDUP(unknown_name);
	}

	if (!data->router_id)
		set_default_router_id(data, data->local_name);

	if (data->smtp_server.ss_family) {
		if (!data->smtp_connection_to)
			set_default_smtp_connection_timeout(data);

		if (data->local_name && strcmp(data->local_name, unknown_name)) {
			if (!data->email_from)
				set_default_email_from(data, data->local_name);

			if (!data->smtp_helo_name)
				data->smtp_helo_name = STRDUP(data->local_name);
		}
	}

	/* Check that there aren't conflicts with the notify FIFOs */
#ifdef _WITH_VRRP_
	/* If the global and vrrp notify FIFOs are the same, then data will be
	 * duplicated on the FIFO */
	if (
#ifndef _ONE_PROCESS_DEBUG_
	    prog_type == PROG_TYPE_VRRP &&
#endif
	    data->notify_fifo.name && data->vrrp_notify_fifo.name &&
	    !strcmp(data->notify_fifo.name, data->vrrp_notify_fifo.name)) {
		log_message(LOG_INFO, "notify FIFO %s has been specified for global and vrrp FIFO - ignoring vrrp FIFO", data->vrrp_notify_fifo.name);
		FREE_CONST_PTR(data->vrrp_notify_fifo.name);
		data->vrrp_notify_fifo.name = NULL;
		free_notify_script(&data->vrrp_notify_fifo.script);
	}
#endif
#ifdef _WITH_LVS_
	/* If the global and LVS notify FIFOs are the same, then data will be
	 * duplicated on the FIFO */
#ifndef _ONE_PROCESS_DEBUG_
	if (prog_type == PROG_TYPE_CHECKER)
#endif
	{
		if (data->notify_fifo.name && data->lvs_notify_fifo.name &&
		    !strcmp(data->notify_fifo.name, data->lvs_notify_fifo.name)) {
			log_message(LOG_INFO, "notify FIFO %s has been specified for global and LVS FIFO - ignoring LVS FIFO", data->lvs_notify_fifo.name);
			FREE_CONST_PTR(data->lvs_notify_fifo.name);
			data->lvs_notify_fifo.name = NULL;
			free_notify_script(&data->lvs_notify_fifo.script);
		}

#ifdef _WITH_VRRP_
		/* If LVS and VRRP use the same FIFO, they cannot both have a script for the FIFO.
		 * Use the VRRP script and ignore the LVS script */
		if (data->lvs_notify_fifo.name && data->vrrp_notify_fifo.name &&
		    !strcmp(data->lvs_notify_fifo.name, data->vrrp_notify_fifo.name) &&
		    data->lvs_notify_fifo.script &&
		    data->vrrp_notify_fifo.script) {
			log_message(LOG_INFO, "LVS notify FIFO and vrrp FIFO are the same both with scripts - ignoring LVS FIFO script");
			free_notify_script(&data->lvs_notify_fifo.script);
		}
#endif
	}
#endif
}

void
free_global_data(data_t * data)
{
	if (!data)
		return;

	free_email_list(&data->email);
	FREE_CONST_PTR(data->network_namespace);
	FREE_CONST_PTR(data->network_namespace_ipvs);
	FREE_CONST_PTR(data->instance_name);
	FREE_CONST_PTR(data->process_name);
#ifdef _WITH_VRRP_
	FREE_CONST_PTR(data->vrrp_process_name);
#endif
#ifdef _WITH_LVS_
	FREE_CONST_PTR(data->lvs_process_name);
#endif
#ifdef _WITH_BFD_
	FREE_CONST_PTR(data->bfd_process_name);
#endif
	FREE_CONST_PTR(data->router_id);
	FREE_CONST_PTR(data->email_from);
	FREE_CONST_PTR(data->smtp_helo_name);
	FREE_CONST_PTR(data->local_name);
#ifdef _WITH_SNMP_
	FREE_CONST_PTR(data->snmp_socket);
#endif
	free_notify_script(&data->startup_script);
	free_notify_script(&data->shutdown_script);
#if defined _WITH_LVS_ && defined _WITH_VRRP_
	FREE_CONST_PTR(data->lvs_syncd.ifname);
	FREE_CONST_PTR(data->lvs_syncd.vrrp_name);
#endif
	FREE_CONST_PTR(data->notify_fifo.name);
	free_notify_script(&data->notify_fifo.script);
#ifdef _WITH_VRRP_
	FREE_CONST_PTR(data->default_ifname);
	FREE_CONST_PTR(data->vrrp_notify_fifo.name);
	free_notify_script(&data->vrrp_notify_fifo.script);
#ifdef _HAVE_VRRP_VMAC_
	FREE_CONST_PTR(data->vmac_prefix);
	FREE_CONST_PTR(data->vmac_addr_prefix);
#endif
#ifdef _WITH_IPTABLES_
	FREE_CONST_PTR(data->vrrp_iptables_inchain);
	FREE_CONST_PTR(data->vrrp_iptables_outchain);
#ifdef _HAVE_LIBIPSET_
	FREE_CONST_PTR(data->vrrp_ipset_address);
	FREE_CONST_PTR(data->vrrp_ipset_address6);
	FREE_CONST_PTR(data->vrrp_ipset_address_iface6);
	FREE_CONST_PTR(data->vrrp_ipset_igmp);
	FREE_CONST_PTR(data->vrrp_ipset_mld);
#endif
#endif
#ifdef _WITH_NFTABLES_
	FREE_CONST_PTR(data->vrrp_nf_table_name);
#endif
#endif
#ifdef _WITH_LVS_
	FREE_CONST_PTR(data->lvs_notify_fifo.name);
	free_notify_script(&data->lvs_notify_fifo.script);
#ifdef _WITH_NFTABLES_
	FREE_CONST_PTR(data->ipvs_nf_table_name);
#endif
#endif
#ifdef _WITH_DBUS_
	FREE_CONST_PTR(data->dbus_service_name);
#endif
#ifndef _ONE_PROCESS_DEBUG_
	FREE_CONST_PTR(data->reload_check_config);
	FREE_CONST_PTR(data->reload_file);
	FREE_CONST_PTR(data->reload_time_file);
#endif
	FREE_CONST_PTR(data->config_directory);
	FREE(data);
}

void
dump_global_data(FILE *fp, data_t * data)
{
	char cpu_str[64];
#ifdef _WITH_VRRP_
	char buf[64];
#endif
#ifndef _ONE_PROCESS_DEBUG_
	char date_time_str[20];
	struct tm tm;
#endif
	unsigned val;

	if (!data)
		return;

	conf_write(fp, "------< Global definitions >------");

	conf_write(fp, " Network namespace = %s", data->network_namespace ? data->network_namespace : "(default)");
	conf_write(fp, " Network namespace ipvs = %s", data->network_namespace_ipvs ? data->network_namespace_ipvs[0] ? data->network_namespace_ipvs : "(default)" : "(main namespace)");
	if (data->instance_name)
		conf_write(fp, " Instance name = %s", data->instance_name);
	if (data->process_name)
		conf_write(fp, " Parent process name = %s", data->process_name);
#ifdef _WITH_VRRP_
	if (data->vrrp_process_name)
		conf_write(fp, " VRRP process name = %s", data->vrrp_process_name);
#endif
#ifdef _WITH_LVS_
	if (data->lvs_process_name)
		conf_write(fp, " LVS process name = %s", data->lvs_process_name);
#endif
#ifdef _WITH_BFD_
	if (data->bfd_process_name)
		conf_write(fp, " BFD process name = %s", data->bfd_process_name);
#endif
	if (data->router_id)
		conf_write(fp, " Router ID = %s", data->router_id);
	if (data->smtp_server.ss_family) {
		conf_write(fp, " Smtp server = %s", inet_sockaddrtos(&data->smtp_server));
		conf_write(fp, " Smtp server port = %u", ntohs(inet_sockaddrport(&data->smtp_server)));
	}
	if (data->smtp_helo_name)
		conf_write(fp, " Smtp HELO name = %s" , data->smtp_helo_name);
	if (data->smtp_connection_to)
		conf_write(fp, " Smtp server connection timeout = %lu"
			     , data->smtp_connection_to / TIMER_HZ);
	if (data->email_from) {
		conf_write(fp, " Email notification from = %s"
				    , data->email_from);
		conf_write(fp, " Email notification to:");
		dump_email_list(fp, &data->email);
	}
	conf_write(fp, " Default smtp_alert = %s",
			data->smtp_alert == -1 ? "unset" : data->smtp_alert ? "on" : "off");
#ifdef _WITH_VRRP_
	conf_write(fp, " Default smtp_alert_vrrp = %s",
			data->smtp_alert_vrrp == -1 ? "unset" : data->smtp_alert_vrrp ? "on" : "off");
#endif
#ifdef _WITH_LVS_
	conf_write(fp, " Default smtp_alert_checker = %s",
			data->smtp_alert_checker == -1 ? "unset" : data->smtp_alert_checker ? "on" : "off");
	conf_write(fp, " Checkers log all failures = %s", data->checker_log_all_failures ? "true" : "false");
#endif
#ifndef _ONE_PROCESS_DEBUG_
	if (data->reload_check_config)
		conf_write(fp, " Test config before reload, log to %s", data->reload_check_config);
	else
		conf_write(fp, " No test config before reload");
	if (data->reload_time_file) {
		conf_write(fp, " Reload time file = %s%s", data->reload_time_file, data->reload_repeat ? " (repeat)" : "");
		if (data->reload_time) {
			localtime_r(&data->reload_time, &tm);
			strftime(date_time_str, sizeof(date_time_str), "%Y-%m-%d %H:%M:%S", &tm);
			conf_write(fp, " Reload scheduled for %s%s", date_time_str, global_data->reload_date_specified ? " (date specified" : "");
		} else
			conf_write(fp, " No reload scheduled");
	}
	if (data->reload_file)
		conf_write(fp, " Reload_file = %s", data->reload_file);
#endif
	if (data->config_directory)
		conf_write(fp, " config save directory = %s", data->config_directory);
	if (data->startup_script)
		conf_write(fp, " Startup script = %s, uid:gid %u:%u, timeout %u",
			    cmd_str(data->startup_script),
			    data->startup_script->uid,
			    data->startup_script->gid,
			    data->startup_script_timeout);
	if (data->shutdown_script)
		conf_write(fp, " Shutdown script = %s, uid:gid %u:%u timeout %u",
			    cmd_str(data->shutdown_script),
			    data->shutdown_script->uid,
			    data->shutdown_script->gid,
			    data->shutdown_script_timeout);
#ifdef _WITH_VRRP_
	conf_write(fp, " Dynamic interfaces = %s", data->dynamic_interfaces ? "true" : "false");
	if (data->dynamic_interfaces)
		conf_write(fp, " Allow interface changes = %s", data->allow_if_changes ? "true" : "false");
	if (data->no_email_faults)
		conf_write(fp, " Send emails for fault transitions = off");
#endif
#ifdef _WITH_LVS_
	if (data->lvs_timeouts.tcp_timeout)
		conf_write(fp, " LVS TCP timeout = %d", data->lvs_timeouts.tcp_timeout);
	if (data->lvs_timeouts.tcp_fin_timeout)
		conf_write(fp, " LVS TCP FIN timeout = %d", data->lvs_timeouts.tcp_fin_timeout);
	if (data->lvs_timeouts.udp_timeout)
		conf_write(fp, " LVS TCP timeout = %d", data->lvs_timeouts.udp_timeout);
#ifdef _WITH_VRRP_
#ifndef _ONE_PROCESS_DEBUG_
	if (prog_type == PROG_TYPE_VRRP)
#endif
		conf_write(fp, " Default interface = %s", data->default_ifp ? data->default_ifp->ifname : DFLT_INT);
	conf_write(fp, " Disable local IGMP = %s", data->disable_local_igmp ? "yes" : "no");
	if (data->lvs_syncd.ifname) {
		if (data->lvs_syncd.vrrp)
			conf_write(fp, " LVS syncd vrrp instance = %s"
				     , data->lvs_syncd.vrrp->iname);
		else if (data->lvs_syncd.vrrp_name)
			conf_write(fp, " LVS syncd vrrp name = %s"
				     , data->lvs_syncd.vrrp_name);
		conf_write(fp, " LVS syncd interface = %s"
			     , data->lvs_syncd.ifname);
		conf_write(fp, " LVS syncd syncid = %u"
				    , data->lvs_syncd.syncid);
#ifdef _HAVE_IPVS_SYNCD_ATTRIBUTES_
		if (data->lvs_syncd.sync_maxlen)
			conf_write(fp, " LVS syncd maxlen = %u", data->lvs_syncd.sync_maxlen);
		if (data->lvs_syncd.mcast_group.ss_family != AF_UNSPEC)
			conf_write(fp, " LVS mcast group %s", inet_sockaddrtos(&data->lvs_syncd.mcast_group));
		if (data->lvs_syncd.mcast_port)
			conf_write(fp, " LVS syncd mcast port = %d", data->lvs_syncd.mcast_port);
		if (data->lvs_syncd.mcast_ttl)
			conf_write(fp, " LVS syncd mcast ttl = %u", data->lvs_syncd.mcast_ttl);
#endif
	}
#endif
	conf_write(fp, " LVS flush = %s", data->lvs_flush ? "true" : "false");
	conf_write(fp, " LVS flush on stop = %s", data->lvs_flush_on_stop == LVS_FLUSH_FULL ? "full" :
						  data->lvs_flush_on_stop == LVS_FLUSH_VS ? "VS" : "disabled");
#endif
	if (data->notify_fifo.name) {
		conf_write(fp, " Global notify fifo = %s, uid:gid %u:%u", data->notify_fifo.name, data->notify_fifo.uid, data->notify_fifo.gid);
		if (data->notify_fifo.script)
			conf_write(fp, " Global notify fifo script = %s, uid:gid %u:%u",
				    cmd_str(data->notify_fifo.script),
				    data->notify_fifo.script->uid,
				    data->notify_fifo.script->gid);
	}
#ifdef _WITH_VRRP_
	if (data->vrrp_notify_fifo.name) {
		conf_write(fp, " VRRP notify fifo = %s, uid:gid %u:%u", data->vrrp_notify_fifo.name, data->vrrp_notify_fifo.uid, data->vrrp_notify_fifo.gid);
		if (data->vrrp_notify_fifo.script)
			conf_write(fp, " VRRP notify fifo script = %s, uid:gid %u:%u",
				    cmd_str(data->vrrp_notify_fifo.script),
				    data->vrrp_notify_fifo.script->uid,
				    data->vrrp_notify_fifo.script->gid);
	}
#endif
#ifdef _WITH_LVS_
	if (data->lvs_notify_fifo.name) {
		conf_write(fp, " LVS notify fifo = %s, uid:gid %u:%u", data->lvs_notify_fifo.name, data->lvs_notify_fifo.uid, data->lvs_notify_fifo.gid);
		if (data->lvs_notify_fifo.script)
			conf_write(fp, " LVS notify fifo script = %s, uid:gid %u:%u",
				    cmd_str(data->lvs_notify_fifo.script),
				    data->lvs_notify_fifo.script->uid,
				    data->lvs_notify_fifo.script->gid);
	}
#endif
#ifdef _WITH_VRRP_
	conf_write(fp, " VRRP notify priority changes = %s", data->vrrp_notify_priority_changes ? "true" : "false");
	if (data->vrrp_mcast_group4.sin_family) {
		conf_write(fp, " VRRP IPv4 mcast group = %s"
				    , inet_sockaddrtos(PTR_CAST(struct sockaddr_storage, &data->vrrp_mcast_group4)));
	}
	if (data->vrrp_mcast_group6.sin6_family) {
		conf_write(fp, " VRRP IPv6 mcast group = %s"
				    , inet_sockaddrtos(PTR_CAST(struct sockaddr_storage, &data->vrrp_mcast_group6)));
	}
	conf_write(fp, " Gratuitous ARP delay = %u",
		       data->vrrp_garp_delay/TIMER_HZ);
	conf_write(fp, " Gratuitous ARP repeat = %u", data->vrrp_garp_rep);
	conf_write(fp, " Gratuitous ARP refresh timer = %ld", data->vrrp_garp_refresh.tv_sec);
	conf_write(fp, " Gratuitous ARP refresh repeat = %u", data->vrrp_garp_refresh_rep);
	conf_write(fp, " Gratuitous ARP lower priority delay = %u", data->vrrp_garp_lower_prio_delay == PARAMETER_UNSET ? PARAMETER_UNSET : data->vrrp_garp_lower_prio_delay / TIMER_HZ);
	conf_write(fp, " Gratuitous ARP lower priority repeat = %u", data->vrrp_garp_lower_prio_rep);
#ifdef _HAVE_VRRP_VMAC_
	if (data->vrrp_vmac_garp_intvl != PARAMETER_UNSET)
		conf_write(fp, " Gratuitous ARP for each secondary %s = %us", data->vrrp_vmac_garp_all_if ? "i/f" : "VMAC", data->vrrp_vmac_garp_intvl);
#endif
	conf_write(fp, " Send advert after receive lower priority advert = %s", data->vrrp_lower_prio_no_advert ? "false" : "true");
	conf_write(fp, " Send advert after receive higher priority advert = %s", data->vrrp_higher_prio_send_advert ? "true" : "false");
	conf_write(fp, " Gratuitous ARP interval = %f", data->vrrp_garp_interval / TIMER_HZ_DOUBLE);
	conf_write(fp, " Gratuitous NA interval = %f", data->vrrp_gna_interval / TIMER_HZ_DOUBLE);
	conf_write(fp, " VRRP default protocol version = %d", data->vrrp_version);
#ifdef _WITH_IPTABLES_
	if (data->vrrp_iptables_inchain) {
		conf_write(fp," Iptables input chain = %s", data->vrrp_iptables_inchain);
		if (data->vrrp_iptables_outchain)
			conf_write(fp," Iptables output chain = %s", data->vrrp_iptables_outchain);
#ifdef _HAVE_LIBIPSET_
		conf_write(fp, " Using ipsets = %s", data->using_ipsets ? "true" : "false");
		if (data->using_ipsets) {
			if (data->vrrp_ipset_address)
				conf_write(fp," ipset IPv4 address set = %s", data->vrrp_ipset_address);
			if (data->vrrp_ipset_address6)
				conf_write(fp," ipset IPv6 address set = %s", data->vrrp_ipset_address6);
			if (data->vrrp_ipset_address_iface6)
				conf_write(fp," ipset IPv6 address,iface set = %s", data->vrrp_ipset_address_iface6);
			if (data->vrrp_ipset_igmp)
				conf_write(fp," ipset IGMP set = %s", data->vrrp_ipset_igmp);
			if (data->vrrp_ipset_mld)
				conf_write(fp," ipset MLD set = %s", data->vrrp_ipset_mld);
		}
#endif
	}
#endif
#ifdef _WITH_NFTABLES_
#ifdef _WITH_VRRP_
	if (data->vrrp_nf_table_name) {
		conf_write(fp," nftables table name = %s", data->vrrp_nf_table_name);
		conf_write(fp," nftables base chain priority = %d", data->vrrp_nf_chain_priority);
		conf_write(fp," nftables %sforce use ifindex for link local IPv6", data->vrrp_nf_ifindex ? "" : "don't ");
	}
#endif

#ifdef _WITH_LVS_
	if (data->ipvs_nf_table_name) {
		conf_write(fp," ipvs nftables table name = %s", data->ipvs_nf_table_name);
		conf_write(fp," ipvs nftables base chain priority = %d", data->ipvs_nf_chain_priority);
		conf_write(fp," ipvs nftables start fwmark = %u", data->ipvs_nftables_start_fwmark);
	}
#endif
	conf_write(fp," nftables with%s counters", data->nf_counters ? "" : "out");
	conf_write(fp," libnftnl version %u.%u.%u", LIBNFTNL_VERSION >> 16,
		       (LIBNFTNL_VERSION >> 8) & 0xff, LIBNFTNL_VERSION & 0xff);
#endif

	conf_write(fp, " VRRP check unicast_src = %s", data->vrrp_check_unicast_src ? "true" : "false");
	conf_write(fp, " VRRP skip check advert addresses = %s", data->vrrp_skip_check_adv_addr ? "true" : "false");
	conf_write(fp, " VRRP strict mode = %s", data->vrrp_strict ? "true" : "false");
	if (data->max_auto_priority == -1)
		conf_write(fp, " Max auto priority = Disabled");
	else
		conf_write(fp, " Max auto priority = %d", data->max_auto_priority);
	conf_write(fp, " Min auto priority delay = %ld usecs", data->min_auto_priority_delay);
	conf_write(fp, " VRRP process priority = %d", data->vrrp_process_priority);
	conf_write(fp, " VRRP don't swap = %s", data->vrrp_no_swap ? "true" : "false");
	conf_write(fp, " VRRP realtime priority = %u", data->vrrp_realtime_priority);
	if (CPU_COUNT(&data->vrrp_cpu_mask)) {
		get_process_cpu_affinity_string(&data->vrrp_cpu_mask, cpu_str, 63);
		conf_write(fp, " VRRP CPU Affinity = %s", cpu_str);
	}
	conf_write(fp, " VRRP realtime limit = %" PRI_rlim_t, data->vrrp_rlimit_rt);
#endif
#ifdef _WITH_LVS_
	conf_write(fp, " Checker process priority = %d", data->checker_process_priority);
	conf_write(fp, " Checker don't swap = %s", data->checker_no_swap ? "true" : "false");
	conf_write(fp, " Checker realtime priority = %u", data->checker_realtime_priority);
	if (CPU_COUNT(&data->checker_cpu_mask)) {
		get_process_cpu_affinity_string(&data->checker_cpu_mask, cpu_str, 63);
		conf_write(fp, " Checker CPU Affinity = %s", cpu_str);
	}
	conf_write(fp, " Checker realtime limit = %" PRI_rlim_t, data->checker_rlimit_rt);
#endif
#ifdef _WITH_BFD_
	conf_write(fp, " BFD process priority = %d", data->bfd_process_priority);
	conf_write(fp, " BFD don't swap = %s", data->bfd_no_swap ? "true" : "false");
	conf_write(fp, " BFD realtime priority = %u", data->bfd_realtime_priority);
	if (CPU_COUNT(&data->bfd_cpu_mask)) {
		get_process_cpu_affinity_string(&data->bfd_cpu_mask, cpu_str, 63);
		conf_write(fp, " BFD CPU Affinity = %s", cpu_str);
	}
	conf_write(fp, " BFD realtime limit = %" PRI_rlim_t, data->bfd_rlimit_rt);
#endif
#ifdef _WITH_SNMP_VRRP_
	conf_write(fp, " SNMP vrrp %s", data->enable_snmp_vrrp ? "enabled" : "disabled");
#endif
#ifdef _WITH_SNMP_CHECKER_
	conf_write(fp, " SNMP checker %s", data->enable_snmp_checker ? "enabled" : "disabled");
#endif
#ifdef _WITH_SNMP_RFCV2_
	conf_write(fp, " SNMP RFCv2 %s", data->enable_snmp_rfcv2 ? "enabled" : "disabled");
#endif
#ifdef _WITH_SNMP_RFCV3_
	conf_write(fp, " SNMP RFCv3 %s", data->enable_snmp_rfcv3 ? "enabled" : "disabled");
#endif
#ifdef _WITH_SNMP_
	conf_write(fp, " SNMP traps %s", data->enable_traps ? "enabled" : "disabled");
	conf_write(fp, " SNMP socket = %s", data->snmp_socket ? data->snmp_socket : "default (unix:/var/agentx/master)");
#endif
#ifdef _WITH_DBUS_
	conf_write(fp, " DBus %s", data->enable_dbus ? "enabled" : "disabled");
	conf_write(fp, " DBus service name = %s", data->dbus_service_name ? data->dbus_service_name : "");
#endif
	conf_write(fp, " Script security %s", script_security ? "enabled" : "disabled");
	conf_write(fp, " Default script uid:gid %u:%u", default_script_uid, default_script_gid);
#ifdef _WITH_VRRP_
	conf_write(fp, " vrrp_netlink_cmd_rcv_bufs = %u", global_data->vrrp_netlink_cmd_rcv_bufs);
	conf_write(fp, " vrrp_netlink_cmd_rcv_bufs_force = %d", global_data->vrrp_netlink_cmd_rcv_bufs_force);
	conf_write(fp, " vrrp_netlink_monitor_rcv_bufs = %u", global_data->vrrp_netlink_monitor_rcv_bufs);
	conf_write(fp, " vrrp_netlink_monitor_rcv_bufs_force = %d", global_data->vrrp_netlink_monitor_rcv_bufs_force);
#ifdef _WITH_TRACK_PROCESS_
	conf_write(fp, " process_monitor_rcv_bufs = %u", global_data->process_monitor_rcv_bufs);
	conf_write(fp, " process_monitor_rcv_bufs_force = %d", global_data->process_monitor_rcv_bufs_force);
#endif
#endif
#ifdef _WITH_LVS_
	conf_write(fp, " lvs_netlink_cmd_rcv_bufs = %u", global_data->lvs_netlink_cmd_rcv_bufs);
	conf_write(fp, " lvs_netlink_cmd_rcv_bufs_force = %d", global_data->lvs_netlink_cmd_rcv_bufs_force);
	conf_write(fp, " lvs_netlink_monitor_rcv_bufs = %u", global_data->lvs_netlink_monitor_rcv_bufs);
	conf_write(fp, " lvs_netlink_monitor_rcv_bufs_force = %d", global_data->lvs_netlink_monitor_rcv_bufs_force);
	conf_write(fp, " rs_init_notifies = %d", global_data->rs_init_notifies);
	conf_write(fp, " no_checker_emails = %d", global_data->no_checker_emails);
#endif
#ifdef _WITH_VRRP_
	buf[0] = '\0';
	if (global_data->vrrp_rx_bufs_policy & RX_BUFS_POLICY_MTU)
		strcpy(buf, " rx_bufs_policy = MTU");
	else if (global_data->vrrp_rx_bufs_policy & RX_BUFS_POLICY_ADVERT)
		strcpy(buf, " rx_bufs_policy = ADVERT");
	else if (global_data->vrrp_rx_bufs_policy & RX_BUFS_SIZE)
		sprintf(buf, " rx_bufs_size = %zu", global_data->vrrp_rx_bufs_size);
	if (buf[0])
		conf_write(fp, "%s", buf);
	conf_write(fp, " rx_bufs_multiples = %d", global_data->vrrp_rx_bufs_multiples);
	conf_write(fp, " umask = 0%o", umask_val);
	if (global_data->vrrp_startup_delay)
		conf_write(fp, " vrrp_startup_delay = %g", global_data->vrrp_startup_delay / TIMER_HZ_DOUBLE);
	if (global_data->log_unknown_vrids)
		conf_write(fp, " log_unknown_vrids");
#ifdef _HAVE_VRRP_VMAC_
	if (global_data->vmac_prefix)
		conf_write(fp, " VMAC prefix = %s", global_data->vmac_prefix);
	if (global_data->vmac_addr_prefix)
		conf_write(fp, " VMAC address prefix = %s", global_data->vmac_addr_prefix);
#endif
#endif
	if ((val = get_cur_priority()))
		conf_write(fp, " current realtime priority = %u", val);
	if ((val = get_cur_rlimit_rttime()))
		conf_write(fp, " current realtime time limit = %u", val);
}<|MERGE_RESOLUTION|>--- conflicted
+++ resolved
@@ -253,10 +253,7 @@
 		}
 	}
 
-<<<<<<< HEAD
-=======
 #ifndef _ONE_PROCESS_DEBUG_
->>>>>>> 1664242c
 	if (data->reload_file == DEFAULT_RELOAD_FILE) {
 		if (data->instance_name)
 			data->reload_file = make_pidfile_name(KEEPALIVED_PID_DIR KEEPALIVED_PID_FILE, data->instance_name, RELOAD_EXTENSION);
@@ -265,10 +262,7 @@
 		else
 			data->reload_file = STRDUP(RUN_DIR KEEPALIVED_PID_FILE RELOAD_EXTENSION);
 	}
-<<<<<<< HEAD
-=======
-#endif
->>>>>>> 1664242c
+#endif
 
 	if (!data->local_name &&
 	    (!data->router_id ||
