--- conflicted
+++ resolved
@@ -82,8 +82,6 @@
 }
 
 static void
-<<<<<<< HEAD
-=======
 set_default_mcast_group(data_t * data)
 {
 	inet_stosockaddr("224.0.0.18", 0, &data->vrrp_mcast_group4);
@@ -91,7 +89,6 @@
 }
 
 static void
->>>>>>> 1e9c32b9
 set_default_values(data_t * data)
 {
 	/* No global data so don't default */
