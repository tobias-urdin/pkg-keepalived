--- conflicted
+++ resolved
@@ -1040,20 +1040,11 @@
 						proc_ev.event_data.id.r.rgid,
 						proc_ev.event_data.id.e.egid);
 				break;
-<<<<<<< HEAD
-#if HAVE_DECL_PROC_EVENT_SID	/* Since Linux v2.6.32 */
-=======
->>>>>>> 1664242c
 			case PROC_EVENT_SID:
 				log_message(LOG_INFO, "sid change: tid=%d pid=%d",
 						proc_ev.event_data.sid.process_pid,
 						proc_ev.event_data.sid.process_tgid);
 				break;
-<<<<<<< HEAD
-#endif
-#if HAVE_DECL_PROC_EVENT_PTRACE	/* Since Linux v3.1 */
-=======
->>>>>>> 1664242c
 			case PROC_EVENT_PTRACE:
 				log_message(LOG_INFO, "ptrace change: tid=%d pid=%d tracer tid=%d, pid=%d",
 						proc_ev.event_data.ptrace.process_pid,
@@ -1061,31 +1052,17 @@
 						proc_ev.event_data.ptrace.tracer_pid,
 						proc_ev.event_data.ptrace.tracer_tgid);
 				break;
-<<<<<<< HEAD
-#endif
-#if HAVE_DECL_PROC_EVENT_COMM		/* Since Linux v3.2 */
-=======
->>>>>>> 1664242c
 			case PROC_EVENT_COMM:
 				log_message(LOG_INFO, "comm: tid=%d pid=%d comm %s",
 						proc_ev.event_data.comm.process_pid,
 						proc_ev.event_data.comm.process_tgid,
 						proc_ev.event_data.comm.comm);
 				break;
-<<<<<<< HEAD
-#endif
-#if HAVE_DECL_PROC_EVENT_COREDUMP	/* Since Linux v3.10 */
-=======
->>>>>>> 1664242c
 			case PROC_EVENT_COREDUMP:
 				log_message(LOG_INFO, "coredump: tid=%d pid=%d",
 						proc_ev.event_data.coredump.process_pid,
 						proc_ev.event_data.coredump.process_tgid);
 				break;
-<<<<<<< HEAD
-#endif
-=======
->>>>>>> 1664242c
 			case PROC_EVENT_EXIT:
 				log_message(LOG_INFO, "exit: tid=%d pid=%d exit_code=%u, signal=%u,",
 						proc_ev.event_data.exit.process_pid,
@@ -1097,7 +1074,6 @@
 				log_message(LOG_INFO, "unhandled proc event %u", proc_ev.what);
 				break;
 			}
-<<<<<<< HEAD
 		}
 #endif
 
@@ -1129,62 +1105,6 @@
 				log_message(LOG_INFO, "Ignoring exec of thread %d of pid %d", proc_ev.event_data.exec.process_tgid, proc_ev.event_data.exec.process_pid);
 #endif
 			break;
-#if HAVE_DECL_PROC_EVENT_COMM		/* Since Linux v3.2 */
-		/* NOTE: not having PROC_EVENT_COMM means that changes to /proc/PID/comm
-		 * will not be detected */
-		case PROC_EVENT_COMM:
-			if (proc_ev.event_data.comm.process_tgid == proc_ev.event_data.comm.process_pid)
-				check_process_comm_change(proc_ev.event_data.comm.process_tgid, proc_ev.event_data.comm.comm);
-#ifdef _TRACK_PROCESS_DEBUG_
-			else if (do_track_process_debug_detail)
-				log_message(LOG_INFO, "Ignoring COMM event of thread %d of pid %d", proc_ev.event_data.comm.process_tgid, proc_ev.event_data.comm.process_pid);
-#endif
-			break;
-#endif
-		case PROC_EVENT_EXIT:
-			/* We aren't interested in thread termination */
-			if (proc_ev.event_data.exit.process_tgid == proc_ev.event_data.exit.process_pid)
-				check_process_termination(proc_ev.event_data.exit.process_tgid);
-#ifdef _TRACK_PROCESS_DEBUG_
-			else if (do_track_process_debug_detail)
-				log_message(LOG_INFO, "Ignoring exit of thread %d of pid %d", proc_ev.event_data.exit.process_tgid, proc_ev.event_data.exit.process_pid);
-#endif
-			break;
-		default:
-			break;
-		}
-=======
-		}
-#endif
-
-		switch (proc_ev.what)
-		{
-		case PROC_EVENT_NONE:
-			proc_events_responded = true;
-			if (__test_bit(LOG_DETAIL_BIT, &debug))
-				log_message(LOG_INFO, "proc_events has confirmed it is configured");
-			break;
-		case PROC_EVENT_FORK:
-			/* See if we have parent pid, in which case this is a new process.
-			 * For a process fork, child_pid == child_tgid.
-			 * For a new thread, child_pid != child_tgid and parent_pid/tgid is
-			 * the parent process of the process doing the pthread_create(). */
-			if (proc_ev.event_data.fork.child_tgid == proc_ev.event_data.fork.child_pid)
-				check_process_fork(proc_ev.event_data.fork.parent_tgid, proc_ev.event_data.fork.child_tgid);
-#ifdef _TRACK_PROCESS_DEBUG_
-			else if (do_track_process_debug_detail)
-				log_message(LOG_INFO, "Ignoring new thread %d for pid %d", proc_ev.event_data.fork.child_tgid, proc_ev.event_data.fork.child_pid);
-#endif
-			break;
-		case PROC_EVENT_EXEC:
-			/* We may be losing a process. Check if have pid, and check new cmdline */
-			if (proc_ev.event_data.exec.process_tgid == proc_ev.event_data.exec.process_pid)
-				check_process(proc_ev.event_data.exec.process_tgid, NULL, NULL);
-#ifdef _TRACK_PROCESS_DEBUG_
-			else if (do_track_process_debug_detail)
-				log_message(LOG_INFO, "Ignoring exec of thread %d of pid %d", proc_ev.event_data.exec.process_tgid, proc_ev.event_data.exec.process_pid);
-#endif
-			break;
 		case PROC_EVENT_COMM:
 			if (proc_ev.event_data.comm.process_tgid == proc_ev.event_data.comm.process_pid)
 				check_process_comm_change(proc_ev.event_data.comm.process_tgid, proc_ev.event_data.comm.comm);
@@ -1205,7 +1125,6 @@
 		default:
 			break;
 		}
->>>>>>> 1664242c
 
 #ifdef CHECK_ONLY_ONE_NLMSG
 		struct nlmsghdr *next_nlh = NLMSG_NEXT(&u.nlmsghdr, len);
