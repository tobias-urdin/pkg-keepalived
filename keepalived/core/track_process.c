/*
 * Soft:        Keepalived is a failover program for the LVS project
 *              <www.linuxvirtualserver.org>. It monitor & manipulate
 *              a loadbalanced server pool using multi-layer checks.
 *
 * Part:        Process tracking framework.
 *
 * Author:      Alexandre Cassen, <acassen@linux-vs.org>
 *
 *              This program is distributed in the hope that it will be useful,
 *              but WITHOUT ANY WARRANTY; without even the implied warranty of
 *              MERCHANTABILITY or FITNESS FOR A PARTICULAR PURPOSE.
 *              See the GNU General Public License for more details.
 *
 *              This program is free software; you can redistribute it and/or
 *              modify it under the terms of the GNU General Public License
 *              as published by the Free Software Foundation; either version
 *              2 of the License, or (at your option) any later version.
 *
 * Copyright (C) 2018-2018 Alexandre Cassen, <acassen@gmail.com>
 */

/* For details on the proc connector, see:
 *
 * https://stackoverflow.com/questions/26852228/detect-new-process-creation-instantly-in-linux
 * https://unix.stackexchange.com/questions/260162/how-to-track-newly-created-processes-in-linux
 * http://netsplit.com/the-proc-connector-and-socket-filters
 */

#include "config.h"

#include <sys/socket.h>
#include <linux/netlink.h>
#include <linux/connector.h>
#include <linux/cn_proc.h>
#include <signal.h>
#include <errno.h>
#include <stdbool.h>
#include <unistd.h>
#include <string.h>
#include <stdlib.h>
#include <stdio.h>
#include <dirent.h>
#include <string.h>
#include <sys/types.h>
#include <sys/stat.h>
#include <fcntl.h>
#include <inttypes.h>

#include "track_process.h"
#include "global_data.h"
#include "list_head.h"
#if !HAVE_DECL_SOCK_NONBLOCK
#include "old_socket.h"
#endif
#include "rbtree.h"
#include "vrrp_data.h"
#include "utils.h"
#include "bitops.h"
#include "logger.h"
#include "main.h"
#include "process.h"
<<<<<<< HEAD
=======
#include "align.h"
>>>>>>> 61cbc187


static thread_ref_t read_thread;
static thread_ref_t reload_thread;
static rb_root_t process_tree = RB_ROOT;
static int nl_sock = -1;
static unsigned num_cpus;
static int64_t *cpu_seq;
static bool need_reinitialise;
bool proc_events_not_supported;
<<<<<<< HEAD
=======
bool proc_events_responded;
>>>>>>> 61cbc187

#ifdef _TRACK_PROCESS_DEBUG_
bool do_track_process_debug;
bool do_track_process_debug_detail;
#endif

#ifdef _INCLUDE_UNUSED_CODE_
static void
dump_process_tree(const char *str)
{
	tracked_process_instance_t *tpi;
	ref_tracked_process_t *rtpr;

	log_message(LOG_INFO, "Process tree - %s", str);
	rb_for_each_entry(tpi, &process_tree, pid_tree) {
		log_message(LOG_INFO, "Pid %d", tpi->pid);
		list_for_each_entry(rtpr, &tpi->processes, e_list)
			log_message(LOG_INFO, "  %s", rtpr->process->pname);
	}
}
#endif

static void
set_rcv_buf(unsigned buf_size, bool force)
{
	if (setsockopt(nl_sock, SOL_SOCKET, force ? SO_RCVBUFFORCE : SO_RCVBUF, &buf_size, sizeof(buf_size)) < 0)
		log_message(LOG_INFO, "Cannot set process monitor SO_RCVBUF%s option. errno=%d (%m)"
				    , force ? "FORCE" : "", errno);
}

static void
free_ref_tracked_process(ref_tracked_process_t *rtpr)
{
	list_del_init(&rtpr->e_list);
	FREE(rtpr);
}
static void
free_ref_tracked_process_list(list_head_t *l)
{
	ref_tracked_process_t *rtpr, *rtpr_tmp;

	list_for_each_entry_safe(rtpr, rtpr_tmp, l, e_list)
		free_ref_tracked_process(rtpr);
}
static ref_tracked_process_t *
alloc_ref_tracked_process(vrrp_tracked_process_t *tpr, tracked_process_instance_t *tpi)
{
	ref_tracked_process_t *new;

	PMALLOC(new);
	INIT_LIST_HEAD(&new->e_list);
	new->process = tpr;
	list_add_tail(&new->e_list, &tpi->processes);

	return new;
}
static void
free_tracked_process_instance(tracked_process_instance_t *tpi)
{
	free_ref_tracked_process_list(&tpi->processes);
	rb_erase(&tpi->pid_tree, &process_tree);
	FREE(tpi);
}
static void
free_process_tree(void)
{
	tracked_process_instance_t *tpi, *next;

	rb_for_each_entry_safe(tpi, next, &process_tree, pid_tree) {
		free_ref_tracked_process_list(&tpi->processes);
		rb_erase(&tpi->pid_tree, &process_tree);
		FREE(tpi);
	}
}

static int
pid_compare(const tracked_process_instance_t *tpi1, const tracked_process_instance_t *tpi2)
{
	return tpi1->pid - tpi2->pid;
}

static inline tracked_process_instance_t *
alloc_tracked_process_instance(pid_t pid)
{
	tracked_process_instance_t *new;

	PMALLOC(new);
	INIT_LIST_HEAD(&new->processes);
	new->pid = pid;
	RB_CLEAR_NODE(&new->pid_tree);
	rb_insert_sort(&process_tree, new, pid_tree, pid_compare);

	return new;
}
static inline tracked_process_instance_t *
add_process(pid_t pid, vrrp_tracked_process_t *tpr, tracked_process_instance_t *tpi)
{
	tracked_process_instance_t tp = { .pid = pid };

	if (!tpi && !(tpi = rb_search(&process_tree, &tp, pid_tree, pid_compare)))
		tpi = alloc_tracked_process_instance(tp.pid);
	alloc_ref_tracked_process(tpr, tpi);
	++tpr->num_cur_proc;

	return tpi;
}

#ifdef _INCLUDE_UNUSED_CODE_
static int scandir_filter(const struct dirent *dirent)
{
	if (dirent->d_type != DT_DIR)
		return false;

	if (dirent->d_name[0] <= '0' || dirent->d_name[0] > '9')
		return false;

	return true;
}

static int
scandir_sort(const struct dirent **a, const struct dirent **b)
{
	return 0;
}

static pid_t
read_procs(const char *name)
{
	struct dirent **namelist;
	struct dirent **ent_p;
	struct dirent *ent;
	int ret;

	ret = scandir("/proc", &namelist, scandir_filter, scandir_sort);
	log_message(LOG_INFO, "scandir returned %d\n", ret);

	for (ent_p = namelist, ent = *namelist; ret--; ent = *++ent_p) {
		log_message(LOG_INFO, "0x%p: %s\n", ent, ent->d_name);
		free(ent);	/* malloc'd by scandir() */
	}

	free(namelist);	/* malloc'd by scandir() */
}
#endif

static bool
check_params(vrrp_tracked_process_t *tpr, const char *params, size_t params_len)
{
	if (tpr->param_match == PARAM_MATCH_EXACT &&
	    !tpr->process_params &&
	    params_len == 0)
		return true;

	if (params_len < tpr->process_params_len)
		return false;

	if (tpr->param_match == PARAM_MATCH_EXACT)
		return (params_len == tpr->process_params_len &&
			(!tpr->process_params ||
			 !memcmp(params, tpr->process_params, tpr->process_params_len)));

	if (!tpr->process_params)
		return true;

	if (tpr->param_match == PARAM_MATCH_PARTIAL)
		return !memcmp(params, tpr->process_params, tpr->process_params_len);

	/* tpr->param_match == PARAM_MATCH_INITIAL */
	return tpr->process_params_len == 1 ||
	       !memcmp(params, tpr->process_params, tpr->process_params_len - 1);
}

static void
read_procs(list_head_t *processes)
{
	/* /proc/PID/status has line State: which can be Z for zombie process (but cmdline is empty then)
	 * /proc/PID/stat has cmd name as 2nd field in (), and state as third field. For states see
	 * man proc(5)
	 * pgrep uses status and cmdline files. Without -f, pgrep looks at comm (in status/stat/comm). If
	 * -f is specified, it reads cmdline.
	 * To change comm for a process, use prctl(PR_SET_NAME). */
	DIR *proc_dir = opendir("/proc");
	struct dirent *ent;
	char cmdline[1 + 4 + 1 + PID_MAX_DIGITS + 1 + 7 + 1];	/* "/proc/xxxxxxx/cmdline" */
	int fd;
	char *cmd_buf;
	size_t cmd_buf_len;
	char stat_buf[128];
	char *p;
	char *comm;
	ssize_t len = 0;
	ssize_t cmdline_len = 0;
	char *proc_name;
	vrrp_tracked_process_t *tpr;
	const char *param_start;

	cmd_buf_len = vrrp_data->vrrp_max_process_name_len + 2;
	cmd_buf = MALLOC(cmd_buf_len);

	while ((ent = readdir(proc_dir))) {
		if (ent->d_type != DT_DIR)
			continue;
		if (ent->d_name[0] <= '0' || ent->d_name[0] > '9')
			continue;

		/* We want to avoid reading /proc/PID/cmdline, since it reads the process
		 * address space, and if the process is swapped out, then it will have to be
		 * swapped in to read it. */
		if (vrrp_data->vrrp_use_process_cmdline) {
			snprintf(cmdline, sizeof(cmdline), "/proc/%.*s/cmdline", PID_MAX_DIGITS, ent->d_name);

			if ((fd = open(cmdline, O_RDONLY)) == -1)
				continue;

			/* Read max name len + null byte + 1 extra char */
			cmdline_len = read(fd, cmd_buf, vrrp_data->vrrp_max_process_name_len + 1);
			close(fd);
			if (cmdline_len < 0)
				continue;
			cmd_buf[cmdline_len] = '\0';
		}

		if (vrrp_data->vrrp_use_process_comm) {
			snprintf(cmdline, sizeof(cmdline), "/proc/%.*s/stat", PID_MAX_DIGITS, ent->d_name);

			if ((fd = open(cmdline, O_RDONLY)) == -1)
				continue;

			len = read(fd, stat_buf, sizeof(stat_buf) - 1);
			close(fd);
			if (len < 0)
				continue;
			stat_buf[len] = '\0';
			if (len && stat_buf[len-1] == '\n')
				stat_buf[len - 1] = '\0';

			/* Find the comm field, terminate it and check not a zombie process */
			p = strchr(stat_buf + 2, '(');
			if (!p)
				continue;

			comm = p + 1;
			p = strchr(p, ')');
			if (!p)
				continue;
			*p = '\0';
			if (p[2] == 'Z')
				continue;
		}
		else
			comm = NULL;	/* Avoid compiler warning */

		list_for_each_entry(tpr, processes, e_list) {
			if (tpr->full_command)
				proc_name = cmd_buf;
			else if (comm)
				proc_name = comm;
			else /* This should never happen, but coverity produces a "Explicit null dereference" error */
				continue;

			if (!strcmp(proc_name, tpr->process_path)) {
				/* We have got a match */

				/* Do we need to check parameters? */
				if (tpr->param_match != PARAM_MATCH_NONE) {
					param_start = proc_name + strlen(proc_name) + 1;
					if (!check_params(tpr, param_start, proc_name + cmdline_len - param_start))
						continue;
				}

				add_process(atoi(ent->d_name), tpr, NULL);
			}
		}
	}

	closedir(proc_dir);
	FREE(cmd_buf);
}

static void
update_process_status(vrrp_tracked_process_t *tpr, bool now_up)
{
	if (now_up == tpr->have_quorum) {
#ifdef _TRACK_PROCESS_DEBUG_
		if (do_track_process_debug_detail)
			log_message(LOG_INFO, "update process status no change for %s", tpr->pname);
#endif
		return;
	}

	tpr->have_quorum = now_up;

	process_update_track_process_status(tpr, now_up);
}

static void
remove_process_from_track(tracked_process_instance_t *tpi, vrrp_tracked_process_t *tpr)
{
	ref_tracked_process_t *rtpr, *rtpr_tmp;

	list_for_each_entry_safe(rtpr, rtpr_tmp, &tpi->processes, e_list) {
		if (rtpr->process == tpr) {
			free_ref_tracked_process(rtpr);
			if (tpr->num_cur_proc-- == tpr->quorum ||
			    tpr->num_cur_proc == tpr->quorum_max) {
				if (tpr->fork_timer_thread) {
					thread_cancel(tpr->fork_timer_thread);
					tpr->fork_timer_thread = NULL;
				}
				update_process_status(tpr, tpr->num_cur_proc == tpr->quorum_max);
			}
			return;
		}
	}
}

static void
check_process(pid_t pid, char *comm, tracked_process_instance_t *tpi)
{
	char cmdline[1 + 4 + 1 + PID_MAX_DIGITS + 1 + 7 + 1];	/* "/proc/xxxxxxx/{cmdline,comm}" */
	int fd;
	char *cmd_buf = NULL;
	size_t cmd_buf_len;
	char comm_buf[17];
	ssize_t len = 0;
	ssize_t cmdline_len = 0;
	char *proc_name;
	const char *param_start;
	vrrp_tracked_process_t *tpr;
	bool had_process;
	tracked_process_instance_t tp = { .pid = pid };
	bool have_comm = !!comm;
#ifdef _TRACK_PROCESS_DEBUG_
	int sav_errno;
#endif

	/* Are we counting this process now? */
	if (!tpi)
		tpi = rb_search(&process_tree, &tp, pid_tree, pid_compare);
	had_process = !!tpi;

	/* We want to avoid reading /proc/PID/cmdline, since it reads the process
	 * address space, and if the process is swapped out, then it will have to be
	 * swapped in to read it. */
	if (!have_comm) {
		if (vrrp_data->vrrp_use_process_cmdline) {
			snprintf(cmdline, sizeof(cmdline), "/proc/%d/cmdline", pid);

			if ((fd = open(cmdline, O_RDONLY)) == -1) {
#ifdef _TRACK_PROCESS_DEBUG_
				if (do_track_process_debug_detail)
					log_message(LOG_INFO, "check_process failed to open %s, errno %d", cmdline, errno);
#endif
				return;
			}

			cmd_buf_len = vrrp_data->vrrp_max_process_name_len + 3;
			cmd_buf = MALLOC(cmd_buf_len);
			cmdline_len = read(fd, cmd_buf, vrrp_data->vrrp_max_process_name_len + 2);
#ifdef _TRACK_PROCESS_DEBUG_
			sav_errno = errno;
#endif
			close(fd);
			if (cmdline_len < 0) {
#ifdef _TRACK_PROCESS_DEBUG_
				if (do_track_process_debug_detail)
					log_message(LOG_INFO, "check_process failed to read %s, errno %d", cmdline, sav_errno);
#endif
				FREE(cmd_buf);
				return;
			}
			cmd_buf[cmdline_len] = '\0';
		}

		if (vrrp_data->vrrp_use_process_comm) {
			snprintf(cmdline, sizeof(cmdline), "/proc/%d/comm", pid);

			if ((fd = open(cmdline, O_RDONLY)) == -1) {
#ifdef _TRACK_PROCESS_DEBUG_
				if (do_track_process_debug_detail)
					log_message(LOG_INFO, "check_process failed to open %s, errno %d", cmdline, errno);
#endif
				FREE_PTR(cmd_buf);
				return;
			}

			len = read(fd, comm_buf, sizeof(comm_buf) - 1);
#ifdef _TRACK_PROCESS_DEBUG_
			sav_errno = errno;
#endif
			close(fd);
			if (len < 0) {
#ifdef _TRACK_PROCESS_DEBUG_
				if (do_track_process_debug_detail)
					log_message(LOG_INFO, "check_process failed to read %s, errno %d", cmdline, sav_errno);
#endif
				FREE_PTR(cmd_buf);
				return;
			}
			comm_buf[len] = '\0';
			if (len && comm_buf[len-1] == '\n')
				comm_buf[len-1] = '\0';
			comm = comm_buf;
		}
	}

#ifdef _TRACK_PROCESS_DEBUG_
	if (do_track_process_debug_detail)
		log_message(LOG_INFO, "check_process %s (cmdline %s)", comm, cmd_buf ? cmd_buf : "[none]");
#endif

	list_for_each_entry(tpr, &vrrp_data->vrrp_track_processes, e_list) {
		if (tpr->full_command) {
			/* If this is a PROC_EVENT_COMM, we aren't dealing with the command line */
			if (have_comm)
				continue;
			proc_name = cmd_buf;
		} else if (comm)
			proc_name = comm;
		else /* This should never happen, but coverity produces a "Dereference after null check" error */
			continue;

		if (!strcmp(proc_name, tpr->process_path)) {
			/* We have got a match */

			/* Do we need to check parameters? */
			if (tpr->param_match != PARAM_MATCH_NONE) {
				param_start = proc_name + strlen(proc_name) + 1;
				if (!check_params(tpr, param_start, proc_name + cmdline_len - param_start)) {
#ifdef _TRACK_PROCESS_DEBUG_
					if (do_track_process_debug_detail)
						log_message(LOG_INFO, "check_process parameter mis-match");
#endif
					if (had_process)
						remove_process_from_track(tpi, tpr);
					continue;
				}
			}

			tpi = add_process(pid, tpr, tpi);

#ifdef _TRACK_PROCESS_DEBUG_
			if (do_track_process_debug_detail)
				log_message(LOG_INFO, "check_process adding process %d to %s", pid, tpr->pname);
#endif

			if (tpr->num_cur_proc == tpr->quorum ||
			    tpr->num_cur_proc == tpr->quorum_max + 1) {
				/* Cancel terminate timer thread if any, otherwise update status */
#ifdef _TRACK_PROCESS_DEBUG_
				if (do_track_process_debug_detail)
					log_message(LOG_INFO, "check_process %s num_proc now %u, quorum [%u:%u]", tpr->pname, tpr->num_cur_proc, tpr->quorum, tpr->quorum_max);
#endif

				if (tpr->terminate_timer_thread) {
					thread_cancel(tpr->terminate_timer_thread);
					tpr->terminate_timer_thread = NULL;
				}
				update_process_status(tpr, tpr->num_cur_proc == tpr->quorum);
			}
		}
		else if (had_process && !have_comm) {
#ifdef _TRACK_PROCESS_DEBUG_
			if (do_track_process_debug_detail)
				log_message(LOG_INFO, "check_process removing %d from %s", pid, tpr->pname);
#endif
			remove_process_from_track(tpi, tpr);
		}
	}

	FREE_PTR(cmd_buf);

	if (!tpi)
		return;

	/* If we were monitoring the process, and are no longer,
	 * remove it */
	if (list_empty(&tpi->processes))
		free_tracked_process_instance(tpi);
}

static void
process_gained_quorum_timer_thread(thread_ref_t thread)
{
	vrrp_tracked_process_t *tpr = thread->arg;

#ifdef _TRACK_PROCESS_DEBUG_
	if (do_track_process_debug_detail)
		log_message(LOG_INFO, "quorum gained timer for %s expired", tpr->pname);
#endif

	update_process_status(tpr,
			      tpr->num_cur_proc >= tpr->quorum &&
			      tpr->num_cur_proc <= tpr->quorum_max);
	tpr->fork_timer_thread = NULL;
}

static void
check_process_fork(pid_t parent_pid, pid_t child_pid)
{
	tracked_process_instance_t tp = { .pid = parent_pid };
	tracked_process_instance_t *tpi, *tpi_child;
	vrrp_tracked_process_t *tpr;
	ref_tracked_process_t *rtpr;

	/* If we aren't interested in the parent, we aren't interested in the child */
	if (!(tpi = rb_search(&process_tree, &tp, pid_tree, pid_compare))) {
#ifdef _TRACK_PROCESS_DEBUG_
		if (do_track_process_debug_detail)
			log_message(LOG_INFO, "Ignoring fork for untracked pid %d", parent_pid);
#endif
		return;
	}

	tpi_child = alloc_tracked_process_instance(child_pid);
#ifdef _TRACK_PROCESS_DEBUG_
	if (do_track_process_debug_detail)
		log_message(LOG_INFO, "Adding new child %d of parent %d", child_pid, parent_pid);
#endif
<<<<<<< HEAD

	list_for_each_entry(rtpr, &tpi->processes, e_list) {
		tpr = rtpr->process;

#ifdef _TRACK_PROCESS_DEBUG_
		if (do_track_process_debug_detail)
			log_message(LOG_INFO, "Adding new child %d to track_process %s", child_pid, tpr->pname);
#endif

=======

	list_for_each_entry(rtpr, &tpi->processes, e_list) {
		tpr = rtpr->process;

#ifdef _TRACK_PROCESS_DEBUG_
		if (do_track_process_debug_detail)
			log_message(LOG_INFO, "Adding new child %d to track_process %s", child_pid, tpr->pname);
#endif

>>>>>>> 61cbc187
		/* Add a new reference */
		alloc_ref_tracked_process(tpr, tpi_child);
		if (++tpr->num_cur_proc == tpr->quorum ||
		    tpr->num_cur_proc == tpr->quorum_max + 1) {
#ifdef _TRACK_PROCESS_DEBUG_
		if (do_track_process_debug_detail)
			log_message(LOG_INFO, "track_process %s num_proc now %u, quorum [%u:%u]", tpr->pname, tpr->num_cur_proc, tpr->quorum, tpr->quorum_max);
#endif
			if (tpr->terminate_timer_thread) {
				thread_cancel(tpr->terminate_timer_thread);	// Cancel terminate timer
				tpr->terminate_timer_thread = NULL;
			} else if (tpr->fork_delay) {
				tpr->fork_timer_thread = thread_add_timer(master, process_gained_quorum_timer_thread, tpr, tpr->fork_delay);
#ifdef _TRACK_PROCESS_DEBUG_
				if (do_track_process_debug_detail)
					log_message(LOG_INFO, "Adding timer %d for %s up", tpr->fork_delay, tpr->pname);
#endif
				continue;
			}
			update_process_status(tpr, tpr->num_cur_proc == tpr->quorum);
		}
	}
}

static void
process_lost_quorum_timer_thread(thread_ref_t thread)
{
	vrrp_tracked_process_t *tpr = thread->arg;

#ifdef _TRACK_PROCESS_DEBUG_
	if (do_track_process_debug_detail)
		log_message(LOG_INFO, "quorum lost timer for %s expired", tpr->pname);
#endif

	update_process_status(tpr,
			      tpr->num_cur_proc >= tpr->quorum &&
			      tpr->num_cur_proc <= tpr->quorum_max);
	tpr->terminate_timer_thread = NULL;
}

static void
check_process_termination(pid_t pid)
{
	tracked_process_instance_t tp = { .pid = pid };
	tracked_process_instance_t *tpi;
	vrrp_tracked_process_t *tpr;
	ref_tracked_process_t *rtpr;

	tpi = rb_search(&process_tree, &tp, pid_tree, pid_compare);
	if (!tpi) {
#ifdef _TRACK_PROCESS_DEBUG_
		if (do_track_process_debug_detail)
			log_message(LOG_INFO, "Ignoring exit of untracked pid %d", pid);
#endif
		return;
	}

	list_for_each_entry(rtpr, &tpi->processes, e_list) {
		tpr = rtpr->process;

		if (tpr->num_cur_proc-- == tpr->quorum ||
		    tpr->num_cur_proc == tpr->quorum_max) {
#ifdef _TRACK_PROCESS_DEBUG_
			if (do_track_process_debug_detail)
				log_message(LOG_INFO, "process exit %s num_proc now %u, quorum [%u:%u]", tpr->pname, tpr->num_cur_proc, tpr->quorum, tpr->quorum_max);
#endif
			if (tpr->fork_timer_thread) {
				thread_cancel(tpr->fork_timer_thread);	// Cancel fork timer
				tpr->fork_timer_thread = NULL;
			} else if (tpr->terminate_delay) {
				tpr->terminate_timer_thread = thread_add_timer(master, process_lost_quorum_timer_thread, tpr, tpr->terminate_delay);
#ifdef _TRACK_PROCESS_DEBUG_
				if (do_track_process_debug_detail)
					log_message(LOG_INFO, "Adding timer %d for %s termination", tpr->fork_delay, tpr->pname);
#endif
				continue;
			}
			update_process_status(tpr, tpr->num_cur_proc == tpr->quorum_max);
		}
	}

	free_tracked_process_instance(tpi);
}

#if HAVE_DECL_PROC_EVENT_COMM
static void
check_process_comm_change(pid_t pid, char *comm)
{
	tracked_process_instance_t tp = { .pid = pid };
	tracked_process_instance_t *tpi;
	vrrp_tracked_process_t *tpr;
	ref_tracked_process_t *rtpr, *rtpr_tmp;

	tpi = rb_search(&process_tree, &tp, pid_tree, pid_compare);
	if (!tpi) {
#ifdef _TRACK_PROCESS_DEBUG_
		if (do_track_process_debug_detail)
			log_message(LOG_INFO, "comm_change pid %d not found", pid);
#endif
		goto end;
	}

	/* The process was being monitored by its old name */
	list_for_each_entry_safe(rtpr, rtpr_tmp, &tpi->processes, e_list) {
		tpr = rtpr->process;

		if (tpr->full_command)
			continue;

		/* Check that the name really has changed */
		if (!strcmp(comm, tpr->process_path))
			return;

#ifdef _TRACK_PROCESS_DEBUG_
		if (do_track_process_debug_detail)
			log_message(LOG_INFO, "comm change remove pid %d", pid);
#endif
		free_ref_tracked_process(rtpr);
		if (tpr->num_cur_proc-- == tpr->quorum ||
		    tpr->num_cur_proc == tpr->quorum_max) {
#ifdef _TRACK_PROCESS_DEBUG_
			if (do_track_process_debug_detail)
				log_message(LOG_INFO, "comm change %s num_proc now %u, quorum [%u:%u]"
						    , tpr->pname, tpr->num_cur_proc
						    , tpr->quorum, tpr->quorum_max);
#endif
			if (tpr->fork_timer_thread) {
				thread_cancel(tpr->fork_timer_thread);	// Cancel fork timer
				tpr->fork_timer_thread = NULL;
			}
			update_process_status(tpr, tpr->num_cur_proc == tpr->quorum_max);
		}
	}

  end:
	/* Handle the new process name */
	check_process(pid, comm, tpi);
}
#endif

/*
 * connect to netlink
 * returns netlink socket, or -1 on error
 */
static int
nl_connect(void)
{
	int rc;
	int nl_sd;
	struct sockaddr_nl sa_nl;

	nl_sd = socket(PF_NETLINK, SOCK_DGRAM | SOCK_CLOEXEC | SOCK_NONBLOCK, NETLINK_CONNECTOR);
	if (nl_sd == -1) {
		if (errno == EPROTONOSUPPORT) {
			if (__test_bit(LOG_DETAIL_BIT, &debug))
				log_message(LOG_INFO, "track_process not available - is CONFIG_PROC_EVENTS enabled in kernel config?");
			proc_events_not_supported = true;
		} else
			log_message(LOG_INFO, "Failed to open process monitoring socket - errno %d - %m", errno);
		return -1;
	}

#if !HAVE_DECL_SOCK_NONBLOCK
	if (set_sock_flags(nl_sd, F_SETFL, O_NONBLOCK))
		log_message(LOG_INFO, "Unable to set NONBLOCK on netlink process socket - %s (%d)", strerror(errno), errno);
#endif

#if !HAVE_DECL_SOCK_CLOEXEC
	if (set_sock_flags(nl_sd, F_SETFD, FD_CLOEXEC))
		log_message(LOG_INFO, "Unable to set CLOEXEC on netlink process socket - %s (%d)", strerror(errno), errno);
#endif

	sa_nl.nl_family = AF_NETLINK;
	sa_nl.nl_groups = CN_IDX_PROC;
	sa_nl.nl_pid = getpid();

	rc = bind(nl_sd, PTR_CAST(struct sockaddr, &sa_nl), sizeof(sa_nl));
	if (rc == -1) {
		log_message(LOG_INFO, "Failed to bind to process monitoring socket - errno %d - %m", errno);
		close(nl_sd);
		return -1;
	}

	return nl_sd;
}

/*
 * subscribe on proc events (process notifications)
 */
static int set_proc_ev_listen(int nl_sd, bool enable)
{
	int rc;
	struct __attribute__ ((aligned(NLMSG_ALIGNTO))) {
		struct nlmsghdr nl_hdr;
		struct __attribute__ ((__packed__)) {
			struct cn_msg cn_msg;
			enum proc_cn_mcast_op cn_mcast;
		};
	} nlcn_msg;

	memset(&nlcn_msg, 0, sizeof(nlcn_msg));
	nlcn_msg.nl_hdr.nlmsg_len = sizeof(nlcn_msg);
	nlcn_msg.nl_hdr.nlmsg_pid = getpid();
	nlcn_msg.nl_hdr.nlmsg_type = NLMSG_DONE;

	nlcn_msg.cn_msg.id.idx = CN_IDX_PROC;
	nlcn_msg.cn_msg.id.val = CN_VAL_PROC;
	nlcn_msg.cn_msg.len = sizeof(enum proc_cn_mcast_op);

	nlcn_msg.cn_mcast = enable ? PROC_CN_MCAST_LISTEN : PROC_CN_MCAST_IGNORE;

	rc = send(nl_sd, &nlcn_msg, sizeof(nlcn_msg), 0);
	if (rc == -1) {
		log_message(LOG_INFO, "Failed to set/clear process event listen - errno %d - %m", errno);
		return -1;
	}

	return 0;
}

static void
reinitialise_track_processes(void)
{
	reload_thread = NULL;
	unsigned buf_size;
	socklen_t buf_size_len = sizeof(buf_size);
	unsigned i;
	vrrp_tracked_process_t *tpr;

	need_reinitialise = false;

	if (getsockopt(nl_sock, SOL_SOCKET, SO_RCVBUF, &buf_size, &buf_size_len) < 0) {
		log_message(LOG_INFO, "Cannot get process monitor SO_RCVBUF option. errno=%d (%m)", errno);
		return;
	}

	buf_size *= 2;
	set_rcv_buf(buf_size, global_data->process_monitor_rcv_bufs_force);

	log_message(LOG_INFO, "Setting global_def process_monitor_rcv_bufs to %u"
			      " - recommend updating configuration file"
			    , buf_size);

	/* Reset the sequence numbers */
	for (i = 0; i < num_cpus; i++)
		cpu_seq[i] = -1;

	/* Remove the existing process tree */
	free_process_tree();

	/* Save process counters, and clear any down timers */
	list_for_each_entry(tpr, &vrrp_data->vrrp_track_processes, e_list) {
		tpr->sav_num_cur_proc = tpr->num_cur_proc;
		tpr->num_cur_proc = 0;
		if (tpr->fork_timer_thread) {
			thread_cancel(tpr->fork_timer_thread);
			tpr->fork_timer_thread = NULL;
		}
		if (tpr->terminate_timer_thread) {
			thread_cancel(tpr->terminate_timer_thread);
			tpr->terminate_timer_thread = NULL;
		}
	}

	/* Re read processes */
	read_procs(&vrrp_data->vrrp_track_processes);

	/* See if anything changed */
	list_for_each_entry(tpr, &vrrp_data->vrrp_track_processes, e_list) {
		if (tpr->sav_num_cur_proc != tpr->num_cur_proc) {
			if ((tpr->sav_num_cur_proc < tpr->quorum) == (tpr->num_cur_proc < tpr->quorum) &&
			    (tpr->sav_num_cur_proc > tpr->quorum_max) == (tpr->num_cur_proc > tpr->quorum_max)) {
				if (__test_bit(LOG_DETAIL_BIT, &debug))
					log_message(LOG_INFO, "Process %s, number of current processes changed"
							      " from %u to %u"
							    , tpr->pname
							    , tpr->sav_num_cur_proc
							    , tpr->num_cur_proc);
				continue;
			}
			if (tpr->num_cur_proc >= tpr->quorum &&
			    tpr->num_cur_proc <= tpr->quorum_max) {
				if (__test_bit(LOG_DETAIL_BIT, &debug))
					log_message(LOG_INFO, "Process %s, number of current processes changed"
							      " from %u to %u, quorum up"
							    , tpr->pname
							    , tpr->sav_num_cur_proc
							    , tpr->num_cur_proc);
				if (tpr->fork_delay)
					tpr->fork_timer_thread = thread_add_timer(master, process_gained_quorum_timer_thread, tpr, tpr->terminate_delay);
				process_update_track_process_status(tpr, true);
			} else {
				if (__test_bit(LOG_DETAIL_BIT, &debug))
					log_message(LOG_INFO, "Process %s, number of current processes changed"
							      " from %u to %u, quorum down"
							    , tpr->pname
							    , tpr->sav_num_cur_proc
							    , tpr->num_cur_proc);
				if (tpr->terminate_delay)
					tpr->terminate_timer_thread = thread_add_timer(master, process_lost_quorum_timer_thread, tpr, tpr->terminate_delay);
				else
					process_update_track_process_status(tpr, false);
			}
		}
	}

	return;
}

static void
process_lost_messages_timer_thread(__attribute__((unused)) thread_ref_t thread)
{
	reinitialise_track_processes();
}

/*
 * handle a single process event
 *
 * There is a ?design bug in the kernel. struct proc_event has 8 byte alignment,
 * but struct nlmsghdr is 16 bytes long, the payload is then 4 byte aligned, which
 * starts with a struct cn_msg which is 20 bytes long and is immediately followed by
 * the struct proc_event. This means that if the buffer for the data is 8 byte
 * aligned, then proc_event ends up 4 byte aligned but NOT 8 byte aligned.
 *
 * A consequence of the above is that there cannot be multiple chained netlink
 * messages in one receive block, since if the first proc_event is 8 byte aligned,
 * the second one will not be 8 byte aligned.
 *
 * The kernel, in drivers/connector/cn_proc.c, allocates an 8 byte aligned buffer
 * and then start building the packet at a 4 byte offset into the buffer in order
 * to work around the problem.
 *
 * The normal approach of a loop for receiving netlink messages:
 *
 * for (nlmsghdr = (struct nlmsghdr *)buf;
 *      NLMSG_OK (nlmsghdr, len); nlmsghdr = NLMSG_NEXT (nlmsghdr, len)) {
 *
 * will not work while maintaining 8 byte alignment of the proc_event structures.
 * However, the kernel does not send chained proc_event messages currently, and can't
 * without the alignment problem being resolved, so it should be safe to rely on that.
 *
 * For receiving, we can either use the kernel's approach of allocating an 8 byte
 * aligned buffer and receive at an offset of 4 bytes, or alternatively, as we have
 * chosen to do, use a scatter read.
 *
 */
static int
handle_proc_ev(int nl_sd)
{
	ssize_t len;
	struct sockaddr_nl addr;
	union nlmsghdr_alignment {
		struct nlmsghdr nlmsghdr;
		char dummy[NLMSG_ALIGN(sizeof(struct nlmsghdr))];
	} u;
	struct cn_msg cn_msg;
	struct proc_event proc_ev;
	struct iovec iov[3] = { { &u, sizeof(u) },
				{ &cn_msg, sizeof(struct cn_msg) },
				{ &proc_ev, sizeof(struct proc_event) } };
	struct msghdr msg = { .msg_iov = iov, .msg_iovlen = 3 };

	msg.msg_name = &addr;
	while (msg.msg_namelen = sizeof(addr), (len = recvmsg(nl_sd, &msg, 0))) {
		if (len == -1) {
			if (check_EINTR(errno))
				continue;
			if (check_EAGAIN(errno))
				return 0;

			if (errno == ENOBUFS) {
				/* We have missed some messages. Allow time for
				 * things to settle down, and reinitialise. */
				if (reload_thread)
					thread_cancel(reload_thread);
				reload_thread = thread_add_timer(master, process_lost_messages_timer_thread, NULL, TIMER_HZ);
				need_reinitialise = true;
			}
			else
				log_message(LOG_INFO, "process monitor netlink recv error %d - %m", errno);

			return -1;
		}

		/* Ensure the message has been sent by the kernel */
		if (msg.msg_namelen != sizeof(addr) || addr.nl_pid != 0) {
			log_message(LOG_INFO, "addrlen %u, expect %zu, pid %u", msg.msg_namelen, sizeof addr, addr.nl_pid);
			return -1;
		}

		if (!NLMSG_OK (&u.nlmsghdr, len)) {
			log_message(LOG_INFO, "proc_event !NLMSG_OK");
			return -1;
		}

		if (u.nlmsghdr.nlmsg_type == NLMSG_ERROR ||
		    u.nlmsghdr.nlmsg_type == NLMSG_NOOP)
			continue;

		if (cn_msg.id.idx != CN_IDX_PROC ||
		    cn_msg.id.val != CN_VAL_PROC)
			continue;

		/* On 3.10 kernel, proc_ev->cpu can be UINT32_MAX */
		if (proc_ev.cpu >= num_cpus)
			continue;

		/* PROC_EVENT_NONE is an ack, otherwise not an ack */
		if ((proc_ev.what == PROC_EVENT_NONE) != cn_msg.ack)
			continue;

		if (cpu_seq) {
			if ((!need_reinitialise || __test_bit(LOG_DETAIL_BIT, &debug)) &&
			    cpu_seq[proc_ev.cpu] != -1 &&
			    !(cpu_seq[proc_ev.cpu] + 1 == cn_msg.seq ||
			      (cn_msg.seq == 0 && cpu_seq[proc_ev.cpu] == UINT32_MAX)))
				log_message(LOG_INFO, "Missed %" PRIi64 " messages on CPU %u", cn_msg.seq - cpu_seq[proc_ev.cpu] - 1, proc_ev.cpu);

			cpu_seq[proc_ev.cpu] = cn_msg.seq;
		}

#ifdef _TRACK_PROCESS_DEBUG_
		if (do_track_process_debug) {
			switch (proc_ev.what)
			{
			case PROC_EVENT_NONE:
				log_message(LOG_INFO, "set mcast listen ok");
				break;
			case PROC_EVENT_FORK:
<<<<<<< HEAD
				/* See if we have parent pid, in which case this is a new process.
				 * For a process fork, child_pid == child_tgid.
				 * For a new thread, child_pid != child_tgid and parent_pid/tgid is
				 * the parent process of the process doing the pthread_create(). */
				if (proc_ev->event_data.fork.child_tgid == proc_ev->event_data.fork.child_pid)
					check_process_fork(proc_ev->event_data.fork.parent_tgid, proc_ev->event_data.fork.child_tgid);
#ifdef _TRACK_PROCESS_DEBUG_
				else if (do_track_process_debug_detail)
					log_message(LOG_INFO, "Ignoring new thread %d for pid %d", proc_ev->event_data.fork.child_tgid, proc_ev->event_data.fork.child_pid);
#endif
				break;
			case PROC_EVENT_EXEC:
				/* We may be losing a process. Check if have pid, and check new cmdline */
				if (proc_ev->event_data.exec.process_tgid == proc_ev->event_data.exec.process_pid)
					check_process(proc_ev->event_data.exec.process_tgid, NULL, NULL);
#ifdef _TRACK_PROCESS_DEBUG_
				else if (do_track_process_debug_detail)
					log_message(LOG_INFO, "Ignoring exec of thread %d of pid %d", proc_ev->event_data.exec.process_tgid, proc_ev->event_data.exec.process_pid);
#endif
=======
				/* See if we have parent pid, in which case this is a new process */
				log_message(LOG_INFO, "fork: parent tid=%d pid=%d -> child tid=%d pid=%d",
						proc_ev.event_data.fork.parent_pid,
						proc_ev.event_data.fork.parent_tgid,
						proc_ev.event_data.fork.child_pid,
						proc_ev.event_data.fork.child_tgid);
				break;
			case PROC_EVENT_EXEC:
				log_message(LOG_INFO, "exec: tid=%d pid=%d",
						proc_ev.event_data.exec.process_pid,
						proc_ev.event_data.exec.process_tgid);
				break;
			case PROC_EVENT_UID:
				log_message(LOG_INFO, "uid change: tid=%d pid=%d from %" PRIu32 " to %" PRIu32,
						proc_ev.event_data.id.process_pid,
						proc_ev.event_data.id.process_tgid,
						proc_ev.event_data.id.r.ruid,
						proc_ev.event_data.id.e.euid);
				break;
			case PROC_EVENT_GID:
				log_message(LOG_INFO, "gid change: tid=%d pid=%d from %" PRIu32 " to %" PRIu32,
						proc_ev.event_data.id.process_pid,
						proc_ev.event_data.id.process_tgid,
						proc_ev.event_data.id.r.rgid,
						proc_ev.event_data.id.e.egid);
>>>>>>> 61cbc187
				break;
#if HAVE_DECL_PROC_EVENT_SID	/* Since Linux v2.6.32 */
			case PROC_EVENT_SID:
				log_message(LOG_INFO, "sid change: tid=%d pid=%d",
						proc_ev.event_data.sid.process_pid,
						proc_ev.event_data.sid.process_tgid);
				break;
#endif
#if HAVE_DECL_PROC_EVENT_PTRACE	/* Since Linux v3.1 */
			case PROC_EVENT_PTRACE:
				log_message(LOG_INFO, "ptrace change: tid=%d pid=%d tracer tid=%d, pid=%d",
						proc_ev.event_data.ptrace.process_pid,
						proc_ev.event_data.ptrace.process_tgid,
						proc_ev.event_data.ptrace.tracer_pid,
						proc_ev.event_data.ptrace.tracer_tgid);
				break;
#endif
#if HAVE_DECL_PROC_EVENT_COMM		/* Since Linux v3.2 */
			case PROC_EVENT_COMM:
<<<<<<< HEAD
				if (proc_ev->event_data.comm.process_tgid == proc_ev->event_data.comm.process_pid)
					check_process_comm_change(proc_ev->event_data.comm.process_tgid, proc_ev->event_data.comm.comm);
#ifdef _TRACK_PROCESS_DEBUG_
				else if (do_track_process_debug_detail)
					log_message(LOG_INFO, "Ignoring COMM event of thread %d of pid %d", proc_ev->event_data.comm.process_tgid, proc_ev->event_data.comm.process_pid);
#endif
				break;
#endif
			case PROC_EVENT_EXIT:
				/* We aren't interested in thread termination */
				if (proc_ev->event_data.exit.process_tgid == proc_ev->event_data.exit.process_pid)
					check_process_termination(proc_ev->event_data.exit.process_tgid);
#ifdef _TRACK_PROCESS_DEBUG_
				else if (do_track_process_debug_detail)
					log_message(LOG_INFO, "Ignoring exit of thread %d of pid %d", proc_ev->event_data.exit.process_tgid, proc_ev->event_data.exit.process_pid);
#endif
=======
				log_message(LOG_INFO, "comm: tid=%d pid=%d comm %s",
						proc_ev.event_data.comm.process_pid,
						proc_ev.event_data.comm.process_tgid,
						proc_ev.event_data.comm.comm);
				break;
#endif
#if HAVE_DECL_PROC_EVENT_COREDUMP	/* Since Linux v3.10 */
			case PROC_EVENT_COREDUMP:
				log_message(LOG_INFO, "coredump: tid=%d pid=%d",
						proc_ev.event_data.coredump.process_pid,
						proc_ev.event_data.coredump.process_tgid);
				break;
#endif
			case PROC_EVENT_EXIT:
				log_message(LOG_INFO, "exit: tid=%d pid=%d exit_code=%u, signal=%u,",
						proc_ev.event_data.exit.process_pid,
						proc_ev.event_data.exit.process_tgid,
						proc_ev.event_data.exit.exit_code,
						proc_ev.event_data.exit.exit_signal);
>>>>>>> 61cbc187
				break;
			default:
				log_message(LOG_INFO, "unhandled proc event %u", proc_ev.what);
				break;
			}
		}
#endif

		switch (proc_ev.what)
		{
		case PROC_EVENT_NONE:
			proc_events_responded = true;
			if (__test_bit(LOG_DETAIL_BIT, &debug))
				log_message(LOG_INFO, "proc_events has confirmed it is configured");
			break;
		case PROC_EVENT_FORK:
			/* See if we have parent pid, in which case this is a new process.
			 * For a process fork, child_pid == child_tgid.
			 * For a new thread, child_pid != child_tgid and parent_pid/tgid is
			 * the parent process of the process doing the pthread_create(). */
			if (proc_ev.event_data.fork.child_tgid == proc_ev.event_data.fork.child_pid)
				check_process_fork(proc_ev.event_data.fork.parent_tgid, proc_ev.event_data.fork.child_tgid);
#ifdef _TRACK_PROCESS_DEBUG_
			else if (do_track_process_debug_detail)
				log_message(LOG_INFO, "Ignoring new thread %d for pid %d", proc_ev.event_data.fork.child_tgid, proc_ev.event_data.fork.child_pid);
#endif
			break;
		case PROC_EVENT_EXEC:
			/* We may be losing a process. Check if have pid, and check new cmdline */
			if (proc_ev.event_data.exec.process_tgid == proc_ev.event_data.exec.process_pid)
				check_process(proc_ev.event_data.exec.process_tgid, NULL, NULL);
#ifdef _TRACK_PROCESS_DEBUG_
			else if (do_track_process_debug_detail)
				log_message(LOG_INFO, "Ignoring exec of thread %d of pid %d", proc_ev.event_data.exec.process_tgid, proc_ev.event_data.exec.process_pid);
#endif
			break;
#if HAVE_DECL_PROC_EVENT_COMM		/* Since Linux v3.2 */
		/* NOTE: not having PROC_EVENT_COMM means that changes to /proc/PID/comm
		 * will not be detected */
		case PROC_EVENT_COMM:
			if (proc_ev.event_data.comm.process_tgid == proc_ev.event_data.comm.process_pid)
				check_process_comm_change(proc_ev.event_data.comm.process_tgid, proc_ev.event_data.comm.comm);
#ifdef _TRACK_PROCESS_DEBUG_
			else if (do_track_process_debug_detail)
				log_message(LOG_INFO, "Ignoring COMM event of thread %d of pid %d", proc_ev.event_data.comm.process_tgid, proc_ev.event_data.comm.process_pid);
#endif
			break;
#endif
		case PROC_EVENT_EXIT:
			/* We aren't interested in thread termination */
			if (proc_ev.event_data.exit.process_tgid == proc_ev.event_data.exit.process_pid)
				check_process_termination(proc_ev.event_data.exit.process_tgid);
#ifdef _TRACK_PROCESS_DEBUG_
			else if (do_track_process_debug_detail)
				log_message(LOG_INFO, "Ignoring exit of thread %d of pid %d", proc_ev.event_data.exit.process_tgid, proc_ev.event_data.exit.process_pid);
#endif
			break;
		default:
			break;
		}

#ifdef CHECK_ONLY_ONE_NLMSG
		struct nlmsghdr *next_nlh = NLMSG_NEXT(&u.nlmsghdr, len);
		if (NLMSG_OK(next_nlh, len))
			log_message(LOG_INFO, "NLMSG_OK(next_nlh, len)) returns yes");
#endif
	}

	if (len == 0)
		log_message(LOG_INFO, "proc_event recvmsg returned 0");

	return 0;
}

static void
read_process_update(thread_ref_t thread)
{
	handle_proc_ev(thread->u.f.fd);

	read_thread = thread_add_read(thread->master, read_process_update, NULL, thread->u.f.fd, TIMER_NEVER, false);
<<<<<<< HEAD
=======
}

static void
proc_events_ack_timer_thread(__attribute__((unused)) thread_ref_t thread)
{
	if (!proc_events_responded)
		log_message(LOG_INFO, "WARNING - the kernel does not support proc events - track_process will not work");
>>>>>>> 61cbc187
}

bool
open_track_processes(void)
{
	nl_sock = nl_connect();
	if (nl_sock == -1)
		return true ;

	return false;
}

bool
close_track_processes(void)
{
	if (nl_sock == -1)
		return true;

	close(nl_sock);

	nl_sock = -1;

	return false;
}

bool
init_track_processes(list_head_t *processes)
{
	int rc = EXIT_SUCCESS;
	unsigned i;
	long num;

	if (global_data->process_monitor_rcv_bufs)
		set_rcv_buf(global_data->process_monitor_rcv_bufs, global_data->process_monitor_rcv_bufs_force);

	rc = set_proc_ev_listen(nl_sock, true);
	if (rc == -1) {
		close(nl_sock);
		nl_sock = -1;
		return EXIT_FAILURE;
	}

	/* We get a PROC_EVENT_NONE if the proc_events_connector is built
	 * into the kernel. We have to timeout not receiving a message to
	 * know that proc evnets are not available. */
	if (!proc_events_responded)
		thread_add_timer(master, proc_events_ack_timer_thread, NULL, TIMER_HZ / 10);

	if (!cpu_seq) {
		/* should we consider only ONLINE CPU ? */
		num = sysconf(_SC_NPROCESSORS_CONF);
		if (num > 0) {
			num_cpus = num;
			cpu_seq = MALLOC(num_cpus * sizeof(*cpu_seq));
			for (i = 0; i < num_cpus; i++)
				cpu_seq[i] = -1;
		}
		else
			log_message(LOG_INFO, "sysconf returned %ld CPUs"
					      " - ignoring and won't track process event sequence numbers"
					    , num);
	}

	read_procs(processes);

	read_thread = thread_add_read(master, read_process_update, NULL, nl_sock, TIMER_NEVER, false);

	return rc;
}

void
reload_track_processes(void)
{
	/* Remove the existing process tree */
	free_process_tree();

	/* Re read processes */
	read_procs(&vrrp_data->vrrp_track_processes);

	/* Add read thread */
	read_thread = thread_add_read(master, read_process_update, NULL, nl_sock, TIMER_NEVER, false);

	return;
}

void
end_process_monitor(void)
{
	vrrp_tracked_process_t *tpr;

	if (!cpu_seq)
		return;

	if (nl_sock != -1) {
		set_proc_ev_listen(nl_sock, false);

		if (read_thread) {
			thread_cancel(read_thread);
			read_thread = NULL;
		}

		close(nl_sock);
		nl_sock = -1;
	}

	FREE_PTR(cpu_seq);

	/* Cancel any timer threads */
	list_for_each_entry(tpr, &vrrp_data->vrrp_track_processes, e_list) {
		if (tpr->fork_timer_thread) {
			thread_cancel(tpr->fork_timer_thread);
			tpr->fork_timer_thread = NULL;
		}
		if (tpr->terminate_timer_thread) {
			thread_cancel(tpr->terminate_timer_thread);
			tpr->terminate_timer_thread = NULL;
		}
	}

	/* Remove the existing process tree */
	free_process_tree();
}

#ifdef THREAD_DUMP
void
register_process_monitor_addresses(void)
{
	register_thread_address("process_lost_quorum", process_lost_quorum_timer_thread);
	register_thread_address("process_lost_messages", process_lost_messages_timer_thread);
	register_thread_address("read_process_update", read_process_update);
	register_thread_address("proc_events_ack_timer", proc_events_ack_timer_thread);
}
#endif<|MERGE_RESOLUTION|>--- conflicted
+++ resolved
@@ -60,10 +60,7 @@
 #include "logger.h"
 #include "main.h"
 #include "process.h"
-<<<<<<< HEAD
-=======
 #include "align.h"
->>>>>>> 61cbc187
 
 
 static thread_ref_t read_thread;
@@ -74,10 +71,7 @@
 static int64_t *cpu_seq;
 static bool need_reinitialise;
 bool proc_events_not_supported;
-<<<<<<< HEAD
-=======
 bool proc_events_responded;
->>>>>>> 61cbc187
 
 #ifdef _TRACK_PROCESS_DEBUG_
 bool do_track_process_debug;
@@ -597,7 +591,6 @@
 	if (do_track_process_debug_detail)
 		log_message(LOG_INFO, "Adding new child %d of parent %d", child_pid, parent_pid);
 #endif
-<<<<<<< HEAD
 
 	list_for_each_entry(rtpr, &tpi->processes, e_list) {
 		tpr = rtpr->process;
@@ -607,17 +600,6 @@
 			log_message(LOG_INFO, "Adding new child %d to track_process %s", child_pid, tpr->pname);
 #endif
 
-=======
-
-	list_for_each_entry(rtpr, &tpi->processes, e_list) {
-		tpr = rtpr->process;
-
-#ifdef _TRACK_PROCESS_DEBUG_
-		if (do_track_process_debug_detail)
-			log_message(LOG_INFO, "Adding new child %d to track_process %s", child_pid, tpr->pname);
-#endif
-
->>>>>>> 61cbc187
 		/* Add a new reference */
 		alloc_ref_tracked_process(tpr, tpi_child);
 		if (++tpr->num_cur_proc == tpr->quorum ||
@@ -1047,27 +1029,6 @@
 				log_message(LOG_INFO, "set mcast listen ok");
 				break;
 			case PROC_EVENT_FORK:
-<<<<<<< HEAD
-				/* See if we have parent pid, in which case this is a new process.
-				 * For a process fork, child_pid == child_tgid.
-				 * For a new thread, child_pid != child_tgid and parent_pid/tgid is
-				 * the parent process of the process doing the pthread_create(). */
-				if (proc_ev->event_data.fork.child_tgid == proc_ev->event_data.fork.child_pid)
-					check_process_fork(proc_ev->event_data.fork.parent_tgid, proc_ev->event_data.fork.child_tgid);
-#ifdef _TRACK_PROCESS_DEBUG_
-				else if (do_track_process_debug_detail)
-					log_message(LOG_INFO, "Ignoring new thread %d for pid %d", proc_ev->event_data.fork.child_tgid, proc_ev->event_data.fork.child_pid);
-#endif
-				break;
-			case PROC_EVENT_EXEC:
-				/* We may be losing a process. Check if have pid, and check new cmdline */
-				if (proc_ev->event_data.exec.process_tgid == proc_ev->event_data.exec.process_pid)
-					check_process(proc_ev->event_data.exec.process_tgid, NULL, NULL);
-#ifdef _TRACK_PROCESS_DEBUG_
-				else if (do_track_process_debug_detail)
-					log_message(LOG_INFO, "Ignoring exec of thread %d of pid %d", proc_ev->event_data.exec.process_tgid, proc_ev->event_data.exec.process_pid);
-#endif
-=======
 				/* See if we have parent pid, in which case this is a new process */
 				log_message(LOG_INFO, "fork: parent tid=%d pid=%d -> child tid=%d pid=%d",
 						proc_ev.event_data.fork.parent_pid,
@@ -1093,7 +1054,6 @@
 						proc_ev.event_data.id.process_tgid,
 						proc_ev.event_data.id.r.rgid,
 						proc_ev.event_data.id.e.egid);
->>>>>>> 61cbc187
 				break;
 #if HAVE_DECL_PROC_EVENT_SID	/* Since Linux v2.6.32 */
 			case PROC_EVENT_SID:
@@ -1113,24 +1073,6 @@
 #endif
 #if HAVE_DECL_PROC_EVENT_COMM		/* Since Linux v3.2 */
 			case PROC_EVENT_COMM:
-<<<<<<< HEAD
-				if (proc_ev->event_data.comm.process_tgid == proc_ev->event_data.comm.process_pid)
-					check_process_comm_change(proc_ev->event_data.comm.process_tgid, proc_ev->event_data.comm.comm);
-#ifdef _TRACK_PROCESS_DEBUG_
-				else if (do_track_process_debug_detail)
-					log_message(LOG_INFO, "Ignoring COMM event of thread %d of pid %d", proc_ev->event_data.comm.process_tgid, proc_ev->event_data.comm.process_pid);
-#endif
-				break;
-#endif
-			case PROC_EVENT_EXIT:
-				/* We aren't interested in thread termination */
-				if (proc_ev->event_data.exit.process_tgid == proc_ev->event_data.exit.process_pid)
-					check_process_termination(proc_ev->event_data.exit.process_tgid);
-#ifdef _TRACK_PROCESS_DEBUG_
-				else if (do_track_process_debug_detail)
-					log_message(LOG_INFO, "Ignoring exit of thread %d of pid %d", proc_ev->event_data.exit.process_tgid, proc_ev->event_data.exit.process_pid);
-#endif
-=======
 				log_message(LOG_INFO, "comm: tid=%d pid=%d comm %s",
 						proc_ev.event_data.comm.process_pid,
 						proc_ev.event_data.comm.process_tgid,
@@ -1150,7 +1092,6 @@
 						proc_ev.event_data.exit.process_tgid,
 						proc_ev.event_data.exit.exit_code,
 						proc_ev.event_data.exit.exit_signal);
->>>>>>> 61cbc187
 				break;
 			default:
 				log_message(LOG_INFO, "unhandled proc event %u", proc_ev.what);
@@ -1231,8 +1172,6 @@
 	handle_proc_ev(thread->u.f.fd);
 
 	read_thread = thread_add_read(thread->master, read_process_update, NULL, thread->u.f.fd, TIMER_NEVER, false);
-<<<<<<< HEAD
-=======
 }
 
 static void
@@ -1240,7 +1179,6 @@
 {
 	if (!proc_events_responded)
 		log_message(LOG_INFO, "WARNING - the kernel does not support proc events - track_process will not work");
->>>>>>> 61cbc187
 }
 
 bool
