/*
 * Soft:        Keepalived is a failover program for the LVS project
 *              <www.linuxvirtualserver.org>. It monitor & manipulate
 *              a loadbalanced server pool using multi-layer checks.
 *
 * Part:        SNMP framework
 *
 * Authors:     Vincent Bernat <bernat@luffy.cx>
 *
 *              This program is distributed in the hope that it will be useful,
 *              but WITHOUT ANY WARRANTY; without even the implied warranty of
 *              MERCHANTABILITY or FITNESS FOR A PARTICULAR PURPOSE.
 *              See the GNU General Public License for more details.
 *
 *              This program is free software; you can redistribute it and/or
 *              modify it under the terms of the GNU General Public License
 *              as published by the Free Software Foundation; either version
 *              2 of the License, or (at your option) any later version.
 *
 * Copyright (C) 2001-2017 Alexandre Cassen, <acassen@gmail.com>
 */

#include "config.h"

#include <stdio.h>
#include "scheduler.h"
#include "snmp.h"
#include "logger.h"
#include "global_data.h"
#include "main.h"
#include "utils.h"
#include "list_head.h"
#include "warnings.h"

#include <net-snmp/agent/agent_sysORTable.h>

static int
snmp_keepalived_log(__attribute__((unused)) int major, __attribute__((unused)) int minor, void *serverarg, __attribute__((unused)) void *clientarg)
{
	struct snmp_log_message *slm = PTR_CAST(struct snmp_log_message, serverarg);
	int slm_len = strlen(slm->msg);

	if (slm_len && slm->msg[slm_len-1] == '\n')
		slm_len--;
	log_message(slm->priority, "%.*s", slm_len, slm->msg);

	return 0;
}

/* Convert linux scope to InetScopeType */
unsigned long
snmp_scope(int scope)
{
	switch (scope) {
	case 0: return 14;  /* global */
	case 255: return 0; /* nowhere */
	case 254: return 1; /* host */
	case 253: return 2; /* link */
	case 200: return 5; /* site */
	default: return 0;
	}
	return 0;
}

list_head_t *
snmp_header_list_head_table(struct variable *vp, oid *name, size_t *length,
			    int exact, size_t *var_len, WriteMethod **write_method,
			    list_head_t *l)
{
	oid target, current = 0;
	list_head_t *e;

	if (header_simple_table(vp, name, length, exact, var_len, write_method, -1) != MATCH_SUCCEEDED)
		return NULL;

	if (list_empty(l))
		return NULL;

	target = name[*length - 1];

	list_for_each(e, l) {
		if (++current < target)
			/* No match found yet */
			continue;
		if (current == target)
			/* Exact match */
			return e;
		if (exact)
			/* No exact match found */
			return NULL;
		/* current is the best match */
		name[*length - 1] = current;
		return e;
	}

	/* There are insufficent entries in the list or no match
	 * at the end then just return no match */
	return NULL;
}

list_head_t *
snmp_find_element(struct variable *vp, oid *name, size_t *length,
		  int exact, size_t *var_len, WriteMethod **write_method,
		  list_head_t *l, size_t offset_outer, size_t offset_inner)
{
	oid *target, current[2];
	size_t target_len;
	list_head_t *e, *e1;
	list_head_t *l1;
	int result;

	*write_method = 0;
	*var_len = sizeof(long);

	if (list_empty(l))
		return NULL;

	if (exact && *length != (size_t)vp->namelen + 2)
		return NULL;

	if ((result = snmp_oid_compare(name, *length, vp->name, vp->namelen)) < 0) {
		memcpy(name, vp->name, sizeof(oid) * vp->namelen);
		*length = vp->namelen;
	}

	/* We search the best match: equal if exact, the lower OID in
	 * the set of the OID strictly superior to the target
	 * otherwise. */
	target = &name[vp->namelen];   /* Our target match */
	target_len = *length - vp->namelen;
	current[0] = 0;

	list_for_each(e, l) {
		current[0]++;

		if (target_len) {
			if (current[0] < target[0])
				continue; /* Optimization: cannot be part of our set */
			if (exact && current[0] > target[0])
				return NULL;
		}

		/* Find the list head of the inner list in the outer entry */
<<<<<<< HEAD
		l1 = (list_head_t *) ((char *)e - offset_outer + offset_inner);
=======
		l1 = PTR_CAST(list_head_t, ((char *)e - offset_outer + offset_inner));
>>>>>>> 61cbc187

		current[1] = 0;
		list_for_each(e1, l1) {
			current[1]++;

			/* Compare to our target match */
			if (target_len) {
				if ((result = snmp_oid_compare(current, 2, target,
							       target_len)) < 0)
					continue;

				if (result == 0) {
					if (!exact)
						continue;

					/* Got an exact match and asked for it */
					return e1;
				}

				if (exact) {
					/* result > 0, so no match */
					return NULL;
				}
			}

			/* This is our best match */
			memcpy(target, current, sizeof(oid) * 2);
			*length = (unsigned)vp->namelen + 2;
			return e1;
		}
	}

	/* No match at all */
	return NULL;
}

enum snmp_global_magic {
	SNMP_KEEPALIVEDVERSION,
	SNMP_ROUTERID,
	SNMP_MAIL_SMTPSERVERADDRESSTYPE,
	SNMP_MAIL_SMTPSERVERADDRESS,
	SNMP_MAIL_SMTPSERVERTIMEOUT,
	SNMP_MAIL_EMAILFROM,
	SNMP_MAIL_EMAILADDRESS,
	SNMP_MAIL_EMAILFAULTS,
	SNMP_MAIL_SMTPSERVERPORT,
	SNMP_TRAPS,
	SNMP_LINKBEAT,
	SNMP_LVSFLUSH,
	SNMP_LVSFLUSH_ONSTOP,
	SNMP_IPVS_64BIT_STATS,
	SNMP_NET_NAMESPACE,
	SNMP_DBUS,
	SNMP_DYNAMIC_INTERFACES,
	SNMP_SMTP_ALERT,
	SNMP_SMTP_ALERT_VRRP,
	SNMP_SMTP_ALERT_CHECKER,
};

static u_char*
snmp_scalar(struct variable *vp, oid *name, size_t *length,
		 int exact, size_t *var_len, WriteMethod **write_method)
{
	static unsigned long long_ret;
	snmp_ret_t ret;

	if (header_generic(vp, name, length, exact, var_len, write_method))
		return NULL;

	switch (vp->magic) {
	case SNMP_KEEPALIVEDVERSION:
		*var_len = strlen(version_string);
		ret.cp = version_string;
		return ret.p;
	case SNMP_ROUTERID:
		if (!global_data->router_id) return NULL;
		*var_len = strlen(global_data->router_id);
		ret.cp = global_data->router_id;
		return ret.p;
	case SNMP_MAIL_SMTPSERVERADDRESSTYPE:
		long_ret = (global_data->smtp_server.ss_family == AF_INET6)?2:1;
		return PTR_CAST(u_char, &long_ret);
	case SNMP_MAIL_SMTPSERVERADDRESS:
		if (global_data->smtp_server.ss_family == AF_INET6) {
			struct sockaddr_in6 *addr6 = PTR_CAST(struct sockaddr_in6, &global_data->smtp_server);
			*var_len = 16;
			return PTR_CAST(u_char, &addr6->sin6_addr);
		} else {
			struct sockaddr_in *addr4 = PTR_CAST(struct sockaddr_in, &global_data->smtp_server);
			*var_len = 4;
			return PTR_CAST(u_char, &addr4->sin_addr);
		}
		return NULL;
	case SNMP_MAIL_SMTPSERVERPORT:
		long_ret = ntohs(inet_sockaddrport(&global_data->smtp_server));
		return PTR_CAST(u_char, &long_ret);
	case SNMP_MAIL_SMTPSERVERTIMEOUT:
		long_ret = global_data->smtp_connection_to / TIMER_HZ;
		return PTR_CAST(u_char, &long_ret);
	case SNMP_MAIL_EMAILFROM:
		if (!global_data->email_from) return NULL;
		*var_len = strlen(global_data->email_from);
		ret.cp = global_data->email_from;
		return ret.p;
#ifdef _WITH_VRRP_
	case SNMP_MAIL_EMAILFAULTS:
		long_ret = global_data->no_email_faults?2:1;
		return PTR_CAST(u_char, &long_ret);
#endif
	case SNMP_TRAPS:
		long_ret = global_data->enable_traps?1:2;
		return PTR_CAST(u_char, &long_ret);
#ifdef _WITH_LINKBEAT_
	case SNMP_LINKBEAT:
		long_ret = global_data->linkbeat_use_polling?2:1;
		return PTR_CAST(u_char, &long_ret);
#endif
#ifdef _WITH_LVS_
	case SNMP_LVSFLUSH:
		long_ret = global_data->lvs_flush?1:2;
		return PTR_CAST(u_char, &long_ret);
	case SNMP_LVSFLUSH_ONSTOP:
		long_ret = global_data->lvs_flush_on_stop == LVS_FLUSH_FULL ? 1 :
			   global_data->lvs_flush_on_stop == LVS_FLUSH_VS ? 3 : 2;
		return PTR_CAST(u_char, &long_ret);
#endif
	case SNMP_IPVS_64BIT_STATS:
#ifdef _WITH_LVS_64BIT_STATS_
		long_ret = 1;
#else
		long_ret = 2;
#endif
		return PTR_CAST(u_char, &long_ret);
	case SNMP_NET_NAMESPACE:
#if HAVE_DECL_CLONE_NEWNET
		if (global_data->network_namespace) {
			*var_len = strlen(global_data->network_namespace);
			ret.cp = global_data->network_namespace;
			return ret.p;
		}
#endif
		*var_len = 0;
		ret.cp = "";
		return ret.p;
	case SNMP_DBUS:
#ifdef _WITH_DBUS_
		if (global_data->enable_dbus)
			long_ret = 1;
		else
#endif
			long_ret = 2;
		return PTR_CAST(u_char, &long_ret);
#ifdef _WITH_VRRP_
	case SNMP_DYNAMIC_INTERFACES:
		long_ret = global_data->dynamic_interfaces ? 1 : 2;
		return PTR_CAST(u_char, &long_ret);
#endif
	case SNMP_SMTP_ALERT:
		long_ret = global_data->smtp_alert == -1 ? 3 : global_data->smtp_alert ? 1 : 2;
		return PTR_CAST(u_char, &long_ret);
#ifdef _WITH_VRRP_
	case SNMP_SMTP_ALERT_VRRP:
		long_ret = global_data->smtp_alert_vrrp == -1 ? 3 : global_data->smtp_alert_vrrp ? 1 : 2;
		return PTR_CAST(u_char, &long_ret);
#endif
#ifdef _WITH_LVS_
	case SNMP_SMTP_ALERT_CHECKER:
		long_ret = global_data->smtp_alert_checker == -1 ? 3 : global_data->smtp_alert_checker ? 1 : 2;
		return PTR_CAST(u_char, &long_ret);
#endif
	default:
		break;
	}
	return NULL;
}

static u_char *
snmp_mail(struct variable *vp, oid *name, size_t *length,
	  int exact, size_t *var_len, WriteMethod **write_method)
{
	email_t *email;
	list_head_t *e;

	if ((e = snmp_header_list_head_table(vp, name, length, exact,
					     var_len, write_method,
					     &global_data->email)) == NULL)
		return NULL;

	email = list_entry(e, email_t, e_list);

	switch (vp->magic) {
	case SNMP_MAIL_EMAILADDRESS:
		*var_len = strlen(email->addr);
<<<<<<< HEAD
		return (u_char *)email->addr;
=======
		return PTR_CAST(u_char, email->addr);
>>>>>>> 61cbc187
	default:
		break;
	}
	return NULL;
}

static const char global_name[] = "Keepalived";
static oid global_oid[] = GLOBAL_OID;
static struct variable8 global_vars[] = {
	/* version */
	{SNMP_KEEPALIVEDVERSION, ASN_OCTET_STR, RONLY, snmp_scalar, 1, {1}},
	/* routerId */
	{SNMP_ROUTERID, ASN_OCTET_STR, RONLY, snmp_scalar, 1, {2}},
	/* mail */
	{SNMP_MAIL_SMTPSERVERADDRESSTYPE, ASN_INTEGER, RONLY, snmp_scalar, 2, {3, 1}},
	{SNMP_MAIL_SMTPSERVERADDRESS, ASN_OCTET_STR, RONLY, snmp_scalar, 2, {3, 2}},
	{SNMP_MAIL_SMTPSERVERTIMEOUT, ASN_UNSIGNED, RONLY, snmp_scalar, 2, {3, 3}},
	{SNMP_MAIL_EMAILFROM, ASN_OCTET_STR, RONLY, snmp_scalar, 2, {3, 4}},
	/* emailTable */
	{SNMP_MAIL_EMAILADDRESS, ASN_OCTET_STR, RONLY, snmp_mail, 4, {3, 5, 1, 2}},
	/* SMTP server port */
	{SNMP_MAIL_SMTPSERVERPORT, ASN_UNSIGNED, RONLY, snmp_scalar, 2, {3, 6}},
	/* are vrrp fault state transitions emailed */
	{SNMP_MAIL_EMAILFAULTS, ASN_INTEGER, RONLY, snmp_scalar, 2, {3, 7}},
	{SNMP_SMTP_ALERT, ASN_INTEGER, RONLY, snmp_scalar, 2, {3, 8}},
#ifdef _WITH_VRRP_
	{SNMP_SMTP_ALERT_VRRP, ASN_INTEGER, RONLY, snmp_scalar, 2, {3, 9}},
#endif
#ifdef _WITH_LVS_
	{SNMP_SMTP_ALERT_CHECKER, ASN_INTEGER, RONLY, snmp_scalar, 2, {3, 10}},
#endif
	/* trapEnable */
	{SNMP_TRAPS, ASN_INTEGER, RONLY, snmp_scalar, 1, {4}},
	/* linkBeat */
	{SNMP_LINKBEAT, ASN_INTEGER, RONLY, snmp_scalar, 1, {5}},
#ifdef _WITH_LVS_
	/* lvsFlush */
	{SNMP_LVSFLUSH, ASN_INTEGER, RONLY, snmp_scalar, 1, {6}},
#endif
#ifdef _WITH_LVS_64BIT_STATS_
	/* LVS 64-bit stats */
	{SNMP_IPVS_64BIT_STATS, ASN_INTEGER, RONLY, snmp_scalar, 1, {7}},
#endif
	{SNMP_NET_NAMESPACE, ASN_OCTET_STR, RONLY, snmp_scalar, 1, {8}},
#ifdef _WITH_DBUS_
	{SNMP_DBUS, ASN_INTEGER, RONLY, snmp_scalar, 1, {9}},
#endif
#ifdef _WITH_VRRP_
	{SNMP_DYNAMIC_INTERFACES, ASN_INTEGER, RONLY, snmp_scalar, 1, {10}},
#endif
#ifdef _WITH_LVS_
	/* lvsFlushOnStop */
	{SNMP_LVSFLUSH_ONSTOP, ASN_INTEGER, RONLY, snmp_scalar, 1, {11}},
#endif
};

static int
snmp_setup_session_cb(__attribute__((unused)) int majorID, __attribute__((unused)) int minorID,
		      void *serverarg, __attribute__((unused)) void *clientarg)
{
	netsnmp_session *sess = serverarg;
	if (serverarg == NULL)
		return 0;
	/*
	 * Because ping are done synchronously, we do everything to
	 * avoid to block too long. Better disconnect from the master
	 * agent than waiting for him...
	 */
	sess->timeout = ONE_SEC / 3;
	sess->retries = 0;
	return 0;
}

void snmp_register_mib(oid *myoid, size_t len, const char *name,
		       struct variable *variables, size_t varsize, size_t varlen)
{
	char name_buf[80];

	if (register_mib(name, PTR_CAST(struct variable, variables), varsize,
			 varlen, myoid, len) != MIB_REGISTERED_OK)
		log_message(LOG_WARNING, "Unable to register %s MIB", name);

	snprintf(name_buf, sizeof(name_buf), "The MIB module for %s", name);
	register_sysORTable(myoid, len, name_buf);
}

void
snmp_unregister_mib(oid *myoid, size_t len)
{
	unregister_sysORTable(myoid, len);
}

void
snmp_agent_init(const char *snmp_socket_name, bool base_mib)
{
	if (snmp_running)
		return;

	log_message(LOG_INFO, "Starting SNMP subagent");
	netsnmp_enable_subagent();
	snmp_disable_log();
	snmp_enable_calllog();
	snmp_register_callback(SNMP_CALLBACK_LIBRARY,
			       SNMP_CALLBACK_LOGGING,
			       snmp_keepalived_log,
			       NULL);

	/* Do not handle persistent states */
	netsnmp_ds_set_boolean(NETSNMP_DS_LIBRARY_ID,
	    NETSNMP_DS_LIB_DONT_PERSIST_STATE, TRUE);
	/* Do not load any MIB */
	setenv("MIBS", "", 1);
	/*
	 * We also register a callback to modify default timeout and
	 * retries value.
	 */
	snmp_register_callback(SNMP_CALLBACK_LIBRARY,
			       SNMP_CALLBACK_SESSION_INIT,
			       snmp_setup_session_cb, NULL);
	/* Specify the socket to master agent, if provided */
	if (snmp_socket_name != NULL) {
		netsnmp_ds_set_string(NETSNMP_DS_APPLICATION_ID,
				      NETSNMP_DS_AGENT_X_SOCKET,
				      snmp_socket_name);
	}
	/*
	 * Ping AgentX less often than every 15 seconds: pinging can
	 * block keepalived. We check every 2 minutes.
	 */
	netsnmp_ds_set_int(NETSNMP_DS_APPLICATION_ID,
			   NETSNMP_DS_AGENT_AGENTX_PING_INTERVAL, 120);

	/* Tell library not to raise SIGALRM */
	netsnmp_ds_set_boolean(NETSNMP_DS_LIBRARY_ID, NETSNMP_DS_LIB_ALARM_DONT_USE_SIG, 1);

	init_agent(global_name);
	if (base_mib)
		snmp_register_mib(global_oid, OID_LENGTH(global_oid), global_name,
				  PTR_CAST(struct variable, global_vars),
				  sizeof(struct variable8),
				  sizeof(global_vars)/sizeof(struct variable8));
	init_snmp(global_name);

	master->snmp_timer_thread = thread_add_timer(master, snmp_timeout_thread, 0, TIMER_NEVER);

	/* Set up the fd threads */
	snmp_epoll_info(master);

	snmp_running = true;
}

void
snmp_agent_close(bool base_mib)
{
	if (!snmp_running)
		return;

	snmp_epoll_clear(master);

	if (base_mib)
		snmp_unregister_mib(global_oid, OID_LENGTH(global_oid));
	snmp_shutdown(global_name);

	snmp_running = false;
}

#ifdef THREAD_DUMP
void
register_snmp_addresses(void)
{
	register_thread_address("snmp_timeout_thread", snmp_timeout_thread);
}
#endif<|MERGE_RESOLUTION|>--- conflicted
+++ resolved
@@ -141,11 +141,7 @@
 		}
 
 		/* Find the list head of the inner list in the outer entry */
-<<<<<<< HEAD
-		l1 = (list_head_t *) ((char *)e - offset_outer + offset_inner);
-=======
 		l1 = PTR_CAST(list_head_t, ((char *)e - offset_outer + offset_inner));
->>>>>>> 61cbc187
 
 		current[1] = 0;
 		list_for_each(e1, l1) {
@@ -339,11 +335,7 @@
 	switch (vp->magic) {
 	case SNMP_MAIL_EMAILADDRESS:
 		*var_len = strlen(email->addr);
-<<<<<<< HEAD
-		return (u_char *)email->addr;
-=======
 		return PTR_CAST(u_char, email->addr);
->>>>>>> 61cbc187
 	default:
 		break;
 	}
