--- conflicted
+++ resolved
@@ -441,8 +441,6 @@
 	}
 	FREE_CONST_PTR(global_data->default_ifname);
 	global_data->default_ifname = set_value(strvec);
-<<<<<<< HEAD
-=======
 }
 static void
 disable_local_igmp_handler(__attribute__((unused)) const vector_t *strvec)
@@ -453,7 +451,6 @@
 	}
 
 	global_data->disable_local_igmp = true;
->>>>>>> 61cbc187
 }
 #endif
 #ifdef _WITH_LVS_
@@ -623,11 +620,7 @@
 			if (!read_unsigned_strvec(strvec, 3, &val, 0, 255, false))
 				report_config_error(CONFIG_GENERAL_ERROR, "Invalid syncid (%s) - defaulting to vrid", strvec_slot(strvec, 3));
 			else {
-<<<<<<< HEAD
-				report_config_error(CONFIG_GENERAL_ERROR, "Please use keyword \"id\" before lvs_sync_daemon syncid value");
-=======
 				report_config_error(CONFIG_GENERAL_ERROR, "Please use keyword \"id\" before lvs_sync_daemon SYNCID");
->>>>>>> 61cbc187
 				global_data->lvs_syncd.syncid = val;
 			}
 
@@ -772,11 +765,7 @@
 {
 	struct sockaddr_in *mcast = &global_data->vrrp_mcast_group4;
 
-<<<<<<< HEAD
-	if (inet_stosockaddr(strvec_slot(strvec, 1), 0, (struct sockaddr_storage *)mcast))
-=======
 	if (inet_stosockaddr(strvec_slot(strvec, 1), 0, PTR_CAST(struct sockaddr_storage, mcast)))
->>>>>>> 61cbc187
 		report_config_error(CONFIG_GENERAL_ERROR, "Configuration error: Cant parse vrrp_mcast_group4 [%s]. Skipping"
 				   , strvec_slot(strvec, 1));
 }
@@ -785,11 +774,7 @@
 {
 	struct sockaddr_in6 *mcast = &global_data->vrrp_mcast_group6;
 
-<<<<<<< HEAD
-	if (inet_stosockaddr(strvec_slot(strvec, 1), 0, (struct sockaddr_storage *)mcast))
-=======
 	if (inet_stosockaddr(strvec_slot(strvec, 1), 0, PTR_CAST(struct sockaddr_storage, mcast)))
->>>>>>> 61cbc187
 		report_config_error(CONFIG_GENERAL_ERROR, "Configuration error: Cant parse vrrp_mcast_group6 [%s]. Skipping"
 				   , strvec_slot(strvec, 1));
 }
@@ -2015,12 +2000,6 @@
 
 #ifndef _ONE_PROCESS_DEBUG_
 static void
-<<<<<<< HEAD
-reload_time_file_handler(const vector_t *strvec)
-{
-	char *str;
-
-=======
 include_check_handler(const vector_t *strvec)
 {
 	include_check_set(strvec);
@@ -2041,17 +2020,11 @@
 static void
 reload_time_file_handler(const vector_t *strvec)
 {
->>>>>>> 61cbc187
 	if (vector_size(strvec) != 2) {
 		report_config_error(CONFIG_GENERAL_ERROR, "reload_time_file invalid");
 		return;
 	}
-<<<<<<< HEAD
-	global_data->reload_time_file = str = MALLOC(strlen(strvec_slot(strvec, 1)) + 1);
-	strcpy(str, strvec_slot(strvec, 1));
-=======
 	global_data->reload_time_file = STRDUP(strvec_slot(strvec, 1));
->>>>>>> 61cbc187
 }
 
 static void
@@ -2059,10 +2032,6 @@
 {
 	global_data->reload_repeat = true;
 }
-<<<<<<< HEAD
-#endif
-
-=======
 
 static void
 reload_file_handler(const vector_t *strvec)
@@ -2095,7 +2064,6 @@
 		report_config_error(CONFIG_GENERAL_ERROR, "%s missing directory name", strvec_slot(strvec, 0));
 }
 
->>>>>>> 61cbc187
 void
 init_global_keywords(bool global_active)
 {
@@ -2289,11 +2257,6 @@
 	install_keyword("umask", &umask_handler);
 	install_keyword("random_seed", &random_seed_handler);
 #ifndef _ONE_PROCESS_DEBUG_
-<<<<<<< HEAD
-	install_keyword("reload_time_file", &reload_time_file_handler);
-	install_keyword("reload_repeat", &reload_repeat_handler);
-#endif
-=======
 	install_keyword("reload_check_config", &reload_check_config_handler);
 	install_keyword("reload_time_file", &reload_time_file_handler);
 	install_keyword("reload_repeat", &reload_repeat_handler);
@@ -2301,5 +2264,4 @@
 	install_keyword("include_check", &include_check_handler);
 #endif
 	install_keyword("tmp_config_directory", &config_copy_directory_handler);
->>>>>>> 61cbc187
 }