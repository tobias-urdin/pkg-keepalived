/*
 * Soft:        Keepalived is a failover program for the LVS project
 *              <www.linuxvirtualserver.org>. It monitor & manipulate
 *              a loadbalanced server pool using multi-layer checks.
 *
 * Part:        SMTP WRAPPER connect to a specified smtp server and send mail
 *              using the smtp protocol according to the RFC 821. A non blocking
 *              timeouted connection is used to handle smtp protocol.
 *
 * Author:      Alexandre Cassen, <acassen@linux-vs.org>
 *
 *              This program is distributed in the hope that it will be useful,
 *              but WITHOUT ANY WARRANTY; without even the implied warranty of
 *              MERCHANTABILITY or FITNESS FOR A PARTICULAR PURPOSE.
 *              See the GNU General Public License for more details.
 *
 *              This program is free software; you can redistribute it and/or
 *              modify it under the terms of the GNU General Public License
 *              as published by the Free Software Foundation; either version
 *              2 of the License, or (at your option) any later version.
 *
 * Copyright (C) 2001-2017 Alexandre Cassen, <acassen@gmail.com>
 */

#include "config.h"

#include <errno.h>
#include <unistd.h>
#include <time.h>

#include "smtp.h"
#include "memory.h"
#include "layer4.h"
#include "logger.h"
#include "utils.h"
#if !HAVE_DECL_SOCK_CLOEXEC
#include "old_socket.h"
#endif
#ifdef _WITH_LVS_
#include "check_api.h"
#endif
#ifdef THREAD_DUMP
#include "scheduler.h"
#endif

/* If it suspected that one of subject, body, buffer or email_to
 * is overflowing in the smtp_t structure, defining SMTP_MSG_ALLOC_DEBUG
 * when using --enable-mem-check should help identity the issue
 */
//#define SMTP_MSG_ALLOC_DEBUG


#ifdef _SMTP_ALERT_DEBUG_
bool do_smtp_alert_debug;
#endif
#ifdef _SMTP_CONNECT_DEBUG_
bool do_smtp_connect_debug;
#endif

/* SMTP FSM definition */
static void connection_error(thread_ref_t);
static void connection_in_progress(thread_ref_t);
static void connection_timeout(thread_ref_t);
static void connection_success(thread_ref_t);
static void helo_cmd(thread_ref_t);
static void mail_cmd(thread_ref_t);
static void rcpt_cmd(thread_ref_t);
static void data_cmd(thread_ref_t);
static void body_cmd(thread_ref_t);
static void quit_cmd(thread_ref_t);

static int connection_code(thread_ref_t , int);
static int helo_code(thread_ref_t , int);
static int mail_code(thread_ref_t , int);
static int rcpt_code(thread_ref_t , int);
static int data_code(thread_ref_t , int);
static int body_code(thread_ref_t , int);
static int quit_code(thread_ref_t , int);

static void smtp_read_thread(thread_ref_t);
static void smtp_send_thread(thread_ref_t);

struct {
	void (*send) (thread_ref_t);
	int (*read) (thread_ref_t, int);
} SMTP_FSM[SMTP_MAX_FSM_STATE] = {
/*       Code			  Stream Write Handlers		Stream Read handlers *
 *------------------------------+----------------------------------------------------*/
	[connect_error]		= {connection_error,		NULL},
	[connect_in_progress]	= {connection_in_progress,	NULL},
	[connect_timeout]	= {connection_timeout,		NULL},
	[connect_fail]		= {connection_error,		NULL},
	[connect_success]	= {connection_success,		connection_code},
	[HELO]			= {helo_cmd,			helo_code},
	[MAIL]			= {mail_cmd,			mail_code},
	[RCPT]			= {rcpt_cmd,			rcpt_code},
	[DATA]			= {data_cmd,			data_code},
	[BODY]			= {body_cmd,			body_code},
	[QUIT]			= {quit_cmd,			quit_code}
};

static inline void
free_smtp_msg_data(smtp_t * smtp)
{
#ifdef SMTP_MSG_ALLOC_DEBUG
	FREE(smtp->buffer);
	FREE(smtp->subject);
	FREE(smtp->body);
	FREE(smtp->email_to);
#endif
	FREE(smtp);
}

static smtp_t *
alloc_smtp_msg_data(void)
{
	smtp_t *smtp;

	/* allocate & initialize smtp argument data structure.
	 * NOTE: this MALLOC may not have been freed when
	 * keepalived terminates, if keepalived is unable to
	 * connect to the SMTP server, since it is waiting for
	 * the connection attempt to time out. */
#ifdef SMTP_MSG_ALLOC_DEBUG
	PMALLOC(smtp);
	smtp->subject = (char *)MALLOC(MAX_HEADERS_LENGTH);
	smtp->body = (char *)MALLOC(MAX_BODY_LENGTH);
	smtp->buffer = (char *)MALLOC(SMTP_BUFFER_MAX);
	smtp->email_to = (char *)MALLOC(SMTP_BUFFER_MAX);
#else
	smtp = MALLOC(sizeof(smtp_t) + MAX_HEADERS_LENGTH + MAX_BODY_LENGTH + SMTP_BUFFER_MAX + SMTP_BUFFER_MAX);
	smtp->subject = (char *)smtp + sizeof(smtp_t);
	smtp->body = smtp->subject + MAX_HEADERS_LENGTH;
	smtp->buffer = smtp->body + MAX_BODY_LENGTH;
	smtp->email_to = smtp->buffer + SMTP_BUFFER_MAX;
#endif

	return smtp;
}

/* layer4 connection handlers */
static void
connection_error(thread_ref_t thread)
{
	smtp_t *smtp = THREAD_ARG(thread);

	log_message(LOG_INFO, "SMTP connection ERROR to %s."
			    , FMT_SMTP_HOST());
<<<<<<< HEAD
	free_smtp_all(smtp);
=======
	free_smtp_msg_data(smtp);
>>>>>>> 61cbc187
}
static void
connection_timeout(thread_ref_t thread)
{
	smtp_t *smtp = THREAD_ARG(thread);

	log_message(LOG_INFO, "Timeout connecting SMTP server %s."
			    , FMT_SMTP_HOST());
<<<<<<< HEAD
	free_smtp_all(smtp);
=======
	free_smtp_msg_data(smtp);
>>>>>>> 61cbc187
}
static void
connection_in_progress(thread_ref_t thread)
{
	int status;

#ifdef _SMTP_CONNECT_DEBUG_
	if (do_smtp_connect_debug)
		log_message(LOG_DEBUG, "SMTP connection to %s now IN_PROGRESS.", FMT_SMTP_HOST());
#endif

	/*
	 * Here we use the propriety of a union structure,
	 * each element of the structure have the same value.
	 */
	status = tcp_socket_state(thread, connection_in_progress);

	if (status != connect_in_progress)
		SMTP_FSM_SEND(status, thread);
}
static void
connection_success(thread_ref_t thread)
{
	smtp_t *smtp = THREAD_ARG(thread);

	log_message(LOG_INFO, "Remote SMTP server %s connected."
			    , FMT_SMTP_HOST());

	smtp->stage = connect_success;
	thread_add_read(thread->master, smtp_read_thread, smtp,
			smtp->fd, global_data->smtp_connection_to, true);
}

/* SMTP protocol handlers */
static void
smtp_read_thread(thread_ref_t thread)
{
	smtp_t *smtp;
	char *buffer;
	char *reply;
	ssize_t rcv_buffer_size;
	int status = -1;

	smtp = THREAD_ARG(thread);

	if (thread->type == THREAD_READ_TIMEOUT) {
		log_message(LOG_INFO, "Timeout reading data to remote SMTP server %s."
				    , FMT_SMTP_HOST());
		SMTP_FSM_READ(QUIT, thread, 0);
		return;
	}

	buffer = smtp->buffer;

	rcv_buffer_size = read(thread->u.f.fd, buffer + smtp->buflen,
			       SMTP_BUFFER_LENGTH - 1 - smtp->buflen);

	if (rcv_buffer_size == -1) {
		if (check_EAGAIN(errno)) {
			thread_add_read(thread->master, smtp_read_thread, smtp,
					thread->u.f.fd, global_data->smtp_connection_to, true);
			return;
		}

		log_message(LOG_INFO, "Error reading data from remote SMTP server %s."
				    , FMT_SMTP_HOST());
		SMTP_FSM_READ(QUIT, thread, 0);
		return;
	}

	if (rcv_buffer_size == 0) {
		log_message(LOG_INFO, "Remote SMTP server %s has closed the connection."
				    , FMT_SMTP_HOST());
		SMTP_FSM_READ(QUIT, thread, 0);
		return;
	}

	/* received data overflow buffer size ? */
	if (smtp->buflen >= SMTP_BUFFER_MAX) {
		log_message(LOG_INFO, "Received buffer from remote SMTP server %s"
				      " overflow our get read buffer length."
				    , FMT_SMTP_HOST());
		SMTP_FSM_READ(QUIT, thread, 0);
		return;
	}

	smtp->buflen += (size_t)rcv_buffer_size;
	buffer[smtp->buflen] = 0;	/* NULL terminate */

	/* parse the buffer, finding the last line of the response for the code */
	reply = buffer;
	while (reply < buffer + smtp->buflen) {		// This line causes a strict-overflow=4 warning with gcc 5.4.0
		char *p;

		p = strstr(reply, "\r\n");
		if (!p) {
			memmove(buffer, reply,
				smtp->buflen - (size_t)(reply - buffer));
			smtp->buflen -= (size_t)(reply - buffer);
			buffer[smtp->buflen] = 0;

			thread_add_read(thread->master, smtp_read_thread,
					smtp, thread->u.f.fd,
					global_data->smtp_connection_to, true);
			return;
		}

		if (reply[3] == '-') {
			/* Skip over the \r\n */
			reply = p + 2;
			continue;
		}

		status = ((reply[0] - '0') * 100) + ((reply[1] - '0') * 10) + (reply[2] - '0');

		reply = p + 2;
		break;
	}

	memmove(buffer, reply, smtp->buflen - (size_t)(reply - buffer));
	smtp->buflen -= (size_t)(reply - buffer);
	buffer[smtp->buflen] = 0;

	if (status == -1) {
		thread_add_read(thread->master, smtp_read_thread, smtp,
				thread->u.f.fd, global_data->smtp_connection_to, true);
		return;
	}

	SMTP_FSM_READ(smtp->stage, thread, status);

	/* Registering next smtp command processing thread */
	if (smtp->stage != ERROR) {
		thread_add_write(thread->master, smtp_send_thread, smtp,
				 smtp->fd, global_data->smtp_connection_to, true);
	} else {
		log_message(LOG_INFO, "Can not read data from remote SMTP server %s."
				    , FMT_SMTP_HOST());
		SMTP_FSM_READ(QUIT, thread, 0);
	}

	return;
}

static void
smtp_send_thread(thread_ref_t thread)
{
	smtp_t *smtp = THREAD_ARG(thread);

	if (thread->type == THREAD_WRITE_TIMEOUT) {
		log_message(LOG_INFO, "Timeout sending data to remote SMTP server %s."
				    , FMT_SMTP_HOST());
		SMTP_FSM_READ(QUIT, thread, 0);
		return;
	}

	SMTP_FSM_SEND(smtp->stage, thread);

	/* Handle END command */
	if (smtp->stage == END) {
		SMTP_FSM_READ(QUIT, thread, 0);
		return;
	}

	/* Registering next smtp command processing thread */
	if (smtp->stage != ERROR) {
		thread_add_read(thread->master, smtp_read_thread, smtp,
				thread->u.f.fd, global_data->smtp_connection_to, true);
		thread_del_write(thread);
	} else {
		log_message(LOG_INFO, "Can not send data to remote SMTP server %s."
				    , FMT_SMTP_HOST());
		SMTP_FSM_READ(QUIT, thread, 0);
	}

	return;
}

static int
connection_code(thread_ref_t thread, int status)
{
	smtp_t *smtp = THREAD_ARG(thread);

	if (status == 220) {
		smtp->stage++;
	} else {
		log_message(LOG_INFO, "Error connecting SMTP server %s."
				      " SMTP status code = %d"
				    , FMT_SMTP_HOST()
				    , status);
		smtp->stage = ERROR;
	}

	return 0;
}

/* HELO command processing */
static void
helo_cmd(thread_ref_t thread)
{
	smtp_t *smtp = THREAD_ARG(thread);
	char *buffer;

	buffer = (char *)MALLOC(SMTP_BUFFER_MAX);
	snprintf(buffer, SMTP_BUFFER_MAX, SMTP_HELO_CMD, (global_data->smtp_helo_name) ? global_data->smtp_helo_name : "localhost");
	if (send(thread->u.f.fd, buffer, strlen(buffer), 0) == -1)
		smtp->stage = ERROR;
	FREE(buffer);
}
static int
helo_code(thread_ref_t thread, int status)
{
	smtp_t *smtp = THREAD_ARG(thread);

	if (status == 250) {
		smtp->stage++;
	} else {
		log_message(LOG_INFO, "Error processing HELO cmd on SMTP server %s."
				      " SMTP status code = %d"
				    , FMT_SMTP_HOST()
				    , status);
		smtp->stage = ERROR;
	}

	return 0;
}

/* MAIL command processing */
static void
mail_cmd(thread_ref_t thread)
{
	smtp_t *smtp = THREAD_ARG(thread);
	char *buffer;

	buffer = (char *)MALLOC(SMTP_BUFFER_MAX);
	snprintf(buffer, SMTP_BUFFER_MAX, SMTP_MAIL_CMD, global_data->email_from);
	if (send(thread->u.f.fd, buffer, strlen(buffer), 0) == -1)
		smtp->stage = ERROR;
	FREE(buffer);
}
static int
mail_code(thread_ref_t thread, int status)
{
	smtp_t *smtp = THREAD_ARG(thread);

	if (status == 250) {
		smtp->stage++;
	} else {
		log_message(LOG_INFO, "Error processing MAIL cmd on SMTP server %s."
				      " SMTP status code = %d"
				    , FMT_SMTP_HOST()
				    , status);
		smtp->stage = ERROR;
	}

	return 0;
}

/* RCPT command processing */
static void
rcpt_cmd(thread_ref_t thread)
{
	smtp_t *smtp = THREAD_ARG(thread);
	email_t *email = smtp->next_email_element;
	char *buffer;

	buffer = (char *)MALLOC(SMTP_BUFFER_MAX);
	/* We send RCPT TO command multiple time to add all our email receivers.
	 * --rfc821.3.1
	 */
	if (list_is_last(&smtp->next_email_element->e_list, &global_data->email))
		smtp->next_email_element = NULL;
	else
		smtp->next_email_element = list_entry(email->e_list.next, email_t, e_list);

	snprintf(buffer, SMTP_BUFFER_MAX, SMTP_RCPT_CMD, email->addr);
	if (send(thread->u.f.fd, buffer, strlen(buffer), 0) == -1)
		smtp->stage = ERROR;
	FREE(buffer);
}
static int
rcpt_code(thread_ref_t thread, int status)
{
	smtp_t *smtp = THREAD_ARG(thread);

	if (status == 250) {
		if (!smtp->next_email_element)
			smtp->stage++;
	} else {
		log_message(LOG_INFO, "Error processing RCPT cmd on SMTP server %s."
				      " SMTP status code = %d"
				    , FMT_SMTP_HOST()
				    , status);
		smtp->stage = ERROR;
	}

	return 0;
}

/* DATA command processing */
static void
data_cmd(thread_ref_t thread)
{
	smtp_t *smtp = THREAD_ARG(thread);

	if (send(thread->u.f.fd, SMTP_DATA_CMD, strlen(SMTP_DATA_CMD), 0) == -1)
		smtp->stage = ERROR;
}
static int
data_code(thread_ref_t thread, int status)
{
	smtp_t *smtp = THREAD_ARG(thread);

	if (status == 354) {
		smtp->stage++;
	} else {
		log_message(LOG_INFO, "Error processing DATA cmd on SMTP server %s."
				      " SMTP status code = %d"
				    , FMT_SMTP_HOST()
				    , status);
		smtp->stage = ERROR;
	}

	return 0;
}

/* BODY command processing.
 * Do we need to use mutli-thread for multi-part body
 * handling ? Don t really think :)
 */
static void
body_cmd(thread_ref_t thread)
{
	smtp_t *smtp = THREAD_ARG(thread);
	char *buffer;
	char rfc822[80];
	time_t now;
	struct tm *t;

	buffer = (char *)MALLOC(SMTP_BUFFER_MAX);

	time(&now);
	t = localtime(&now);
	strftime(rfc822, sizeof(rfc822), "%a, %d %b %Y %H:%M:%S %z", t);

	snprintf(buffer, SMTP_BUFFER_MAX, SMTP_HEADERS_CMD,
		 rfc822, global_data->email_from, smtp->subject, smtp->email_to);

	/* send the subject field */
	if (send(thread->u.f.fd, buffer, strlen(buffer), 0) == -1)
		smtp->stage = ERROR;

	memset(buffer, 0, SMTP_BUFFER_MAX);
	snprintf(buffer, SMTP_BUFFER_MAX, SMTP_BODY_CMD, smtp->body);

	/* send the the body field */
	if (send(thread->u.f.fd, buffer, strlen(buffer), 0) == -1)
		smtp->stage = ERROR;

	/* send the sending dot */
	if (send(thread->u.f.fd, SMTP_SEND_CMD, strlen(SMTP_SEND_CMD), 0) == -1)
		smtp->stage = ERROR;

	FREE(buffer);
}
static int
body_code(thread_ref_t thread, int status)
{
	smtp_t *smtp = THREAD_ARG(thread);

	if (status == 250) {
		log_message(LOG_INFO, "SMTP alert successfully sent.");
		smtp->stage++;
	} else {
		log_message(LOG_INFO, "Error processing DOT cmd on SMTP server %s."
				      " SMTP status code = %d"
				    , FMT_SMTP_HOST()
				    , status);
		smtp->stage = ERROR;
	}

	return 0;
}

/* QUIT command processing */
static void
quit_cmd(thread_ref_t thread)
{
	smtp_t *smtp = THREAD_ARG(thread);

	if (send(thread->u.f.fd, SMTP_QUIT_CMD, strlen(SMTP_QUIT_CMD), 0) == -1)
		smtp->stage = ERROR;
	else
		smtp->stage++;
}

static int
quit_code(thread_ref_t thread, __attribute__((unused)) int status)
{
	smtp_t *smtp = THREAD_ARG(thread);

	/* final state, we are disconnected from the remote host */
	free_smtp_msg_data(smtp);
	thread_close_fd(thread);
	return 0;
}

/* connect remote SMTP server */
static void
smtp_connect(smtp_t *smtp)
{
	enum connect_result status;

	smtp->next_email_element = list_first_entry(&global_data->email, email_t, e_list);

	if ((smtp->fd = socket(global_data->smtp_server.ss_family, SOCK_STREAM | SOCK_CLOEXEC | SOCK_NONBLOCK, IPPROTO_TCP)) == -1) {
#ifdef _SMTP_CONNECT_DEBUG_
		if (do_smtp_connect_debug)
			log_message(LOG_DEBUG, "SMTP connect fail to create socket.");
#endif
<<<<<<< HEAD
		free_smtp_all(smtp);
=======
		free_smtp_msg_data(smtp);
>>>>>>> 61cbc187
		return;
	}

#if !HAVE_DECL_SOCK_NONBLOCK
	if (set_sock_flags(smtp->fd, F_SETFL, O_NONBLOCK))
		log_message(LOG_INFO, "Unable to set NONBLOCK on smtp_connect socket - %s (%d)", strerror(errno), errno);
#endif

#if !HAVE_DECL_SOCK_CLOEXEC
	if (set_sock_flags(smtp->fd, F_SETFD, FD_CLOEXEC))
		log_message(LOG_INFO, "Unable to set CLOEXEC on smtp_connect socket - %s (%d)", strerror(errno), errno);
#endif

	status = tcp_connect(smtp->fd, &global_data->smtp_server);

	/* Handle connection status code */
	thread_add_event(master, SMTP_FSM[status].send, smtp, smtp->fd);
}

#ifdef _SMTP_ALERT_DEBUG_
static void
smtp_log_to_file(smtp_t *smtp)
{
	FILE *fp = fopen_safe(KA_TMP_DIR "/smtp-alert.log", "a");
	time_t now;
	struct tm tm;
	char time_buf[25];
	int time_buf_len;

	if (fp) {
		time(&now);
		localtime_r(&now, &tm);
		time_buf_len = strftime(time_buf, sizeof time_buf, "%a %b %e %X %Y", &tm);

		fprintf(fp, "%s: %s -> %s\n"
			    "%*sSubject: %s\n"
			    "%*sBody:    %s\n\n",
			    time_buf, global_data->email_from, smtp->email_to,
			    time_buf_len - 7, "", smtp->subject,
			    time_buf_len - 7, "", smtp->body);

		fclose(fp);
	}

	free_smtp_msg_data(smtp);
}
#endif

/*
 * Build a comma separated string of smtp recipient email addresses
 * for the email message To-header.
 */
static void
build_to_header_rcpt_addrs(smtp_t *smtp)
{
	char *email_to_addrs;
	size_t bytes_available = SMTP_BUFFER_MAX - 1;
	size_t bytes_to_write;
	bool done_addr = false;
	email_t *email;

	if (smtp == NULL)
		return;

	email_to_addrs = smtp->email_to;

	list_for_each_entry(email, &global_data->email, e_list) {
		bytes_to_write = strlen(email->addr);
		if (done_addr) {
			if (bytes_available < 2)
				break;

			/* Prepend with a comma and space to all non-first email addresses */
			*email_to_addrs++ = ',';
			*email_to_addrs++ = ' ';
			bytes_available -= 2;
		}
		else
			done_addr = true;

		if (bytes_available < bytes_to_write)
			break;

		strcpy(email_to_addrs, email->addr);

		email_to_addrs += bytes_to_write;
		bytes_available -= bytes_to_write;
	}
}

/* Main entry point */
void
smtp_alert(smtp_msg_t msg_type, void* data, const char *subject, const char *body)
{
	smtp_t *smtp;
#ifdef _WITH_VRRP_
	vrrp_t *vrrp;
	vrrp_sgroup_t *vgroup;
#endif
#ifdef _WITH_LVS_
	checker_t *checker;
	virtual_server_t *vs;
	smtp_rs *rs_info;
#endif

	/* Only send mail if email specified */
	if (list_empty(&global_data->email) || !global_data->smtp_server.ss_family)
		return;

	/* allocate & initialize smtp argument data structure */
<<<<<<< HEAD
	PMALLOC(smtp);
	smtp->subject = (char *) MALLOC(MAX_HEADERS_LENGTH);
	smtp->body = (char *) MALLOC(MAX_BODY_LENGTH);
	smtp->buffer = (char *) MALLOC(SMTP_BUFFER_MAX);
	smtp->email_to = (char *) MALLOC(SMTP_BUFFER_MAX);
=======
	smtp = alloc_smtp_msg_data();
>>>>>>> 61cbc187

	/* format subject if rserver is specified */
#ifdef _WITH_LVS_
	if (msg_type == SMTP_MSG_RS) {
		checker = PTR_CAST(checker_t, data);
		snprintf(smtp->subject, MAX_HEADERS_LENGTH, "[%s] Realserver %s of virtual server %s - %s",
					global_data->router_id,
					FMT_RS(checker->rs, checker->vs),
					FMT_VS(checker->vs),
					checker->rs->alive ? "UP" : "DOWN");
	}
	else if (msg_type == SMTP_MSG_VS) {
		vs = PTR_CAST(virtual_server_t, data);
		snprintf(smtp->subject, MAX_HEADERS_LENGTH, "[%s] Virtualserver %s - %s",
					global_data->router_id,
					FMT_VS(vs),
					subject);
	}
	else if (msg_type == SMTP_MSG_RS_SHUT) {
		rs_info = PTR_CAST(smtp_rs, data);
		snprintf(smtp->subject, MAX_HEADERS_LENGTH, "[%s] Realserver %s of virtual server %s - %s",
					global_data->router_id,
					FMT_RS(rs_info->rs, rs_info->vs),
					FMT_VS(rs_info->vs),
					subject);
	}
	else
#endif
#ifdef _WITH_VRRP_
	if (msg_type == SMTP_MSG_VRRP) {
		vrrp = PTR_CAST(vrrp_t, data);
		snprintf(smtp->subject, MAX_HEADERS_LENGTH, "[%s] VRRP Instance %s - %s",
					global_data->router_id,
					vrrp->iname,
					subject);
	} else if (msg_type == SMTP_MSG_VGROUP) {
		vgroup = PTR_CAST(vrrp_sgroup_t, data);
		snprintf(smtp->subject, MAX_HEADERS_LENGTH, "[%s] VRRP Group %s - %s",
					global_data->router_id,
					vgroup->gname,
					subject);
	}
	else
#endif
	if (global_data->router_id)
		snprintf(smtp->subject, MAX_HEADERS_LENGTH, "[%s] %s"
				      , global_data->router_id
				      , subject);
	else
		snprintf(smtp->subject, MAX_HEADERS_LENGTH, "%s", subject);

	strncpy(smtp->body, body, MAX_BODY_LENGTH - 1);
	smtp->body[MAX_BODY_LENGTH - 1]= '\0';

	build_to_header_rcpt_addrs(smtp);

#ifdef _SMTP_ALERT_DEBUG_
	if (do_smtp_alert_debug)
		smtp_log_to_file(smtp);
	else
#endif
	smtp_connect(smtp);
}

#ifdef THREAD_DUMP
void
register_smtp_addresses(void)
{
	register_thread_address("body_cmd", body_cmd);
	register_thread_address("connection_error", connection_error);
	register_thread_address("connection_in_progress", connection_in_progress);
	register_thread_address("connection_success", connection_success);
	register_thread_address("connection_timeout", connection_timeout);
	register_thread_address("data_cmd", data_cmd);
	register_thread_address("helo_cmd", helo_cmd);
	register_thread_address("mail_cmd", mail_cmd);
	register_thread_address("quit_cmd", quit_cmd);
	register_thread_address("rcpt_cmd", rcpt_cmd);
	register_thread_address("smtp_read_thread", smtp_read_thread);
	register_thread_address("smtp_send_thread", smtp_send_thread);
}
#endif<|MERGE_RESOLUTION|>--- conflicted
+++ resolved
@@ -146,11 +146,7 @@
 
 	log_message(LOG_INFO, "SMTP connection ERROR to %s."
 			    , FMT_SMTP_HOST());
-<<<<<<< HEAD
-	free_smtp_all(smtp);
-=======
 	free_smtp_msg_data(smtp);
->>>>>>> 61cbc187
 }
 static void
 connection_timeout(thread_ref_t thread)
@@ -159,11 +155,7 @@
 
 	log_message(LOG_INFO, "Timeout connecting SMTP server %s."
 			    , FMT_SMTP_HOST());
-<<<<<<< HEAD
-	free_smtp_all(smtp);
-=======
 	free_smtp_msg_data(smtp);
->>>>>>> 61cbc187
 }
 static void
 connection_in_progress(thread_ref_t thread)
@@ -584,11 +576,7 @@
 		if (do_smtp_connect_debug)
 			log_message(LOG_DEBUG, "SMTP connect fail to create socket.");
 #endif
-<<<<<<< HEAD
-		free_smtp_all(smtp);
-=======
 		free_smtp_msg_data(smtp);
->>>>>>> 61cbc187
 		return;
 	}
 
@@ -699,15 +687,7 @@
 		return;
 
 	/* allocate & initialize smtp argument data structure */
-<<<<<<< HEAD
-	PMALLOC(smtp);
-	smtp->subject = (char *) MALLOC(MAX_HEADERS_LENGTH);
-	smtp->body = (char *) MALLOC(MAX_BODY_LENGTH);
-	smtp->buffer = (char *) MALLOC(SMTP_BUFFER_MAX);
-	smtp->email_to = (char *) MALLOC(SMTP_BUFFER_MAX);
-=======
 	smtp = alloc_smtp_msg_data();
->>>>>>> 61cbc187
 
 	/* format subject if rserver is specified */
 #ifdef _WITH_LVS_
