--- conflicted
+++ resolved
@@ -6,8 +6,4 @@
 
 EXTRA_DIST	= openrc sysconfig
 
-<<<<<<< HEAD
-SUBDIRS		= init init.d keepalived
-=======
-SUBDIRS		= init init.d keepalived sysconfig
->>>>>>> 1664242c
+SUBDIRS		= init init.d keepalived sysconfig