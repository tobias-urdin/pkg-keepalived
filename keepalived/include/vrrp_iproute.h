--- conflicted
+++ resolved
@@ -254,11 +254,7 @@
 
 /* prototypes */
 extern unsigned short add_addr2req(struct nlmsghdr *, size_t, unsigned short, ip_address_t *);
-<<<<<<< HEAD
-extern bool netlink_rtlist(list_head_t *, int);
-=======
 extern bool netlink_rtlist(list_head_t *, int, bool);
->>>>>>> 61cbc187
 extern void free_iproute(ip_route_t *);
 extern void free_iproute_list(list_head_t *);
 extern void format_iproute(const ip_route_t *, char *, size_t);
