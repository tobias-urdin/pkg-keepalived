/*
 * Soft:        Keepalived is a failover program for the LVS project
 *              <www.linuxvirtualserver.org>. It monitor & manipulate
 *              a loadbalanced server pool using multi-layer checks.
 *
 * Part:        Healthcheckers dynamic data structure definition.
 *
 * Author:      Alexandre Cassen, <acassen@linux-vs.org>
 *
 *              This program is distributed in the hope that it will be useful,
 *              but WITHOUT ANY WARRANTY; without even the implied warranty of
 *              MERCHANTABILITY or FITNESS FOR A PARTICULAR PURPOSE.
 *              See the GNU General Public License for more details.
 *
 *              This program is free software; you can redistribute it and/or
 *              modify it under the terms of the GNU General Public License
 *              as published by the Free Software Foundation; either version
 *              2 of the License, or (at your option) any later version.
 *
 * Copyright (C) 2001-2017 Alexandre Cassen, <acassen@gmail.com>
 */

#ifndef _CHECK_DATA_H
#define _CHECK_DATA_H

#include "config.h"

/* system includes */
#include <stdint.h>
#include <stdbool.h>
#include <stdio.h>
#include <sys/socket.h>
#include <netinet/in.h>
#include <openssl/ssl.h>


/* local includes */
#include "ip_vs.h"
#include "list_head.h"
#include "vector.h"
#include "notify.h"
#include "utils.h"
#ifdef _WITH_BFD_
#include "check_bfd.h"
#endif

/* Daemon dynamic data structure definition */
#define KEEPALIVED_DEFAULT_DELAY	(60 * TIMER_HZ)

/* SSL specific data */
typedef struct _ssl_data {
	int				enable;
	int				strong_check;
	SSL_CTX				*ctx;
	const SSL_METHOD		*meth;
	const char			*password;
	const char			*cafile;
	const char			*certfile;
	const char			*keyfile;
} ssl_data_t;

/* Real Server definition */
typedef struct _real_server {
	struct sockaddr_storage		addr;
<<<<<<< HEAD
	int				weight;
	int				effective_weight;
=======
	int64_t				effective_weight;
	int64_t				peffective_weight; /* previous weight
							    * used for reloading */
>>>>>>> 61cbc187
	int				iweight;	/* Initial weight */
	unsigned			forwarding_method; /* NAT/TUN/DR */
#ifdef _HAVE_IPVS_TUN_TYPE_
	int				tun_type;	/* tunnel type */
	unsigned			tun_port;	/* tunnel port for gue tunnels */
#ifdef _HAVE_IPVS_TUN_CSUM_
	int				tun_flags;	/* tunnel checksum type for gue/gre tunnels */
#endif
#endif
	uint32_t			u_threshold;	/* Upper connection limit. */
	uint32_t			l_threshold;	/* Lower connection limit. */
	int				inhibit;	/* Set weight to 0 instead of removing
							 * the service from IPVS topology. */
	notify_script_t			*notify_up;	/* Script to launch when RS is added to LVS */
	notify_script_t			*notify_down;	/* Script to launch when RS is removed from LVS */
	int				alpha;		/* true if alpha mode is default. */
	unsigned int			connection_to;	/* connection time-out */
	unsigned long			delay_loop;	/* Interval between running checker */
	unsigned long			warmup;		/* max random timeout to start checker */
	unsigned			retry;		/* number of retries before failing */
	unsigned long			delay_before_retry; /* interval between retries */
	int				smtp_alert;	/* Send email on status change */

	bool				alive;
	unsigned			num_failed_checkers;/* Number of failed checkers */
	bool				set;		/* in the IPVS table */
	bool				reloaded;	/* active state was copied from old config while reloading */
	const char			*virtualhost;	/* Default virtualhost for HTTP and SSL health checkers */
#if defined(_WITH_SNMP_CHECKER_)
	/* Statistics */
	uint32_t			activeconns;	/* active connections */
	uint32_t			inactconns;	/* inactive connections */
	uint32_t			persistconns;	/* persistent connections */
#ifndef _WITH_LVS_64BIT_STATS_
	struct ip_vs_stats_user		stats;
#else
	struct ip_vs_stats64		stats;
#endif
#endif
	list_head_t			track_files;	/* tracked_file_monitor_t - Files whose value we monitor */
#ifdef _WITH_BFD_
	list_head_t			tracked_bfds;	/* cref_tracked_bfd_t */
#endif

	/* Linked list member */
	list_head_t			e_list;
} real_server_t;

/* Virtual Server group definition */
typedef struct _virtual_server_group_entry {
	bool				is_fwmark;
	union {
		struct {
			struct sockaddr_storage	addr;
			uint32_t	range;
			unsigned	tcp_alive;
			unsigned	udp_alive;
			unsigned	sctp_alive;
		};
		struct {
			uint32_t	vfwmark;
			uint16_t	fwm_family;
			unsigned	fwm4_alive;
			unsigned	fwm6_alive;
		};
	};
	bool				reloaded;

	/* Linked list member */
	list_head_t			e_list;
} virtual_server_group_entry_t;

typedef struct _virtual_server_group {
	char				*gname;
	list_head_t			addr_range;
	list_head_t			vfwmark;
	bool				have_ipv4;
	bool				have_ipv6;
	bool				fwmark_no_family;

	/* Linked list member */
	list_head_t			e_list;
} virtual_server_group_t;

/* Virtual Server definition */
typedef struct _virtual_server {
	const char			*vsgname;
	virtual_server_group_t		*vsg;
	struct sockaddr_storage		addr;
	uint32_t			vfwmark;
	real_server_t			*s_svr;
	bool				s_svr_duplicates_rs;
	uint16_t			af;
	uint16_t			service_type;
	bool				ha_suspend;
	int				ha_suspend_addr_count;
	char				sched[IP_VS_SCHEDNAME_MAXLEN];
	uint32_t			flags;
	uint32_t			persistence_timeout;
#ifdef _HAVE_PE_NAME_
	char				pe_name[IP_VS_PENAME_MAXLEN + 1];
#endif
	unsigned			forwarding_method;
#ifdef _HAVE_IPVS_TUN_TYPE_
	int				tun_type;	/* tunnel type */
	unsigned			tun_port;	/* tunnel port for gue tunnels */
#ifdef _HAVE_IPVS_TUN_CSUM_
	int				tun_flags;	/* tunnel checksum type for gue/gre tunnels */
#endif
#endif
	uint32_t			persistence_granularity;
	const char			*virtualhost;	/* Default virtualhost for HTTP and SSL healthcheckers
							   if not set on real servers */
	int				weight;
	list_head_t			rs;		/* real_server_t */
	unsigned			rs_cnt;		/* Number of real_server in list */
	int				alive;
	bool				alpha;		/* Set if alpha mode is default. */
	bool				omega;		/* Omega mode enabled. */
	bool				inhibit;	/* Set weight to 0 instead of removing
							 * the service from IPVS topology. */
	unsigned int			connection_to;	/* connection time-out */
	unsigned long			delay_loop;	/* Interval between running checker */
	unsigned long			warmup;		/* max random timeout to start checker */
	unsigned			retry;		/* number of retries before failing */
	unsigned long			delay_before_retry; /* interval between retries */
	notify_script_t			*notify_quorum_up;	/* A hook to call when the VS gains quorum. */
	notify_script_t			*notify_quorum_down;	/* A hook to call when the VS loses quorum. */
	unsigned			quorum;		/* Minimum live RSs to consider VS up. */
	unsigned			hysteresis;	/* up/down events "lag" WRT quorum. */
	int				smtp_alert;	/* Send email on status change */
	bool				quorum_state_up; /* Reflects result of the last transition done. */
	bool				reloaded;	/* quorum_state was copied from old config while reloading */
#if defined(_WITH_SNMP_CHECKER_)
	/* Statistics */
	time_t				lastupdated;
#ifndef _WITH_LVS_64BIT_STATS_
	struct ip_vs_stats_user		stats;
#else
	struct ip_vs_stats64		stats;
#endif
#endif
	/* Linked list member */
	list_head_t			e_list;
} virtual_server_t;

/* Configuration data root */
typedef struct _check_data {
	bool				ssl_required;
	ssl_data_t			*ssl;
	list_head_t			vs_group;	/* virtual_server_group_t */
	list_head_t			vs;		/* virtual_server_t */
	list_head_t			track_files;	/* tracked_file_t */
#ifdef _WITH_BFD_
	list_head_t			track_bfds;	/* checker_tracked_bfd_t */
#endif
	unsigned			num_checker_fd_required;
	unsigned			num_smtp_alert;
} check_data_t;

/* macro utility */
#define ISALIVE(S)		((S)->alive)
#define SET_ALIVE(S)		((S)->alive = true)
#define UNSET_ALIVE(S)		((S)->alive = false)
#define FMT_RS(R, V) (format_rs(R, V))
#define FMT_VS(V) (format_vs((V)))

#ifndef IP_VS_SVC_F_SCHED_MH_PORT
#define IP_VS_SVC_F_SCHED_MH_PORT IP_VS_SVC_F_SCHED_SH_PORT
#endif
#ifndef IP_VS_SVC_F_SCHED_MH_FALLBACK
#define IP_VS_SVC_F_SCHED_MH_FALLBACK IP_VS_SVC_F_SCHED_SH_FALLBACK
#endif

static inline int
real_weight(int64_t effective_weight)
{
	if (effective_weight < 0)
		return 0;
	if (effective_weight > IPVS_WEIGHT_LIMIT)
		return IPVS_WEIGHT_LIMIT;
	return effective_weight;
}

/* Global vars exported */
extern check_data_t *check_data;
extern check_data_t *old_check_data;

/* prototypes */
extern ssl_data_t *alloc_ssl(void) __attribute((malloc));
extern void free_ssl(void);
extern void alloc_vsg(const char *);
extern void free_vsg(virtual_server_group_t *);
extern void alloc_vsg_entry(const vector_t *);
extern void alloc_rs(const char *, const char *);
extern void free_rs(real_server_t *);
extern void alloc_vs(const char *, const char *);
extern void free_vs(virtual_server_t *);
extern void dump_tracking_rs(FILE *, const void *);
extern void alloc_ssvr(const char *, const char *);
#ifdef _WITH_BFD_
extern void free_checker_bfd(checker_tracked_bfd_t *);
#endif
extern check_data_t *alloc_check_data(void);
extern void free_check_data(check_data_t *);
extern void dump_data_check(FILE *);
extern const char *format_vs (const virtual_server_t *);
extern const char *format_vsge (const virtual_server_group_entry_t *);
extern const char *format_rs(const real_server_t *, const virtual_server_t *);
extern bool validate_check_config(void);

#endif<|MERGE_RESOLUTION|>--- conflicted
+++ resolved
@@ -62,14 +62,9 @@
 /* Real Server definition */
 typedef struct _real_server {
 	struct sockaddr_storage		addr;
-<<<<<<< HEAD
-	int				weight;
-	int				effective_weight;
-=======
 	int64_t				effective_weight;
 	int64_t				peffective_weight; /* previous weight
 							    * used for reloading */
->>>>>>> 61cbc187
 	int				iweight;	/* Initial weight */
 	unsigned			forwarding_method; /* NAT/TUN/DR */
 #ifdef _HAVE_IPVS_TUN_TYPE_
