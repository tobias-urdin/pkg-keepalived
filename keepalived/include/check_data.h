--- conflicted
+++ resolved
@@ -260,8 +260,6 @@
 	return effective_weight;
 }
 
-<<<<<<< HEAD
-=======
 #ifdef _WITH_NFTABLES_
 static inline proto_index_t
 protocol_to_index(int proto)
@@ -279,7 +277,6 @@
 }
 #endif
 
->>>>>>> 1664242c
 /* Global vars exported */
 extern check_data_t *check_data;
 extern check_data_t *old_check_data;
