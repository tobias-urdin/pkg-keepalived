--- conflicted
+++ resolved
@@ -55,17 +55,6 @@
 #define KEEPALIVED_DEFAULT_DELAY	(60 * TIMER_HZ) 
 
 /* SSL specific data */
-<<<<<<< HEAD
-typedef struct ssl_data {
-	int enable;
-	int strong_check;
-	SSL_CTX *ctx;
-	SSL_METHOD *meth;
-	char *password;
-	char *cafile;
-	char *certfile;
-	char *keyfile;
-=======
 typedef struct _ssl_data {
 	int				enable;
 	int				strong_check;
@@ -75,7 +64,6 @@
 	char				*cafile;
 	char				*certfile;
 	char				*keyfile;
->>>>>>> 2396647e
 } ssl_data_t;
 
 /* Real Server definition */
@@ -153,19 +141,11 @@
 } virtual_server_t;
 
 /* Configuration data root */
-<<<<<<< HEAD
-typedef struct _check_conf_data {
-	ssl_data_t *ssl;
-	list vs_group;
-	list vs;
-} check_conf_data;
-=======
 typedef struct _check_data {
 	ssl_data_t			*ssl;
 	list				vs_group;
 	list				vs;
 } check_data_t;
->>>>>>> 2396647e
 
 /* inline stuff */
 static inline int __ip6_addr_equal(const struct in6_addr *a1,
