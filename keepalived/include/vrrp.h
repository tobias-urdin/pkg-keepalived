--- conflicted
+++ resolved
@@ -133,10 +133,7 @@
 	notify_script_t		*script;
 	int			smtp_alert;
 	int			last_email_state;
-<<<<<<< HEAD
-=======
 	int			notify_priority_changes;
->>>>>>> 61cbc187
 
 	/* linked list member */
 	list_head_t		e_list;
