/*
 * Soft:        Keepalived is a failover program for the LVS project
 *              <www.linuxvirtualserver.org>. It monitor & manipulate
 *              a loadbalanced server pool using multi-layer checks.
 *
 * Part:        check_http.c include file.
 *
 * Authors:     Alexandre Cassen, <acassen@linux-vs.org>
 *              Jan Holmberg, <jan@artech.net>
 *
 *              This program is distributed in the hope that it will be useful,
 *              but WITHOUT ANY WARRANTY; without even the implied warranty of
 *              MERCHANTABILITY or FITNESS FOR A PARTICULAR PURPOSE.
 *              See the GNU General Public License for more details.
 *
 *              This program is free software; you can redistribute it and/or
 *              modify it under the terms of the GNU General Public License
 *              as published by the Free Software Foundation; either version
 *              2 of the License, or (at your option) any later version.
 *
 * Copyright (C) 2001-2012 Alexandre Cassen, <acassen@gmail.com>
 */

#ifndef _CHECK_HTTP_H
#define _CHECK_HTTP_H

/* system includes */
#include <stdio.h>
#include <openssl/md5.h>
#include <openssl/ssl.h>

/* local includes */
#include "check_data.h"
#include "ipwrapper.h"
#include "scheduler.h"
#include "layer4.h"
#include "list.h"

/* Checker argument structure  */
/* ssl specific thread arguments defs */
typedef struct _request {
	char				*buffer;
	char				*extracted;
	int				error;
	int				status_code;
	int				len;
	SSL				*ssl;
	BIO				*bio;
	MD5_CTX				context;
} request_t;

/* http specific thread arguments defs */
typedef struct _http {
	int				retry_it;	/* current number of get retry */
	int				url_it;		/* current url checked index */
	request_t			*req;		/* GET buffer and SSL args */
} http_t ;

typedef struct _url {
	char				*path;
	char				*digest;
	int				status_code;
} url_t;

typedef struct _http_checker {
	int				proto;
	struct sockaddr_storage		dst;
	struct sockaddr_storage		bindto;
	long				connection_to;
	int				nb_get_retry;
	long				delay_before_retry;
	list				url;
	http_t				*arg;
} http_checker_t;

/* global defs */
#define MD5_BUFFER_LENGTH 32
#define GET_BUFFER_LENGTH 2048
#define MAX_BUFFER_LENGTH 4096
#define PROTO_HTTP	0x01
#define PROTO_SSL	0x02

/* GET processing command */
#define REQUEST_TEMPLATE "GET %s HTTP/1.0\r\n" \
                         "User-Agent:KeepAliveClient\r\n" \
                         "Host: %s%s\r\n\r\n"
<<<<<<< HEAD
=======

#define REQUEST_TEMPLATE_IPV6 "GET %s HTTP/1.0\r\n" \
                         "User-Agent:KeepAliveClient\r\n" \
                         "Host: [%s]:%s\r\n\r\n"

>>>>>>> 1e9c32b9
/* macro utility */
#define HTTP_ARG(X) ((X)->arg)
#define HTTP_REQ(X) ((X)->req)

/* Define prototypes */
extern void install_http_check_keyword(void);
extern int epilog(thread_t *, int, int, int);
extern int timeout_epilog(thread_t *, char *, char *);
extern url_t *fetch_next_url(http_checker_t *);
extern int http_process_response(request_t *, int);
extern int http_handle_response(thread_t *, unsigned char digest[16]
				, int);
#endif<|MERGE_RESOLUTION|>--- conflicted
+++ resolved
@@ -84,14 +84,11 @@
 #define REQUEST_TEMPLATE "GET %s HTTP/1.0\r\n" \
                          "User-Agent:KeepAliveClient\r\n" \
                          "Host: %s%s\r\n\r\n"
-<<<<<<< HEAD
-=======
 
 #define REQUEST_TEMPLATE_IPV6 "GET %s HTTP/1.0\r\n" \
                          "User-Agent:KeepAliveClient\r\n" \
                          "Host: [%s]:%s\r\n\r\n"
 
->>>>>>> 1e9c32b9
 /* macro utility */
 #define HTTP_ARG(X) ((X)->arg)
 #define HTTP_REQ(X) ((X)->req)
