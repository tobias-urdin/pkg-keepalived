--- conflicted
+++ resolved
@@ -83,11 +83,7 @@
                          "Host: %s%s\r\n\r\n"
 
 #define REQUEST_TEMPLATE_IPV6 "GET %s HTTP/1.0\r\n" \
-<<<<<<< HEAD
-                         "User-Agent:KeepAliveClient\r\n" \
-=======
                          "User-Agent: KeepAliveClient\r\n" \
->>>>>>> afa72933
                          "Host: [%s]%s\r\n\r\n"
 
 /* macro utility */
