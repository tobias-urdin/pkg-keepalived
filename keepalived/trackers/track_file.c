/*
 * Soft:        Keepalived is a failover program for the LVS project
 *              <www.linuxvirtualserver.org>. It monitor & manipulate
 *              a loadbalanced server pool using multi-layer checks.
 *
 * Part:        Track file framework.
 *
 * Author:      Alexandre Cassen, <acassen@linux-vs.org>
 *
 *              This program is distributed in the hope that it will be useful,
 *              but WITHOUT ANY WARRANTY; without even the implied warranty of
 *              MERCHANTABILITY or FITNESS FOR A PARTICULAR PURPOSE.
 *              See the GNU General Public License for more details.
 *
 *              This program is free software; you can redistribute it and/or
 *              modify it under the terms of the GNU General Public License
 *              as published by the Free Software Foundation; either version
 *              2 of the License, or (at your option) any later version.
 *
 * Copyright (C) 2001-2020 Alexandre Cassen, <acassen@gmail.com>
 */

#include "config.h"

#include <stdio.h>
#include <ctype.h>
#include <sys/stat.h>
#include <sys/inotify.h>
#include <fcntl.h>
#include <unistd.h>
#include <stdint.h>
#include <inttypes.h>

#include "track_file.h"
#include "tracker.h"
#include "list_head.h"
#include "vector.h"
#include "parser.h"
#include "bitops.h"
#include "main.h"	/* For reload */
#include "utils.h"	/* For debug */
#include "logger.h"
#ifdef _WITH_LVS_
#include "ipwrapper.h"
#include "check_data.h"
#endif
#ifdef _WITH_VRRP_
#include "vrrp_scheduler.h"

/* Possibly remove */
#include "vrrp_data.h"
#endif

/* Used for initialising track files */
static enum {
	TRACK_FILE_NO_INIT,
	TRACK_FILE_CREATE,
	TRACK_FILE_INIT,
} track_file_init;
static int track_file_init_value;
static tracked_file_t *cur_track_file;


static int inotify_fd = -1;
static thread_ref_t inotify_thread;


/* Track file dump */
static void
dump_track_file_monitor(FILE *fp, const tracked_file_monitor_t *tfile)
{
	conf_write(fp, "     %s, weight %d%s", tfile->file->fname, tfile->weight, tfile->weight_reverse ? " reverse" : "");
}
void
dump_track_file_monitor_list(FILE *fp, const list_head_t *l)
{
	tracked_file_monitor_t *tfile;

	list_for_each_entry(tfile, l, e_list)
		dump_track_file_monitor(fp, tfile);

}

/* Configuration processing */
void
free_track_file_monitor(tracked_file_monitor_t *tfile)
{
	list_del_init(&tfile->e_list);
	FREE(tfile);
}
void
free_track_file_monitor_list(list_head_t *l)
{
	tracked_file_monitor_t *tfile, *tfile_tmp;

	list_for_each_entry_safe(tfile, tfile_tmp, l, e_list)
		free_track_file_monitor(tfile);
}

tracked_file_t * __attribute__ ((pure))
find_tracked_file_by_name(const char *name, list_head_t *l)
{
	tracked_file_t *file;

	list_for_each_entry(file, l, e_list) {
		if (!strcmp(file->fname, name))
			return file;
	}
	return NULL;
}

// Some of the following code is VRRP specific, and so should be in vrrp_track_file.c
void
vrrp_alloc_track_file(const char *name, list_head_t *tracked_files, list_head_t *track_file, const vector_t *strvec)
{
	tracked_file_t *vsf;
	tracked_file_monitor_t *tfile;
	const char *tracked = strvec_slot(strvec, 0);
	tracked_file_monitor_t *etfile;
	int weight;
	bool reverse;

	vsf = find_tracked_file_by_name(tracked, tracked_files);

	/* Ignoring if no file found */
	if (!vsf) {
		report_config_error(CONFIG_GENERAL_ERROR, "(%s) track file %s not found, ignoring..."
							, name, tracked);
		return;
	}

	/* Check this object isn't already tracking the file */
	list_for_each_entry(etfile, track_file, e_list) {
		if (etfile->file == vsf) {
			report_config_error(CONFIG_GENERAL_ERROR, "(%s) duplicate track_file %s - ignoring"
								, name, tracked);
			return;
		}
	}

	weight = vsf->weight;
	reverse = vsf->weight_reverse;
	if (vector_size(strvec) >= 2) {
		if (strcmp(strvec_slot(strvec, 1), "weight")) {
			report_config_error(CONFIG_GENERAL_ERROR, "(%s) unknown track file option %s - ignoring"
								, name, strvec_slot(strvec, 1));
			return;
		}

		if (vector_size(strvec) == 2) {
			report_config_error(CONFIG_GENERAL_ERROR, "(%s) weight without value specified"
								  " for track file %s - ignoring"
								, name, tracked);
			return;
		}

		if (!read_int_strvec(strvec, 2, &weight, -254, 254, true)) {
			report_config_error(CONFIG_GENERAL_ERROR, "(%s) weight for track file %s must be in "
					 "[-254..254] inclusive. Ignoring...", name, tracked);
			weight = vsf->weight;
		}

		if (vector_size(strvec) >= 4) {
			if (!strcmp(strvec_slot(strvec, 3), "reverse"))
				reverse = true;
			else if (!strcmp(strvec_slot(strvec, 3), "noreverse"))
				reverse = false;
			else {
				report_config_error(CONFIG_GENERAL_ERROR, "(%s) unknown track file %s weight option %s - ignoring",
						 name, tracked, strvec_slot(strvec, 3));
				return;
			}
		}
	}

	PMALLOC(tfile);
	INIT_LIST_HEAD(&tfile->e_list);
	tfile->file = vsf;
	tfile->weight = weight;
	tfile->weight_reverse = reverse;
	list_add_tail(&tfile->e_list, track_file);
}

/* Parsers for track_file */
static void
track_file_handler(const vector_t *strvec)
{
	if (!strvec)
		return;

	/* Allocate new file structure */
	PMALLOC(cur_track_file);
	INIT_LIST_HEAD(&cur_track_file->e_list);
	INIT_LIST_HEAD(&cur_track_file->tracking_obj);
	cur_track_file->fname = STRDUP(strvec_slot(strvec, 1));
	cur_track_file->weight = 1;

	track_file_init = TRACK_FILE_NO_INIT;
}

#ifdef _WITH_VRRP_
static void
vrrp_track_file_handler(const vector_t *strvec)
{
	if (!strvec)
		return;

	log_message(LOG_INFO, "\"vrrp_track_file\" is deprecated, please use \"track_file\"");

	track_file_handler(strvec);
}
#endif

static void
track_file_file_handler(const vector_t *strvec)
{
	if (vector_size(strvec) < 2) {
		report_config_error(CONFIG_GENERAL_ERROR, "track file file name missing");
		return;
	}

	if (!cur_track_file)
		return;

	if (cur_track_file->file_path) {
		report_config_error(CONFIG_GENERAL_ERROR, "File already set for track file %s - ignoring %s"
							, cur_track_file->fname, strvec_slot(strvec, 1));
		return;
	}

	cur_track_file->file_path = set_value(strvec);
}

static void
track_file_weight_handler(const vector_t *strvec)
{
	int weight;

	if (vector_size(strvec) < 2) {
		report_config_error(CONFIG_GENERAL_ERROR, "No weight specified for track file %s - ignoring"
							, cur_track_file->fname);
		return;
	}

	if (!cur_track_file)
		return;

	if (cur_track_file->weight != 1) {
		report_config_error(CONFIG_GENERAL_ERROR, "Weight already set for track file %s - ignoring %s"
							, cur_track_file->fname, strvec_slot(strvec, 1));
		return;
	}

	if (!read_int_strvec(strvec, 1, &weight, -254, 254, true)) {
		report_config_error(CONFIG_GENERAL_ERROR, "Weight (%s) for track_file %s must be between "
							  "[-254..254] inclusive. Ignoring..."
							, strvec_slot(strvec, 1), cur_track_file->fname);
		weight = 1;
	}
	cur_track_file->weight = weight;

	if (vector_size(strvec) >= 3) {
		if (!strcmp(strvec_slot(strvec, 2), "reverse"))
			cur_track_file->weight_reverse = true;
		else
			report_config_error(CONFIG_GENERAL_ERROR, "track_file %s unknown weight option %s"
								, cur_track_file->fname, strvec_slot(strvec, 2));
	}
}

static void
track_file_init_handler(const vector_t *strvec)
{
	unsigned i;
	const char *word;
	int value;

	if (!cur_track_file)
		return;

	track_file_init = TRACK_FILE_CREATE;
	track_file_init_value = 0;

	for (i = 1; i < vector_size(strvec); i++) {
		word = strvec_slot(strvec, i);
		word += strspn(word, WHITE_SPACE);
		if (isdigit(word[0]) || word[0] == '-') {
			if (!read_int_strvec(strvec, i, &value, INT_MIN, INT_MAX, false)) {
				/* It is not a valid integer */
				report_config_error(CONFIG_GENERAL_ERROR, "Track file %s init value %s is invalid"
									, cur_track_file->fname, word);
				value = 0;
			}
			else if (value < -254 || value > 254) {
// This is not valid for checker process
				report_config_error(CONFIG_GENERAL_ERROR, "Track file %s init value %d is"
									  " outside sensible range [%d, %d]"
									, cur_track_file->fname, value, -254, 254);
			}

			track_file_init_value = value;
		}
		else if (!strcmp(word, "overwrite"))
			track_file_init = TRACK_FILE_INIT;
		else
			report_config_error(CONFIG_GENERAL_ERROR, "Unknown track file init option %s", word);
	}
}

static void
track_file_end_handler(void)
{
	struct stat statb;
	FILE *tf;
	int ret;
	tracked_file_t *track_file;

	if (!cur_track_file)
		return;

	if (!cur_track_file->file_path) {
		report_config_error(CONFIG_GENERAL_ERROR, "No file set for track_file %s - ignoring"
							, cur_track_file->fname);
		return;
	}

	track_file = cur_track_file;
	cur_track_file = NULL;

#ifdef _WITH_VRRP_
	if (vrrp_data)
		list_add_tail(&track_file->e_list, &vrrp_data->vrrp_track_files);
#endif

#ifdef _WITH_LVS_
	if (check_data) {
#if defined _ONE_PROCESS_DEBUG_ && defined _WITH_VRRP_
		/* If we want it for both VRRP and LVS we must duplicate the data */
		if (vrrp_data) {
			tracked_file_t *dup_track_file;

			PMALLOC(dup_track_file);
			*dup_track_file = *track_file;
			track_file = dup_track_file;
		}
#endif
		list_add_tail(&track_file->e_list, &check_data->track_files);
	}
#endif

	if (track_file_init == TRACK_FILE_NO_INIT)
		return;

	ret = stat(track_file->file_path, &statb);
	if (!ret) {
		if (track_file_init == TRACK_FILE_CREATE) {
			/* The file exists */
			return;
		}
		if ((statb.st_mode & S_IFMT) != S_IFREG) {
			/* It is not a regular file */
			report_config_error(CONFIG_GENERAL_ERROR, "Cannot initialise track file %s"
								  " - it is not a regular file"
								, track_file->fname);
			return;
		}

		/* Don't overwrite a file on reload */
		if (reload)
			return;
	}

	if (!__test_bit(CONFIG_TEST_BIT, &debug)) {
		/* Write the value to the file */
		if ((tf = fopen_safe(track_file->file_path, "w"))) {
			fprintf(tf, "%d\n", track_file_init_value);
			fclose(tf);
		}
		else
			report_config_error(CONFIG_GENERAL_ERROR, "Unable to initialise track file %s"
								, track_file->fname);
	}
}

void
add_track_file_keywords(bool active)
{
	/* Track file declarations */
	install_keyword_root("track_file", &track_file_handler, active);
	install_keyword("file", &track_file_file_handler);
	install_keyword("weight", &track_file_weight_handler);
	install_keyword("init_file", &track_file_init_handler);
	install_sublevel_end_handler(&track_file_end_handler);

#ifdef _WITH_VRRP_
	install_keyword_root("vrrp_track_file", &vrrp_track_file_handler, active);	/* Deprecated synonym - after v2.0.20 */
	install_keyword("file", &track_file_file_handler);
	install_keyword("weight", &track_file_weight_handler);
	install_keyword("init_file", &track_file_init_handler);
	install_sublevel_end_handler(&track_file_end_handler);
#endif
}

void
free_tracking_obj_list(list_head_t *l)
{
	tracking_obj_t *top, *top_tmp;

	list_for_each_entry_safe(top, top_tmp, l, e_list)
		free_tracking_obj(top);
}

static void
free_track_file(tracked_file_t *file)
{
	list_del_init(&file->e_list);
	free_tracking_obj_list(&file->tracking_obj);
	FREE_CONST(file->fname);
	FREE_CONST(file->file_path);
	FREE(file);
}
void
free_track_file_list(list_head_t *l)
{
	tracked_file_t *file, *file_tmp;

	list_for_each_entry_safe(file, file_tmp, l, e_list)
		free_track_file(file);
}

void
dump_tracking_obj_list(FILE *fp, const list_head_t *l, obj_dump_func_t dump)
{
	tracking_obj_t *top;

	if (list_empty(l))
		return;

	conf_write(fp, "   Tracking instances :");
	list_for_each_entry(top, l, e_list) {
		if (dump)
			(*dump) (fp, top);
	}
}

static void
dump_track_file(FILE *fp, const tracked_file_t *file)
{
	conf_write(fp, " Track file = %s", file->fname);
	conf_write(fp, "   File = %s", file->file_path);
	conf_write(fp, "   Status = %" PRIi64, file->last_status);
	conf_write(fp, "   Weight = %d%s", file->weight, file->weight_reverse ? " reverse" : "");
	dump_tracking_obj_list(fp, &file->tracking_obj, file->tracking_obj_dump);
}
void
dump_track_file_list(FILE *fp, const list_head_t *l)
{
	tracked_file_t *file;

	list_for_each_entry(file, l, e_list)
		dump_track_file(fp, file);
}

void
add_obj_to_track_file(void *obj, tracked_file_monitor_t *tfl, const char *name, obj_dump_func_t dump)
{
	tracked_file_t *file = tfl->file;
	tracking_obj_t *top;

	if (!file)
		return;

	if (!file->tracking_obj_dump)
		file->tracking_obj_dump = dump;

	/* Is this file already tracking the vrrp instance directly?
	 * For this to be the case, the file was added directly on the vrrp instance,
	 * and now we are adding it for a sync group. */
	list_for_each_entry(top, &file->tracking_obj, e_list) {
		if (top->obj.obj == obj) {
			/* Update the weight appropriately. We will use the sync group's
			 * weight unless the vrrp setting is unweighted. */
			log_message(LOG_INFO, "(%s) track_file %s is configured on object"
					    , name, file->fname);
			if (top->weight) {
				top->weight = tfl->weight;
				top->weight_multiplier = tfl->weight_reverse ? -1 : 1;
			}
			return;
		}
	}

	PMALLOC(top);
	INIT_LIST_HEAD(&top->e_list);
	top->obj.obj = obj;
	top->weight = tfl->weight;
	top->weight_multiplier = tfl->weight_reverse ? -1 : 1;
	list_add_tail(&top->e_list, &file->tracking_obj);
}

static void
remove_track_file(tracked_file_t *file)
{
	tracked_file_monitor_t *tft, *tft_tmp;
	list_head_t *track_file_list;
	tracking_obj_t *top;

	/* Search through the objects tracking this file */
	list_for_each_entry(top, &file->tracking_obj, e_list) {
#ifdef _WITH_VRRP_
		if (vrrp_data)
			track_file_list = &top->obj.vrrp->track_file;
		else
#endif
#ifdef _WITH_LVS_
		if (check_data)
			track_file_list = &top->obj.checker->rs->track_files;
		else
#endif
			break;

		/* Search for the matching track file */
		list_for_each_entry_safe(tft, tft_tmp, track_file_list, e_list) {
			if (tft->file == file) {
				free_track_file_monitor(tft);
				break;
			}
		}
	}

	free_track_file(file);
}

#ifdef _WITH_VRRP_
static void
process_update_vrrp_track_file_status(const tracked_file_t *tfile, int new_status, const tracking_obj_t *top)
{
	int previous_status;
	vrrp_t *vrrp = top->obj.vrrp;

	if (new_status < -254)
		new_status = -254;
	else if (new_status > 253)
		new_status = 253;

	previous_status = !top->weight ? (!!tfile->last_status == (top->weight_multiplier == 1) ? -254 : 0 ) : tfile->last_status * top->weight * top->weight_multiplier;
#ifdef TMP_TRACK_FILE_DEBUG
	log_message(LOG_INFO, "top->weight %d, mult %d tfile->last_status %" PRIi64 ", previous_status %d new_status %d"
			    , top->weight, top->weight_multiplier, tfile->last_status, previous_status, new_status);
#endif
	if (previous_status < -254)
		previous_status = -254;
	else if (previous_status > 253)
		previous_status = 253;

	if (previous_status == new_status)
		return;

	if (new_status == -254) {
		if (__test_bit(LOG_DETAIL_BIT, &debug))
			log_message(LOG_INFO, "(%s): tracked file %s now FAULT state"
					    , vrrp->iname, tfile->fname);
		if (top->weight)
			vrrp->total_priority -= previous_status;
		down_instance(vrrp);
	} else if (previous_status == -254) {
		if (top->weight) {
			vrrp->total_priority += new_status;
			vrrp->effective_priority = vrrp->total_priority >= VRRP_PRIO_OWNER ? VRRP_PRIO_OWNER - 1 : vrrp->total_priority < 1 ? 1 : vrrp->total_priority;
		}
		if (__test_bit(LOG_DETAIL_BIT, &debug)) {
			log_message(LOG_INFO, "(%s): tracked file %s leaving FAULT state"
					    , vrrp->iname, tfile->fname);
			if (new_status)
				log_message(LOG_INFO, "(%s) Setting effective priority to %d"
						    , vrrp->iname, vrrp->effective_priority);
		}
		try_up_instance(vrrp, false);
	} else {
		vrrp->total_priority += new_status - previous_status;
		vrrp_set_effective_priority(vrrp);
	}
}
#endif

#ifdef _WITH_LVS_
void
process_update_checker_track_file_status(const tracked_file_t *tfile, int new_status, const tracking_obj_t *top)
{
	int previous_status;
	int64_t previous_status64;
	checker_t *checker = top->obj.checker;

	previous_status64 = !top->weight ? (!tfile->last_status != (top->weight_multiplier == 1) ? IPVS_WEIGHT_FAULT : 0 ) : (int64_t)tfile->last_status * top->weight * top->weight_multiplier;
	previous_status = weight_range(previous_status64);

	if (previous_status == new_status)
		return;

	if (new_status == IPVS_WEIGHT_FAULT) {
		if (__test_bit(LOG_DETAIL_BIT, &debug))
			log_message(LOG_INFO, "(%s): tracked file %s now FAULT state"
					    , FMT_RS(checker->rs, checker->vs), tfile->fname);
		update_svr_checker_state(DOWN, checker);
		checker->rs->effective_weight -= checker->cur_weight;
		checker->cur_weight = 0;
	} else if (previous_status == IPVS_WEIGHT_FAULT) {
		if (__test_bit(LOG_DETAIL_BIT, &debug))
			log_message(LOG_INFO, "(%s): tracked file %s leaving FAULT state"
					    , FMT_RS(checker->rs, checker->vs), tfile->fname);
		checker->cur_weight = new_status;
		checker->rs->effective_weight += new_status;
		update_svr_checker_state(UP, checker);
	}
	else {
#ifdef TMP_TRACK_FILE_DEBUG
		log_message(LOG_INFO, "Updated weight to %" PRIi64 " (weight %d, new_status %d previous_status %d)"
				    , checker->rs->effective_weight + new_status - previous_status
				    , real_weight(checker->rs->effective_weight), new_status, previous_status);
#endif
		update_svr_wgt(checker->rs->effective_weight + new_status - previous_status, checker->vs, checker->rs, true);
		checker->cur_weight = new_status;
	}
}
#endif

static void
update_track_file_status(tracked_file_t *tfile, int64_t new_status)
{
	tracking_obj_t *top;
	int status;

	if (new_status == tfile->last_status)
		return;

	/* Process the objects tracking the file */
	list_for_each_entry(top, &tfile->tracking_obj, e_list) {
		/* If the tracking weight is 0, a non-zero value means
		 * failure, a 0 status means success */
		if (!top->weight)
			status = !new_status != (top->weight_multiplier == 1) ? INT_MIN : 0;
		else
			status = weight_range((int64_t)new_status * top->weight * top->weight_multiplier);

#ifdef _WITH_VRRP_
		if (vrrp_data)
			process_update_vrrp_track_file_status(tfile, status, top);
#endif
#ifdef _WITH_LVS_
		if (check_data)
			process_update_checker_track_file_status(tfile, status, top);
#endif
	}
}

static void
process_track_file(tracked_file_t *tfile, bool init)
{
	int64_t new_status = 0;
	char buf[128];
	int fd;
	ssize_t len;

	if ((fd = open(tfile->file_path, O_RDONLY | O_NONBLOCK)) != -1) {
		len = read(fd, buf, sizeof(buf) - 1);
		close(fd);
		if (len > 0) {
			buf[len] = '\0';
			/* If there is an error, we want to use 0,
			 * so we don't really mind if there is an error */
			errno = 0;
#if LONG_MAX > INT32_MAX
			new_status = strtol(buf, NULL, 0);
#else
			new_status = strtoll(buf, NULL, 0);
#endif
			if (errno || new_status < (int64_t)INT32_MIN || new_status > (int64_t)INT32_MAX + 1) {
<<<<<<< HEAD
				log_message(LOG_INFO, "Invalid number %ld read from %s - ignoring",  new_status, tfile->file_path);
=======
				log_message(LOG_INFO, "Invalid number %" PRId64 " read from %s - ignoring",  new_status, tfile->file_path);
>>>>>>> 1664242c
				return;
			}
		}
	}

	if (!init)
		update_track_file_status(tfile, new_status);

#ifdef TMP_TRACK_FILE_DEBUG
	log_message(LOG_INFO, "Read %s: long val %ld, val %d, last status %" PRIi64
			    , tfile->file_path, new_status, (int)new_status, tfile->last_status);
#endif

	tfile->last_status = new_status;
}

static void
process_inotify(thread_ref_t thread)
{
	char buf[sizeof(struct inotify_event) + NAME_MAX + 1] __attribute__((aligned(__alignof__(struct inotify_event))));
	char *buf_ptr;
	ssize_t len;
	struct inotify_event* event;
	tracked_file_t *tfile;
	int fd = thread->u.f.fd;
	list_head_t *track_files = thread->arg;

	inotify_thread = thread_add_read(master, process_inotify, track_files, fd, TIMER_NEVER, false);

	while (true) {
		if ((len = read(fd, buf, sizeof(buf))) < (ssize_t)sizeof(struct inotify_event)) {
			if (len == -1) {
				if (check_EAGAIN(errno))
					return;

				if (check_EINTR(errno))
					continue;

				log_message(LOG_INFO, "inotify read() returned error %d - %m", errno);
				return;
			}

			log_message(LOG_INFO, "inotify read() returned short length %zd", len);
			return;
		}

		/* Try and keep coverity happy. It thinks event->name is not null
		 * terminated in the strcmp() below */
		buf[sizeof(buf) - 1] = 0;

		/* The following line causes a strict-overflow=4 warning on gcc 5.4.0 */
		for (buf_ptr = buf; buf_ptr < buf + len; buf_ptr += event->len + sizeof(struct inotify_event)) {
			event = PTR_CAST(struct inotify_event, buf_ptr);

			/* We are not interested in directories */
			if (event->mask & IN_ISDIR)
				continue;

			if (!(event->mask & (IN_DELETE | IN_CLOSE_WRITE | IN_MOVE))) {
				log_message(LOG_INFO, "Unknown inotify event 0x%x", event->mask);
				continue;
			}

			list_for_each_entry(tfile, track_files, e_list) {
				/* Is this event for our file */
				if (tfile->wd != event->wd ||
				    strcmp(tfile->file_part, event->name))
					continue;

				if (event->mask & (IN_MOVED_FROM | IN_DELETE)) {
					/* The file has disappeared. Treat as though the value is 0 */
					update_track_file_status(tfile, 0);

					tfile->last_status = 0;
				}
				else {	/* event->mask & (IN_MOVED_TO | IN_CLOSE_WRITE) */
					/* The file has been writted/moved in */
					process_track_file(tfile, false);
				}
			}
		}
	}

	/* NOT REACHED */
}

void
init_track_files(list_head_t *track_files)
{
	tracked_file_t *tfile, *tfile_tmp;
	char *resolved_path;
	char *dir_end = NULL;
	char *new_path;
	struct stat stat_buf;
	char *realpath_buf;
	bool file_exists;
<<<<<<< HEAD

	if (inotify_fd != -1) {
		/* This should not happen */
		close(inotify_fd);
		inotify_fd = -1;
	}

=======

	if (inotify_fd != -1) {
		/* This should not happen */
		close(inotify_fd);
		inotify_fd = -1;
	}

>>>>>>> 1664242c
	realpath_buf = MALLOC(PATH_MAX);

	list_for_each_entry_safe(tfile, tfile_tmp, track_files, e_list) {
		if (list_empty(&tfile->tracking_obj)) {
			/* Nothing is tracking this file, so forget it */
			remove_track_file(tfile);
			continue;
		}

		file_exists = false;

		resolved_path = realpath(tfile->file_path, realpath_buf);
		if (resolved_path) {
			if (strcmp(tfile->file_path, resolved_path)) {
				FREE_CONST(tfile->file_path);
				tfile->file_path = STRDUP(resolved_path);
			}

			file_exists = true;
		}
		else if (errno == ENOENT) {
			/* Resolve the directory */
			if (!(dir_end = strrchr(tfile->file_path, '/')))
				resolved_path = realpath(".", realpath_buf);
			else {
				*dir_end = '\0';
				resolved_path = realpath(tfile->file_path, realpath_buf);

				/* Check it is a directory */
				if (resolved_path &&
				    (stat(resolved_path, &stat_buf) ||
				     !S_ISDIR(stat_buf.st_mode))) {
					resolved_path = NULL;
				}
			}

			if (!resolved_path) {
				report_config_error(CONFIG_GENERAL_ERROR, "Track file directory for %s "
									  "does not exist - removing"
									, tfile->fname);
				remove_track_file(tfile);
				continue;
			}

			/* Make the file name with the resolved directory path */
			if (strcmp(tfile->file_path, resolved_path)) {
				new_path = MALLOC(strlen(resolved_path) + strlen((!dir_end) ? tfile->file_path : dir_end + 1) + 2);
				strcpy(new_path, resolved_path);
				strcat(new_path, "/");
				strcat(new_path, dir_end ? dir_end + 1 : tfile->file_path);
				FREE_CONST(tfile->file_path);
				tfile->file_path = new_path;
			}
			else if (dir_end)
				*dir_end = '/';
		}
		else {
			report_config_error(CONFIG_GENERAL_ERROR, "track file %s is not accessible"
								  " - ignoring", tfile->fname);
			remove_track_file(tfile);
			continue;
		}

		if (inotify_fd == -1) {
<<<<<<< HEAD
#ifdef HAVE_INOTIFY_INIT1
			inotify_fd = inotify_init1(IN_CLOEXEC | IN_NONBLOCK);
#else
			inotify_fd = inotify_init();
			if (inotify_fd != -1) {
				fcntl(inotify_fd, F_SETFD, FD_CLOEXEC);
				fcntl(inotify_fd, F_SETFL, O_NONBLOCK);
			}
#endif
=======
			inotify_fd = inotify_init1(IN_CLOEXEC | IN_NONBLOCK);
>>>>>>> 1664242c

			if (inotify_fd == -1) {
				log_message(LOG_INFO, "Unable to monitor track files");
				break;
			}
		}

		tfile->file_part = strrchr(tfile->file_path, '/') + 1;
		new_path = STRNDUP(tfile->file_path, tfile->file_part - tfile->file_path);
		tfile->wd = inotify_add_watch(inotify_fd, new_path, IN_CLOSE_WRITE | IN_DELETE | IN_MOVE);
		FREE(new_path);

		/* If the file exists, read it now */
		if (file_exists)
			process_track_file(tfile, true);
	}

	FREE(realpath_buf);

	if (inotify_fd != -1)
		inotify_thread = thread_add_read(master, process_inotify, track_files, inotify_fd, TIMER_NEVER, false);
}

void
stop_track_files(void)
{
	if (inotify_thread) {
		thread_cancel(inotify_thread);
		inotify_thread = NULL;
	}

	if (inotify_fd != -1) {
		close(inotify_fd);
		inotify_fd = -1;
	}
}

#ifdef THREAD_DUMP
void
register_track_file_inotify_addresses(void)
{
	register_thread_address("process_inotify", process_inotify);
}
#endif<|MERGE_RESOLUTION|>--- conflicted
+++ resolved
@@ -675,11 +675,7 @@
 			new_status = strtoll(buf, NULL, 0);
 #endif
 			if (errno || new_status < (int64_t)INT32_MIN || new_status > (int64_t)INT32_MAX + 1) {
-<<<<<<< HEAD
-				log_message(LOG_INFO, "Invalid number %ld read from %s - ignoring",  new_status, tfile->file_path);
-=======
 				log_message(LOG_INFO, "Invalid number %" PRId64 " read from %s - ignoring",  new_status, tfile->file_path);
->>>>>>> 1664242c
 				return;
 			}
 		}
@@ -776,7 +772,6 @@
 	struct stat stat_buf;
 	char *realpath_buf;
 	bool file_exists;
-<<<<<<< HEAD
 
 	if (inotify_fd != -1) {
 		/* This should not happen */
@@ -784,15 +779,6 @@
 		inotify_fd = -1;
 	}
 
-=======
-
-	if (inotify_fd != -1) {
-		/* This should not happen */
-		close(inotify_fd);
-		inotify_fd = -1;
-	}
-
->>>>>>> 1664242c
 	realpath_buf = MALLOC(PATH_MAX);
 
 	list_for_each_entry_safe(tfile, tfile_tmp, track_files, e_list) {
@@ -857,19 +843,7 @@
 		}
 
 		if (inotify_fd == -1) {
-<<<<<<< HEAD
-#ifdef HAVE_INOTIFY_INIT1
 			inotify_fd = inotify_init1(IN_CLOEXEC | IN_NONBLOCK);
-#else
-			inotify_fd = inotify_init();
-			if (inotify_fd != -1) {
-				fcntl(inotify_fd, F_SETFD, FD_CLOEXEC);
-				fcntl(inotify_fd, F_SETFL, O_NONBLOCK);
-			}
-#endif
-=======
-			inotify_fd = inotify_init1(IN_CLOEXEC | IN_NONBLOCK);
->>>>>>> 1664242c
 
 			if (inotify_fd == -1) {
 				log_message(LOG_INFO, "Unable to monitor track files");
