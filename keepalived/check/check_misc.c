/*
 * Soft:        Keepalived is a failover program for the LVS project
 *              <www.linuxvirtualserver.org>. It monitor & manipulate
 *              a loadbalanced server pool using multi-layer checks.
 *
 * Part:        MISC CHECK. Perform a system call to run an extra
 *              system prog or script.
 *
 * Authors:     Alexandre Cassen, <acassen@linux-vs.org>
 *              Eric Jarman, <ehj38230@cmsu2.cmsu.edu>
 *		Bradley Baetz, <bradley.baetz@optusnet.com.au>
 *
 *              This program is distributed in the hope that it will be useful,
 *              but WITHOUT ANY WARRANTY; without even the implied warranty of
 *              MERCHANTABILITY or FITNESS FOR A PARTICULAR PURPOSE.
 *              See the GNU General Public License for more details.
 *
 *              This program is free software; you can redistribute it and/or
 *              modify it under the terms of the GNU General Public License
 *              as published by the Free Software Foundation; either version
 *              2 of the License, or (at your option) any later version.
 *
 * Copyright (C) 2001-2017 Alexandre Cassen, <acassen@gmail.com>
 */

#include "config.h"

#include <errno.h>
#include <signal.h>
#include <stdio.h>

#include "main.h"
#include "check_misc.h"
#include "check_api.h"
#include "ipwrapper.h"
#include "logger.h"
#include "smtp.h"
#include "utils.h"
#include "parser.h"
#include "daemon.h"
#include "global_data.h"
#include "global_parser.h"
#include "keepalived_magic.h"
#ifdef THREAD_DUMP
#include "scheduler.h"
#endif

static void misc_check_thread(thread_ref_t);
static void misc_check_child_thread(thread_ref_t);

static bool script_user_set;
static misc_checker_t *new_misck_checker;

/* Configuration stream handling */
static void
free_misc_check(checker_t *checker)
{
	misc_checker_t *misck_checker = checker->data;

	FREE(misck_checker->script.args);
	FREE(misck_checker);
	FREE(checker);
}

static void
dump_misc_check(FILE *fp, const checker_t *checker)
{
	const misc_checker_t *misck_checker = checker->data;
	char time_str[26];

	conf_write(fp, "   Keepalive method = MISC_CHECK");
	conf_write(fp, "   script = %s", cmd_str(&misck_checker->script));
	conf_write(fp, "   timeout = %lu", misck_checker->timeout/TIMER_HZ);
	conf_write(fp, "   dynamic = %s", misck_checker->dynamic ? "YES" : "NO");
	conf_write(fp, "   uid:gid = %u:%u", misck_checker->script.uid, misck_checker->script.gid);
	ctime_r(&misck_checker->last_ran.tv_sec, time_str);
	conf_write(fp, "   Last ran = %ld.%6.6ld (%.24s.%6.6ld)", misck_checker->last_ran.tv_sec, misck_checker->last_ran.tv_usec, time_str, misck_checker->last_ran.tv_usec);
	conf_write(fp, "   Last status = %u", misck_checker->last_exit_code);
}

static bool
<<<<<<< HEAD
misc_check_compare(const checker_t *old_c, checker_t *new_c)
=======
compare_misc_check(const checker_t *old_c, checker_t *new_c)
>>>>>>> 61cbc187
{
	const misc_checker_t *old = old_c->data;
	const misc_checker_t *new = new_c->data;

	if (new->dynamic != old->dynamic)
		return false;

	return notify_script_compare(&old->script, &new->script);
}

static void
migrate_misc_check(checker_t *new_c, const checker_t *old_c)
{
	const misc_checker_t *old = old_c->data;
	misc_checker_t *new = new_c->data;

	new->last_exit_code = old->last_exit_code;
	new->last_ran = old->last_ran;

	if (!new->dynamic || old->last_exit_code == 1)
		return;

	new_c->cur_weight = new->last_exit_code - (new->last_exit_code ? 2 : 0) - new_c->rs->iweight;
}

static const checker_funcs_t misc_checker_funcs = { CHECKER_MISC, free_misc_check, dump_misc_check, compare_misc_check, migrate_misc_check };

static void
misc_check_handler(__attribute__((unused)) const vector_t *strvec)
{
	checker_t *checker;

	PMALLOC(new_misck_checker);
	new_misck_checker->state = SCRIPT_STATE_IDLE;

	script_user_set = false;

	/* queue new checker */
	checker = queue_checker(&misc_checker_funcs, misc_check_thread, new_misck_checker, NULL, false);

	/* Set non-standard default value */
	checker->default_retry = 0;
}

static void
misc_path_handler(__attribute__((unused)) const vector_t *strvec)
{
	const vector_t *strvec_qe;

	if (!new_misck_checker)
		return;

	/* We need to allow quoted and escaped strings for the script and parameters */
	strvec_qe = alloc_strvec_quoted_escaped(NULL);

	set_script_params_array(strvec_qe, &new_misck_checker->script, 0);

	free_strvec(strvec_qe);
}

static void
misc_timeout_handler(const vector_t *strvec)
{
	unsigned timeout;

	if (!new_misck_checker)
		return;

	if (!read_unsigned_strvec(strvec, 1, &timeout, 0, UINT_MAX / TIMER_HZ, true)) {
		report_config_error(CONFIG_GENERAL_ERROR, "Invalid misc_timeout value '%s'", strvec_slot(strvec, 1));
		return;
	}

	new_misck_checker->timeout = timeout * TIMER_HZ;
}

static void
misc_dynamic_handler(__attribute__((unused)) const vector_t *strvec)
{
	if (!new_misck_checker)
		return;

	new_misck_checker->dynamic = true;
}

static void
misc_user_handler(const vector_t *strvec)
{
	if (!new_misck_checker)
		return;

	if (vector_size(strvec) < 2) {
		report_config_error(CONFIG_GENERAL_ERROR, "No user specified for misc checker script %s", cmd_str(&new_misck_checker->script));
		return;
	}

	if (set_script_uid_gid(strvec, 1, &new_misck_checker->script.uid, &new_misck_checker->script.gid)) {
		report_config_error(CONFIG_GENERAL_ERROR, "Failed to set uid/gid for misc checker script %s - removing", cmd_str(&new_misck_checker->script));
		dequeue_new_checker();
		FREE(new_misck_checker);
		new_misck_checker = NULL;
	}
	else
		script_user_set = true;
}

static void
misc_end_handler(void)
{
	if (!new_misck_checker)
		return;

	if (!new_misck_checker->script.args) {
		report_config_error(CONFIG_GENERAL_ERROR, "No script path has been specified for MISC_CHECKER - skipping");
		dequeue_new_checker();
		new_misck_checker = NULL;
		return;
	}

	if (!script_user_set)
	{
		if (set_default_script_user(NULL, NULL)) {
			report_config_error(CONFIG_GENERAL_ERROR, "Unable to set default user for misc script %s - removing", cmd_str(&new_misck_checker->script));
			FREE(new_misck_checker);
			new_misck_checker = NULL;
			return;
		}

		new_misck_checker->script.uid = default_script_uid;
		new_misck_checker->script.gid = default_script_gid;
	}

	new_misck_checker = NULL;
}

void
install_misc_check_keyword(void)
{
	install_keyword("MISC_CHECK", &misc_check_handler);
	install_sublevel();
	install_checker_common_keywords(false);
	install_keyword("misc_path", &misc_path_handler);
	install_keyword("misc_timeout", &misc_timeout_handler);
	install_keyword("misc_dynamic", &misc_dynamic_handler);
	install_keyword("user", &misc_user_handler);
	install_sublevel_end_handler(&misc_end_handler);
	install_sublevel_end();
}

/* Check that the scripts are secure */
unsigned
check_misc_script_security(magic_t magic)
{
	checker_t *checker, *checker_tmp;
	misc_checker_t *misc_script;
	unsigned script_flags = 0;
	unsigned flags;
	bool insecure;

	list_for_each_entry_safe(checker, checker_tmp, &checkers_queue, e_list) {
		if (checker->launch != misc_check_thread)
			continue;

		misc_script = CHECKER_ARG(checker);

		script_flags |= (flags = check_script_secure(&misc_script->script, magic));

		/* Mark not to run if needs inhibiting */
		insecure = false;
		if (flags & SC_INHIBIT) {
			log_message(LOG_INFO, "Disabling misc script %s due to insecure", cmd_str(&misc_script->script));
			insecure = true;
		}
		else if (flags & SC_NOTFOUND) {
			log_message(LOG_INFO, "Disabling misc script %s since not found/accessible", cmd_str(&misc_script->script));
			insecure = true;
		}
		else if (!(flags & (SC_EXECUTABLE | SC_SYSTEM)))
			insecure = true;

		if (insecure) {
			/* Remove the script */
			free_checker(checker);
		}
	}

	return script_flags;
}

static void
misc_check_thread(thread_ref_t thread)
{
	checker_t *checker = THREAD_ARG(thread);
	misc_checker_t *misck_checker;
	int ret;

	misck_checker = CHECKER_ARG(checker);

	/*
	 * Register a new checker thread & return
	 * if checker is disabled
	 */
	if (!checker->enabled) {
		/* Register next timer checker */
		thread_add_timer(thread->master, misc_check_thread, checker,
				 checker->delay_loop);
		return;
	}

	/* Execute the script in a child process. Parent returns, child doesn't */
	ret = system_call_script(thread->master, misc_check_child_thread,
				  checker, (misck_checker->timeout) ? misck_checker->timeout : checker->vs->delay_loop,
				  &misck_checker->script);
	if (!ret) {
		misck_checker->last_ran = time_now;
		misck_checker->state = SCRIPT_STATE_RUNNING;
	}
}

static void
misc_check_child_thread(thread_ref_t thread)
{
	int wait_status;
	pid_t pid;
	checker_t *checker;
	misc_checker_t *misck_checker;
	timeval_t next_time;
	int sig_num;
	unsigned timeout = 0;
	const char *script_exit_type = NULL;
	bool script_success = false;
	const char *reason = NULL;
	int reason_code = 0;	/* Avoid uninitialised warning by older versions of gcc */
	bool rs_was_alive;
	bool message_only = false;

	checker = THREAD_ARG(thread);
	misck_checker = CHECKER_ARG(checker);

	if (thread->type == THREAD_CHILD_TIMEOUT) {
		pid = THREAD_CHILD_PID(thread);

		if (misck_checker->state == SCRIPT_STATE_RUNNING) {
			misck_checker->state = SCRIPT_STATE_REQUESTING_TERMINATION;
			sig_num = SIGTERM;
			timeout = 2;
		} else if (misck_checker->state == SCRIPT_STATE_REQUESTING_TERMINATION) {
			misck_checker->state = SCRIPT_STATE_FORCING_TERMINATION;
			sig_num = SIGKILL;
			timeout = 2;
		} else if (misck_checker->state == SCRIPT_STATE_FORCING_TERMINATION) {
			log_message(LOG_INFO, "Child (PID %d) failed to terminate after kill", pid);
			sig_num = SIGKILL;
			timeout = 10;	/* Give it longer to terminate */
		}

		if (timeout) {
			/* If kill returns an error, we can't kill the process since either the process has terminated,
			 * or we don't have permission. If we can't kill it, there is no point trying again. */
			if (kill(-pid, sig_num)) {
				if (errno == ESRCH) {
					/* The process does not exist, and we should
					 * have reaped its exit status, otherwise it
					 * would exist as a zombie process. */
					log_message(LOG_INFO, "Misc script %s child (PID %d) lost", misck_checker->script.args[0], pid);
					misck_checker->state = SCRIPT_STATE_IDLE;
					timeout = 0;
				} else {
					log_message(LOG_INFO, "kill -%d of process %s(%d) with new state %u failed with errno %d", sig_num, misck_checker->script.args[0], pid, misck_checker->state, errno);
					timeout = 1000;
				}
			}
		} else if (misck_checker->state != SCRIPT_STATE_IDLE) {
			log_message(LOG_INFO, "Child thread pid %d timeout with unknown script state %u", pid, misck_checker->state);
			timeout = 10;	/* We need some timeout */
		}

		if (timeout)
			thread_add_child(thread->master, misc_check_child_thread, checker, pid, timeout * TIMER_HZ);

		return;
	}

	wait_status = THREAD_CHILD_STATUS(thread);

	if (WIFEXITED(wait_status)) {
		unsigned status = WEXITSTATUS(wait_status);
		int64_t effective_weight;

		if (status == 0 ||
		    (misck_checker->dynamic && status >= 2 && status <= 255)) {
			/*
			 * The actual weight set when using misc_dynamic is two less than
			 * the exit status returned.  Effective range is 0..253.
			 * Catch legacy case of status being 0 but misc_dynamic being set.
			 */
			if (status != misck_checker->last_exit_code) {
				effective_weight = checker->rs->effective_weight - checker->cur_weight;
				checker->cur_weight = status ? status - 2 - checker->rs->iweight : 0;
				effective_weight += checker->cur_weight;
				update_svr_wgt(effective_weight, checker->vs, checker->rs, true);
				misck_checker->last_exit_code = status;
			}

			/* everything is good */
			if (!checker->is_up || !checker->has_run) {
				script_exit_type = "succeeded";
				script_success = true;
			}

			checker->retry_it = 0;
		} else if (checker->is_up || !checker->has_run) {
			script_exit_type = "failed";
			reason = "exited with status";
			reason_code = status;

			if (checker->retry_it < checker->retry) {
				checker->retry_it++;
				if (global_data->checker_log_all_failures || checker->log_all_failures)
					message_only = true;
				else
					script_exit_type = NULL; /* this disables all message handling */
			} else {
				checker->retry_it = 0;
				checker->rs->effective_weight -= checker->cur_weight;
				checker->cur_weight = 0;
				misck_checker->last_exit_code = status;
			}
		}
	}
	else if (WIFSIGNALED(wait_status)) {
		if (misck_checker->state == SCRIPT_STATE_REQUESTING_TERMINATION && WTERMSIG(wait_status) == SIGTERM) {
			/* The script terminated due to a SIGTERM, and we sent it a SIGTERM to
			 * terminate the process. Now make sure any children it created have
			 * died too. */
			pid = THREAD_CHILD_PID(thread);
			kill(-pid, SIGKILL);
		}

		/* We treat forced termination as a failure */
		if (checker->is_up || !checker->has_run) {
			if ((misck_checker->state == SCRIPT_STATE_REQUESTING_TERMINATION &&
			     WTERMSIG(wait_status) == SIGTERM) ||
			    (misck_checker->state == SCRIPT_STATE_FORCING_TERMINATION &&
			     (WTERMSIG(wait_status) == SIGTERM || WTERMSIG(wait_status) == SIGKILL)))
				script_exit_type = "timed out";
			else {
				script_exit_type = "failed";
				reason = "due to signal";
				reason_code = WTERMSIG(wait_status);
			}

			if (checker->retry_it < checker->retry) {
				checker->retry_it++;
				if (global_data->checker_log_all_failures || checker->log_all_failures)
					message_only = true;
				else
					script_exit_type = NULL; /* this disables all message handling */
			} else
				checker->retry_it = 0;
		}
	}

	if (script_exit_type) { /* not the case if retry check will follow and log_all_failures unset */
		char message[40];

		if (!script_success) {
			/*
			 * retry is always the fixed value of config parameter retry
			 * If retry > 0 then on the regulary scheduled check fail retry_it is 1, on the first retry check fail retry_it is 2 and so on
			 * but on the last retry check fail, retry_it is 0
			 */
			if (checker->retry) {
				if (checker->retry_it == 1) /* failed regulary scheduled check */
					snprintf(message, sizeof(message), ", will do %u %s", checker->retry, checker->retry == 1 ? "retry" : "retries");
				else if (checker->retry_it > 1) /* failed retry check, but not the last */
					snprintf(message, sizeof(message), " on retry %u/%u", checker->retry_it - 1, checker->retry);
				else /* failed last retry check */
					snprintf(message, sizeof(message), " after %u %s", checker->retry, checker->retry == 1 ? "retry" : "retries" );
			} else /* retry 0 */
				snprintf(message, sizeof(message), " with retry disabled");
		} else
			message[0] = '\0';

		if (reason)
			log_message(LOG_INFO, "Misc check for [%s VS %s] by [%s] %s%s (%s %d)."
					    , FMT_CHK(checker)
					    , FMT_VS(checker->vs)
					    , misck_checker->script.args[0]
					    , script_exit_type
					    , message
					    , reason
					    , reason_code);
		else
			log_message(LOG_INFO, "Misc check for [%s VS %s] by [%s] %s%s."
					    , FMT_CHK(checker)
					    , FMT_VS(checker->vs)
					    , misck_checker->script.args[0]
					    , script_exit_type
					    , message);

		if (!message_only) {
			rs_was_alive = checker->rs->alive;
			update_svr_checker_state(script_success ? UP : DOWN, checker);
			if (!script_success)
				checker->cur_weight = 0;

			if (checker->rs->smtp_alert &&
			    (rs_was_alive != checker->rs->alive || !global_data->no_checker_emails)) {
				snprintf(message, sizeof(message), "=> MISC CHECK %s on service <=", script_exit_type);
				smtp_alert(SMTP_MSG_RS, checker, NULL, message);
			}
		}
	}

	/* Register next timer checker */
	next_time = timer_add_long(misck_checker->last_ran, checker->retry_it ? checker->delay_before_retry : checker->delay_loop);
	next_time = timer_sub_now(next_time);
	if (next_time.tv_sec < 0 ||
	    (next_time.tv_sec == 0 && next_time.tv_usec == 0))
		next_time.tv_sec = 0, next_time.tv_usec = 1;

	thread_add_timer(thread->master, misc_check_thread, checker, timer_long(next_time));

	misck_checker->state = SCRIPT_STATE_IDLE;

	checker->has_run = true;
}

#ifdef THREAD_DUMP
void
register_check_misc_addresses(void)
{
	register_thread_address("misc_check_child_thread", misc_check_child_thread);
	register_thread_address("misc_check_thread", misc_check_thread);
}
#endif<|MERGE_RESOLUTION|>--- conflicted
+++ resolved
@@ -79,11 +79,7 @@
 }
 
 static bool
-<<<<<<< HEAD
-misc_check_compare(const checker_t *old_c, checker_t *new_c)
-=======
 compare_misc_check(const checker_t *old_c, checker_t *new_c)
->>>>>>> 61cbc187
 {
 	const misc_checker_t *old = old_c->data;
 	const misc_checker_t *new = new_c->data;
