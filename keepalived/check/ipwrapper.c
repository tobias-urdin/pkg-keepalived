--- conflicted
+++ resolved
@@ -402,13 +402,6 @@
 {
 	real_server_t *rs;
 	tracked_file_monitor_t *tfm;
-<<<<<<< HEAD
-
-	list_for_each_entry(rs, &vs->rs, e_list) {
-		if (rs->reloaded) {
-			if (rs->effective_weight != rs->peffective_weight)
-				update_svr_wgt(rs->effective_weight, vs, rs, false);
-=======
 	int64_t new_weight;
 
 	list_for_each_entry(rs, &vs->rs, e_list) {
@@ -420,7 +413,6 @@
 				update_svr_wgt(new_weight, vs, rs, false);
 			}
 
->>>>>>> 1664242c
 			/* Do not re-add failed RS instantly on reload */
 			continue;
 		}
