/*
 * Soft:        Keepalived is a failover program for the LVS project
 *              <www.linuxvirtualserver.org>. It monitor & manipulate
 *              a loadbalanced server pool using multi-layer checks.
 *
 * Part:        Manipulation functions for IPVS & IPFW wrappers.
 *
 * Author:      Alexandre Cassen, <acassen@linux-vs.org>
 *
 *              This program is distributed in the hope that it will be useful,
 *              but WITHOUT ANY WARRANTY; without even the implied warranty of
 *              MERCHANTABILITY or FITNESS FOR A PARTICULAR PURPOSE.
 *              See the GNU General Public License for more details.
 *
 *              This program is free software; you can redistribute it and/or
 *              modify it under the terms of the GNU General Public License
 *              as published by the Free Software Foundation; either version
 *              2 of the License, or (at your option) any later version.
 *
 * Copyright (C) 2001-2012 Alexandre Cassen, <acassen@gmail.com>
 */

#include "ipwrapper.h"
#include "ipvswrapper.h"
#include "logger.h"
#include "memory.h"
#include "utils.h"
#include "notify.h"
#include "main.h"
#ifdef _WITH_SNMP_
  #include "check_snmp.h"
#endif

/* out-of-order functions declarations */
static void update_quorum_state(virtual_server_t * vs);

/* Returns the sum of all RS weight in a virtual server. */
static long
weigh_live_realservers(virtual_server_t * vs)
{
	element e;
	real_server_t *svr;
	long count = 0;

	for (e = LIST_HEAD(vs->rs); e; ELEMENT_NEXT(e)) {
		svr = ELEMENT_DATA(e);
		if (ISALIVE(svr))
			count += svr->weight;
	}
	return count;
}

/* Remove a realserver IPVS rule */
static int
clear_service_rs(virtual_server_t * vs, list l)
{
	element e;
	real_server_t *rs;
<<<<<<< HEAD
	long unsigned weight_sum;
=======
	long weight_sum;
	long down_threshold = vs->quorum - vs->hysteresis;
>>>>>>> afa72933

	for (e = LIST_HEAD(l); e; ELEMENT_NEXT(e)) {
		rs = ELEMENT_DATA(e);
		if (ISALIVE(rs)) {
			log_message(LOG_INFO, "Removing service %s from VS %s"
						, FMT_RS(rs)
						, FMT_VS(vs));
<<<<<<< HEAD
			if (!ipvs_cmd(LVS_CMD_DEL_DEST, vs_group, vs, rs))
=======
			if (!ipvs_cmd(LVS_CMD_DEL_DEST, vs, rs))
>>>>>>> afa72933
				return 0;
			UNSET_ALIVE(rs);
			if (!vs->omega)
				continue;

			/* In Omega mode we call VS and RS down notifiers
			 * all the way down the exit, as necessary.
			 */
			if (rs->notify_down) {
				log_message(LOG_INFO, "Executing [%s] for service %s in VS %s"
						    , rs->notify_down
						    , FMT_RS(rs)
						    , FMT_VS(vs));
				notify_exec(rs->notify_down);
			}
#ifdef _WITH_SNMP_
			check_snmp_rs_trap(rs, vs);
#endif

			/* Sooner or later VS will lose the quorum (if any). However,
			 * we don't push in a sorry server then, hence the regression
			 * is intended.
			 */
			weight_sum = weigh_live_realservers(vs);
			if (vs->quorum_state == UP && (
				!weight_sum ||
				weight_sum < down_threshold)
			) {
				vs->quorum_state = DOWN;
				if (vs->quorum_down) {
					log_message(LOG_INFO, "Executing [%s] for VS %s"
							    , vs->quorum_down
							    , FMT_VS(vs));
					notify_exec(vs->quorum_down);
				}
#ifdef _WITH_SNMP_
				check_snmp_quorum_trap(vs);
#endif
			}
		}
	}

	return 1;
}

/* Remove a virtualserver IPVS rule */
static int
clear_service_vs(virtual_server_t * vs)
{
	/* Processing real server queue */
	if (!LIST_ISEMPTY(vs->rs)) {
		if (vs->s_svr) {
			if (ISALIVE(vs->s_svr))
				if (!ipvs_cmd(LVS_CMD_DEL_DEST, vs, vs->s_svr))
					return 0;
		} else if (!clear_service_rs(vs, vs->rs))
			return 0;
		/* The above will handle Omega case for VS as well. */
	}

	if (!ipvs_cmd(LVS_CMD_DEL, vs, NULL))
		return 0;

	UNSET_ALIVE(vs);
	return 1;
}

/* IPVS cleaner processing */
int
clear_services(void)
{
	element e;
	list l = check_data->vs;
	virtual_server_t *vs;

	for (e = LIST_HEAD(l); e; ELEMENT_NEXT(e)) {
		vs = ELEMENT_DATA(e);
		if (!clear_service_vs(vs))
			return 0;
	}
	return 1;
}

/* Set a realserver IPVS rules */
static int
init_service_rs(virtual_server_t * vs)
{
	element e;
	real_server_t *rs;

	for (e = LIST_HEAD(vs->rs); e; ELEMENT_NEXT(e)) {
		rs = ELEMENT_DATA(e);
		/* Do not re-add failed RS instantly on reload */
		if (rs->reloaded)
			continue;
		/* In alpha mode, be pessimistic (or realistic?) and don't
		 * add real servers into the VS pool. They will get there
		 * later upon healthchecks recovery (if ever).
		 */
		if (!vs->alpha && !ISALIVE(rs)) {
			if (!ipvs_cmd(LVS_CMD_ADD_DEST, vs, rs))
				return 0;
			SET_ALIVE(rs);
		}
	}

	return 1;
}

static void
sync_service_vsg(virtual_server_t * vs)
{
	virtual_server_group_t *vsg;
	virtual_server_group_entry_t *vsge;
	list *l;
	element e;

	vsg = vs->vsg;
	list ll[] = {
		vsg->addr_ip,
		vsg->vfwmark,
		vsg->range,
		NULL,
	};

	for (l = ll; *l; l++)
		for (e = LIST_HEAD(*l); e; ELEMENT_NEXT(e)) {
			vsge = ELEMENT_DATA(e);
			if (vs->reloaded && !vsge->reloaded) {
				log_message(LOG_INFO, "VS [%s:%d:%u] added into group %s"
						    , inet_sockaddrtopair(&vsge->addr)
						    , vsge->range
						    , vsge->vfwmark
						    , vs->vsgname);
				/* add all reloaded and alive/inhibit-set dests
				 * to the newly created vsg item */
				ipvs_group_sync_entry(vs, vsge);
			}
		}
}

/* Set a virtualserver IPVS rules */
static int
init_service_vs(virtual_server_t * vs)
{
	/* Init the VS root */
	if (!ISALIVE(vs) || vs->vsgname) {
		if (!ipvs_cmd(LVS_CMD_ADD, vs, NULL))
			return 0;
		else
			SET_ALIVE(vs);
	}

	/* Processing real server queue */
	if (!init_service_rs(vs))
		return 0;

	if (vs->reloaded) {
		if (vs->vsgname)
			/* add reloaded dests into new vsg entries */
			sync_service_vsg(vs);

		/* we may have got/lost quorum due to quorum setting changed */
		update_quorum_state(vs);
	}

	return 1;
}

/* Set IPVS rules */
int
init_services(void)
{
	element e;
	list l = check_data->vs;
	virtual_server_t *vs;

	for (e = LIST_HEAD(l); e; ELEMENT_NEXT(e)) {
		vs = ELEMENT_DATA(e);
		if (!init_service_vs(vs))
			return 0;
	}
	return 1;
}

/* add or remove _alive_ real servers from a virtual server */
void
perform_quorum_state(virtual_server_t *vs, int add)
{
	element e;
	real_server_t *rs;

	if (LIST_ISEMPTY(vs->rs))
		return;

	log_message(LOG_INFO, "%s the pool for VS %s"
			    , add?"Adding alive servers to":"Removing alive servers from"
			    , FMT_VS(vs));
	for (e = LIST_HEAD(vs->rs); e; ELEMENT_NEXT(e)) {
		rs = ELEMENT_DATA(e);
		if (!ISALIVE(rs)) /* We only handle alive servers */
			continue;
		if (add)
			rs->alive = 0;
		ipvs_cmd(add?LVS_CMD_ADD_DEST:LVS_CMD_DEL_DEST, vs, rs);
		rs->alive = 1;
	}
}

/* set quorum state depending on current weight of real servers */
static void
update_quorum_state(virtual_server_t * vs)
{
<<<<<<< HEAD
	long unsigned weight_sum = weigh_live_realservers(vs);
=======
	long weight_sum = weigh_live_realservers(vs);
	long up_threshold = vs->quorum + vs->hysteresis;
	long down_threshold = vs->quorum - vs->hysteresis;
>>>>>>> afa72933

	/* If we have just gained quorum, it's time to consider notify_up. */
	if (vs->quorum_state == DOWN &&
	    weight_sum >= up_threshold) {
		vs->quorum_state = UP;
<<<<<<< HEAD
		log_message(LOG_INFO, "Gained quorum %lu+%lu=%lu <= %u for VS %s"
=======
		log_message(LOG_INFO, "Gained quorum %lu+%lu=%li <= %li for VS %s"
>>>>>>> afa72933
				    , vs->quorum
				    , vs->hysteresis
				    , up_threshold
				    , weight_sum
				    , FMT_VS(vs));
		if (vs->s_svr && ISALIVE(vs->s_svr)) {
			log_message(LOG_INFO, "%s sorry server %s from VS %s"
					    , (vs->s_svr->inhibit ? "Disabling" : "Removing")
					    , FMT_RS(vs->s_svr)
					    , FMT_VS(vs));

			ipvs_cmd(LVS_CMD_DEL_DEST, vs, vs->s_svr);
			vs->s_svr->alive = 0;

			/* Adding back alive real servers */
			perform_quorum_state(vs, 1);
		}
		if (vs->quorum_up) {
			log_message(LOG_INFO, "Executing [%s] for VS %s"
					    , vs->quorum_up
					    , FMT_VS(vs));
			notify_exec(vs->quorum_up);
		}
#ifdef _WITH_SNMP_
               check_snmp_quorum_trap(vs);
#endif
		return;
	}

	/* If we have just lost quorum for the VS, we need to consider
	 * VS notify_down and sorry_server cases
	 */
	if (vs->quorum_state == UP &&
	    (!weight_sum || weight_sum < down_threshold)
	) {
		vs->quorum_state = DOWN;
<<<<<<< HEAD
		log_message(LOG_INFO, "Lost quorum %lu-%lu=%lu > %u for VS %s"
=======
		log_message(LOG_INFO, "Lost quorum %lu-%lu=%li > %li for VS %s"
>>>>>>> afa72933
				    , vs->quorum
				    , vs->hysteresis
				    , down_threshold
				    , weight_sum
				    , FMT_VS(vs));
		if (vs->quorum_down) {
			log_message(LOG_INFO, "Executing [%s] for VS %s"
					    , vs->quorum_down
					    , FMT_VS(vs));
			notify_exec(vs->quorum_down);
		}
		if (vs->s_svr) {
			log_message(LOG_INFO, "%s sorry server %s to VS %s"
					    , (vs->s_svr->inhibit ? "Enabling" : "Adding")
					    , FMT_RS(vs->s_svr)
					    , FMT_VS(vs));

			/* the sorry server is now up in the pool, we flag it alive */
			ipvs_cmd(LVS_CMD_ADD_DEST, vs, vs->s_svr);
			vs->s_svr->alive = 1;

			/* Remove remaining alive real servers */
			perform_quorum_state(vs, 0);
		}
#ifdef _WITH_SNMP_
		check_snmp_quorum_trap(vs);
#endif
		return;
	}
}

/* manipulate add/remove rs according to alive state */
void
perform_svr_state(int alive, virtual_server_t * vs, real_server_t * rs)
{
	/*
	 * | ISALIVE(rs) | alive | context
	 * | 0           | 0     | first check failed under alpha mode, unreachable here
	 * | 0           | 1     | RS went up, add it to the pool
	 * | 1           | 0     | RS went down, remove it from the pool
	 * | 1           | 1     | first check succeeded w/o alpha mode, unreachable here
	 */
	if (!ISALIVE(rs) && alive) {
		log_message(LOG_INFO, "%s service %s to VS %s"
				    , (rs->inhibit) ? "Enabling" : "Adding"
				    , FMT_RS(rs)
				    , FMT_VS(vs));
		/* Add only if we have quorum or no sorry server */
		if (vs->quorum_state == UP || !vs->s_svr || !ISALIVE(vs->s_svr)) {
			ipvs_cmd(LVS_CMD_ADD_DEST, vs, rs);
		}
		rs->alive = alive;
		if (rs->notify_up) {
			log_message(LOG_INFO, "Executing [%s] for service %s in VS %s"
					    , rs->notify_up
					    , FMT_RS(rs)
					    , FMT_VS(vs));
			notify_exec(rs->notify_up);
		}
#ifdef _WITH_SNMP_
		check_snmp_rs_trap(rs, vs);
#endif

		/* We may have gained quorum */
		update_quorum_state(vs);
	}

	if (ISALIVE(rs) && !alive) {
		log_message(LOG_INFO, "%s service %s from VS %s"
				    , (rs->inhibit) ? "Disabling" : "Removing"
				    , FMT_RS(rs)
				    , FMT_VS(vs));

		/* server is down, it is removed from the LVS realserver pool
		 * Remove only if we have quorum or no sorry server
		 */
		if (vs->quorum_state == UP || !vs->s_svr || !ISALIVE(vs->s_svr)) {
			ipvs_cmd(LVS_CMD_DEL_DEST, vs, rs);
		}
		rs->alive = alive;
		if (rs->notify_down) {
			log_message(LOG_INFO, "Executing [%s] for service %s in VS %s"
					    , rs->notify_down
					    , FMT_RS(rs)
					    , FMT_VS(vs));
			notify_exec(rs->notify_down);
		}
#ifdef _WITH_SNMP_
		check_snmp_rs_trap(rs, vs);
#endif

		/* We may have lost quorum */
		update_quorum_state(vs);
	}
}

/* Store new weight in real_server struct and then update kernel. */
void
update_svr_wgt(int weight, virtual_server_t * vs, real_server_t * rs)
{
	if (weight != rs->weight) {
		log_message(LOG_INFO, "Changing weight from %d to %d for %s service %s of VS %s"
				    , rs->weight
				    , weight
				    , ISALIVE(rs) ? "active" : "inactive"
				    , FMT_RS(rs)
				    , FMT_VS(vs));
		rs->weight = weight;
		/*
		 * Have weight change take effect now only if rs is in
		 * the pool and alive and the quorum is met (or if
		 * there is no sorry server). If not, it will take
		 * effect later when it becomes alive.
		 */
		if (rs->set && ISALIVE(rs) &&
		    (vs->quorum_state == UP || !vs->s_svr || !ISALIVE(vs->s_svr)))
			ipvs_cmd(LVS_CMD_EDIT_DEST, vs, rs);
		update_quorum_state(vs);
	}
}

/* Test if realserver is marked UP for a specific checker */
int
svr_checker_up(checker_id_t cid, real_server_t *rs)
{
	element e;
	list l = rs->failed_checkers;
	checker_id_t *id;

	/*
	 * We assume there is not too much checker per
	 * real server, so we consider this lookup as
	 * o(1).
	 */
	for (e = LIST_HEAD(l); e; ELEMENT_NEXT(e)) {
		id = ELEMENT_DATA(e);
		if (*id == cid)
			return 0;
	}

	return 1;
}

/* Update checker's state */
void
update_svr_checker_state(int alive, checker_id_t cid, virtual_server_t *vs, real_server_t *rs)
{
	element e;
	list l = rs->failed_checkers;
	checker_id_t *id;

	/* Handle alive state. Depopulate failed_checkers and call
	 * perform_svr_state() independently, letting the latter sort
	 * things out itself.
	 */
	if (alive) {
		/* Remove the succeeded check from failed_checkers list. */
		for (e = LIST_HEAD(l); e; ELEMENT_NEXT(e)) {
			id = ELEMENT_DATA(e);
			if (*id == cid) {
				free_list_element(l, e);
				/* If we don't break, the next iteration will trigger
				 * a SIGSEGV.
				 */
				break;
			}
		}
		if (LIST_SIZE(l) == 0)
			perform_svr_state(alive, vs, rs);
	}
	/* Handle not alive state */
	else {
		id = (checker_id_t *) MALLOC(sizeof(checker_id_t));
		*id = cid;
		list_add(l, id);
		if (LIST_SIZE(l) == 1)
			perform_svr_state(alive, vs, rs);
	}
}

/* Check if a vsg entry is in new data */
static virtual_server_group_entry_t *
vsge_exist(virtual_server_group_entry_t *vsg_entry, list l)
{
	element e;
	virtual_server_group_entry_t *vsge;

	for (e = LIST_HEAD(l); e; ELEMENT_NEXT(e)) {
		vsge = ELEMENT_DATA(e);
		if (VSGE_ISEQ(vsg_entry, vsge))
			return vsge;
	}

	return NULL;
}

/* Clear the diff vsge of old group */
static int
clear_diff_vsge(list old, list new, virtual_server_t * old_vs)
{
	virtual_server_group_entry_t *vsge, *new_vsge;
	element e;

	for (e = LIST_HEAD(old); e; ELEMENT_NEXT(e)) {
		vsge = ELEMENT_DATA(e);
		new_vsge = vsge_exist(vsge, new);
		if (new_vsge) {
			new_vsge->alive = vsge->alive;
			new_vsge->reloaded = 1;
		}
		else {
			log_message(LOG_INFO, "VS [%s:%d:%u] in group %s no longer exist"
					    , inet_sockaddrtopair(&vsge->addr)
					    , vsge->range
					    , vsge->vfwmark
					    , old_vs->vsgname);

			if (!ipvs_group_remove_entry(old_vs, vsge))
				return 0;
		}
	}

	return 1;
}

/* Clear the diff vsg of the old vs */
static int
clear_diff_vsg(virtual_server_t * old_vs, virtual_server_t * new_vs)
{
	virtual_server_group_t *old = old_vs->vsg;
	virtual_server_group_t *new = new_vs->vsg;

	/* Diff the group entries */
	if (!clear_diff_vsge(old->addr_ip, new->addr_ip, old_vs))
		return 0;
	if (!clear_diff_vsge(old->range, new->range, old_vs))
		return 0;
	if (!clear_diff_vsge(old->vfwmark, new->vfwmark, old_vs))
		return 0;

	return 1;
}

/* Check if a vs exist in new data and returns pointer to it */
static virtual_server_t*
vs_exist(virtual_server_t * old_vs)
{
	element e;
	list l = check_data->vs;
	virtual_server_t *vs;

	if (LIST_ISEMPTY(l))
		return NULL;

	for (e = LIST_HEAD(l); e; ELEMENT_NEXT(e)) {
		vs = ELEMENT_DATA(e);
		if (VS_ISEQ(old_vs, vs))
			return vs;
	}

	return NULL;
}

/* Check if rs is in new vs data */
static real_server_t *
rs_exist(real_server_t * old_rs, list l)
{
	element e;
	real_server_t *rs;

	if (LIST_ISEMPTY(l))
		return NULL;

	for (e = LIST_HEAD(l); e; ELEMENT_NEXT(e)) {
		rs = ELEMENT_DATA(e);
		if (RS_ISEQ(rs, old_rs))
			return rs;
	}

	return NULL;
}

/* Clear the diff rs of the old vs */
static int
clear_diff_rs(virtual_server_t * old_vs, list new_rs_list)
{
	element e;
	list l = old_vs->rs;
	real_server_t *rs, *new_rs;

	/* If old vs didn't own rs then nothing return */
	if (LIST_ISEMPTY(l))
		return 1;

	/* remove RS from old vs which are not found in new vs */
	list rs_to_remove = alloc_list (NULL, NULL);
	for (e = LIST_HEAD(l); e; ELEMENT_NEXT(e)) {
		rs = ELEMENT_DATA(e);
		new_rs = rs_exist(rs, new_rs_list);
		if (!new_rs) {
			/* Reset inhibit flag to delete inhibit entries */
			log_message(LOG_INFO, "service %s no longer exist"
					    , FMT_RS(rs));
			rs->inhibit = 0;
			list_add (rs_to_remove, rs);
		} else {
			/*
			 * We reflect the previous alive
			 * flag value to not try to set
			 * already set IPVS rule.
			 */
			new_rs->alive = rs->alive;
			new_rs->set = rs->set;
			new_rs->weight = rs->weight;
			new_rs->reloaded = 1;
			if (new_rs->alive) {
				/* clear failed_checkers list */
				free_list_elements(new_rs->failed_checkers);
			}
		}
	}
	int ret = clear_service_rs (old_vs, rs_to_remove);
	free_list (rs_to_remove);

	return ret;
}

/* When reloading configuration, remove negative diff entries
 * and copy status of existing entries to the new ones */
int
clear_diff_services(void)
{
	element e;
	list l = old_check_data->vs;
	virtual_server_t *vs, *new_vs;

	/* If old config didn't own vs then nothing return */
	if (LIST_ISEMPTY(l))
		return 1;

	/* Remove diff entries from previous IPVS rules */
	for (e = LIST_HEAD(l); e; ELEMENT_NEXT(e)) {
		vs = ELEMENT_DATA(e);

		/*
		 * Try to find this vs into the new conf data
		 * reloaded.
		 */
		new_vs = vs_exist(vs);
		if (!new_vs) {
			if (vs->vsgname)
				log_message(LOG_INFO, "Removing Virtual Server Group [%s]"
						    , vs->vsgname);
			else
				log_message(LOG_INFO, "Removing Virtual Server %s"
						    , FMT_VS(vs));

			/* Clear VS entry */
			if (!clear_service_vs(vs))
				return 0;
		} else {
			/* copy status fields from old VS */
			SET_ALIVE(new_vs);
			new_vs->quorum_state = vs->quorum_state;
			new_vs->reloaded = 1;

			if (vs->vsgname)
				clear_diff_vsg(vs, new_vs);

			/* If vs exist, perform rs pool diff */
			/* omega = 0 must not prevent the notifiers from being called,
			   because the VS still exists in new configuration */
			vs->omega = 1;
			if (!clear_diff_rs(vs, new_vs->rs))
				return 0;
			if (vs->s_svr)
				if (ISALIVE(vs->s_svr))
					if (!ipvs_cmd(LVS_CMD_DEL_DEST
						      , vs
						      , vs->s_svr))
						return 0;
		}
	}

	return 1;
}

void
link_vsg_to_vs(void)
{
	element e;
	virtual_server_t *vs;

	for (e = LIST_HEAD(check_data->vs); e; ELEMENT_NEXT(e)) {
		vs = ELEMENT_DATA(e);
		if (vs->vsgname)
			vs->vsg = ipvs_get_group_by_name(vs->vsgname, check_data->vs_group);
	}
}<|MERGE_RESOLUTION|>--- conflicted
+++ resolved
@@ -56,12 +56,8 @@
 {
 	element e;
 	real_server_t *rs;
-<<<<<<< HEAD
-	long unsigned weight_sum;
-=======
 	long weight_sum;
 	long down_threshold = vs->quorum - vs->hysteresis;
->>>>>>> afa72933
 
 	for (e = LIST_HEAD(l); e; ELEMENT_NEXT(e)) {
 		rs = ELEMENT_DATA(e);
@@ -69,11 +65,7 @@
 			log_message(LOG_INFO, "Removing service %s from VS %s"
 						, FMT_RS(rs)
 						, FMT_VS(vs));
-<<<<<<< HEAD
-			if (!ipvs_cmd(LVS_CMD_DEL_DEST, vs_group, vs, rs))
-=======
 			if (!ipvs_cmd(LVS_CMD_DEL_DEST, vs, rs))
->>>>>>> afa72933
 				return 0;
 			UNSET_ALIVE(rs);
 			if (!vs->omega)
@@ -287,23 +279,15 @@
 static void
 update_quorum_state(virtual_server_t * vs)
 {
-<<<<<<< HEAD
-	long unsigned weight_sum = weigh_live_realservers(vs);
-=======
 	long weight_sum = weigh_live_realservers(vs);
 	long up_threshold = vs->quorum + vs->hysteresis;
 	long down_threshold = vs->quorum - vs->hysteresis;
->>>>>>> afa72933
 
 	/* If we have just gained quorum, it's time to consider notify_up. */
 	if (vs->quorum_state == DOWN &&
 	    weight_sum >= up_threshold) {
 		vs->quorum_state = UP;
-<<<<<<< HEAD
-		log_message(LOG_INFO, "Gained quorum %lu+%lu=%lu <= %u for VS %s"
-=======
 		log_message(LOG_INFO, "Gained quorum %lu+%lu=%li <= %li for VS %s"
->>>>>>> afa72933
 				    , vs->quorum
 				    , vs->hysteresis
 				    , up_threshold
@@ -340,11 +324,7 @@
 	    (!weight_sum || weight_sum < down_threshold)
 	) {
 		vs->quorum_state = DOWN;
-<<<<<<< HEAD
-		log_message(LOG_INFO, "Lost quorum %lu-%lu=%lu > %u for VS %s"
-=======
 		log_message(LOG_INFO, "Lost quorum %lu-%lu=%li > %li for VS %s"
->>>>>>> afa72933
 				    , vs->quorum
 				    , vs->hysteresis
 				    , down_threshold
