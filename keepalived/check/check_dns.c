--- conflicted
+++ resolved
@@ -289,11 +289,7 @@
 	APPEND16(p, dns_check->type);
 	APPEND16(p, 1);		/* IN */
 
-<<<<<<< HEAD
-	dns_check->slen = (size_t)(p - (uint8_t *)header);
-=======
 	dns_check->slen = (size_t)(p - PTR_CAST(uint8_t, header));
->>>>>>> 61cbc187
 }
 
 static void
@@ -306,11 +302,7 @@
 
 	timeout = timer_long(thread->sands) - timer_long(time_now);
 
-<<<<<<< HEAD
-	/* Handle time_now > thread->sands */
-=======
 	/* Handle time_now > thread->sands (check for underflow) */
->>>>>>> 61cbc187
 	if (timeout > checker->co->connection_to)
 		timeout = 0;
 
@@ -471,11 +463,7 @@
 }
 
 static bool
-<<<<<<< HEAD
-dns_check_compare(const checker_t *old_c, checker_t *new_c)
-=======
 compare_dns_check(const checker_t *old_c, checker_t *new_c)
->>>>>>> 61cbc187
 {
 	const dns_check_t *old = old_c->data;
 	const dns_check_t *new = new_c->data;
@@ -500,13 +488,8 @@
 
 	PMALLOC(dns_check);
 	dns_check->type = DNS_DEFAULT_TYPE;
-<<<<<<< HEAD
-	checker = queue_checker(dns_free, dns_dump, dns_connect_thread,
-				dns_check_compare, dns_check, CHECKER_NEW_CO(), true);
-=======
 	checker = queue_checker(&dns_checker_funcs, dns_connect_thread,
 				dns_check, CHECKER_NEW_CO(), true);
->>>>>>> 61cbc187
 
 	/* Set the non-standard retry time */
 	checker->default_retry = DNS_DEFAULT_RETRY;
