/*
 * Soft:        Keepalived is a failover program for the LVS project
 *              <www.linuxvirtualserver.org>. It monitor & manipulate
 *              a loadbalanced server pool using multi-layer checks.
 *
 * Part:        SMTP CHECK. Check an SMTP-server.
 *
 * Authors:     Jeremy Rumpf, <jrumpf@heavyload.net>
 *              Alexandre Cassen, <acassen@linux-vs.org>
 *
 *              This program is distributed in the hope that it will be useful,
 *              but WITHOUT ANY WARRANTY; without even the implied warranty of
 *              MERCHANTABILITY or FITNESS FOR A PARTICULAR PURPOSE.
 *              See the GNU General Public License for more details.
 *
 *              This program is free software; you can redistribute it and/or
 *              modify it under the terms of the GNU General Public License
 *              as published by the Free Software Foundation; either version
 *              2 of the License, or (at your option) any later version.
 *
 * Copyright (C) 2001-2017 Alexandre Cassen, <acassen@gmail.com>
 */

#include "config.h"

#include <errno.h>
#include <unistd.h>
#include <stdio.h>
#include <ctype.h>

#include "check_smtp.h"
#include "logger.h"
#include "ipwrapper.h"
#include "utils.h"
#include "parser.h"
#if !HAVE_DECL_SOCK_CLOEXEC
#include "old_socket.h"
#endif
#include "layer4.h"
#include "smtp.h"
#ifdef THREAD_DUMP
#include "scheduler.h"
#endif

/* Specifying host blocks within the SMTP checker is deprecated, but currently
 * still supported. All code to support it is in WITH_HOST_ENTRIES conditional
 * compilation, so it is easy to remove all the code eventually. */
#define WITH_HOST_ENTRIES

#ifdef WITH_HOST_ENTRIES
static LIST_HEAD_INITIALIZE(host_list); /* ref_co_t */
static conn_opts_t *sav_co;	/* Saved conn_opts while host{} block processed */
typedef struct _ref_co {
	conn_opts_t	*co;

	/* Linked list member */
	list_head_t	e_list;
} ref_co_t;
#endif

static void smtp_connect_thread(thread_ref_t);
static void smtp_start_check_thread(thread_ref_t);
static void smtp_engine_thread(thread_ref_t);

/* Used as a callback from the checker api, queue_checker(),
 * to free up a checker entry and all its associated data.
 */
static void
free_smtp_check(checker_t *checker)
{
	smtp_checker_t *smtp_checker = checker->data;

	FREE_PTR(checker->co);
	FREE_CONST(smtp_checker->helo_name);
	FREE(smtp_checker);
	FREE(checker);
}

/*
 * Callback for whenever we've been requested to dump our
 * configuration.
 */
static void
dump_smtp_check(FILE *fp, const checker_t *checker)
{
	const smtp_checker_t *smtp_checker = checker->data;

	conf_write(fp, "   Keepalive method = SMTP_CHECK");
	conf_write(fp, "   helo = %s", smtp_checker->helo_name);
}

static bool
<<<<<<< HEAD
smtp_check_compare(const checker_t *old_c, checker_t *new_c)
=======
compare_smtp_check(const checker_t *old_c, checker_t *new_c)
>>>>>>> 61cbc187
{
	const smtp_checker_t *old = old_c->data;
	const smtp_checker_t *new = new_c->data;

	if (strcmp(old->helo_name, new->helo_name) != 0)
		return false;
	if (!compare_conn_opts(old_c->co, new_c->co))
		return false;

	return true;
}

static const checker_funcs_t smtp_checker_funcs = { CHECKER_SMTP, free_smtp_check, dump_smtp_check, compare_smtp_check, NULL };

/*
 * Callback for whenever an SMTP_CHECK keyword is encountered
 * in the config file.
 */
static void
smtp_check_handler(__attribute__((unused)) const vector_t *strvec)
{
	smtp_checker_t *smtp_checker;
	conn_opts_t *co;

	PMALLOC(smtp_checker);
	PMALLOC(co);
	co->connection_to = UINT_MAX;

	/* Have the checker queue code put our checker into the checkers_queue list. */
<<<<<<< HEAD
	queue_checker(free_smtp_check, dump_smtp_check, smtp_start_check_thread,
		      smtp_check_compare, smtp_checker, co, true);

	/* We need to be able to check if anything has been set */
	co->dst.ss_family = AF_UNSPEC;
	((struct sockaddr_in *)&co->dst)->sin_port = 0;
=======
	queue_checker(&smtp_checker_funcs, smtp_start_check_thread, smtp_checker, co, true);

	/* We need to be able to check if anything has been set */
	co->dst.ss_family = AF_UNSPEC;
	PTR_CAST(struct sockaddr_in, &co->dst)->sin_port = 0;
>>>>>>> 61cbc187
}

static void
smtp_check_end_handler(void)
{
	checker_t *checker = CHECKER_GET_CURRENT();
	smtp_checker_t *smtp_checker = CHECKER_ARG(checker);
#ifdef WITH_HOST_ENTRIES
	checker_t *new_checker;
	smtp_checker_t *new_smtp_checker;
	conn_opts_t *co;
	ref_co_t *rco, *rco_tmp;
	list_head_t sav_e_list;
#endif

	if (!smtp_checker->helo_name)
		smtp_checker->helo_name = STRDUP(SMTP_DEFAULT_HELO);

#ifdef WITH_HOST_ENTRIES
	if (!list_empty(&host_list))
		log_message(LOG_INFO, "The SMTP_CHECK host block is deprecated. Please define additional checkers.");
#endif

	/* If any connection component has been configured, or there are no (deprecated) host entries,
	 * we want to use any information provided, using defaults as necessary. */
#ifdef WITH_HOST_ENTRIES
	/* Have any of the connection parameters been set, or are there no hosts? */
	if (checker->co->dst.ss_family != AF_UNSPEC ||
	    PTR_CAST(struct sockaddr_in, &checker->co->dst)->sin_port ||
	    checker->co->bindto.ss_family != AF_UNSPEC ||
	    PTR_CAST(struct sockaddr_in, &checker->co->bindto)->sin_port ||
	    checker->co->bind_if[0] ||
	    list_empty(&host_list) ||
#ifdef _WITH_SO_MARK_
	    checker->co->fwmark ||
#endif
	    checker->co->connection_to != UINT_MAX)
#endif
	{
		/* Set any necessary defaults. NOTE: we are relying on
		 * struct sockaddr_in and sockaddr_in6 port offsets being the same. */
<<<<<<< HEAD
		uint16_t saved_port = ((struct sockaddr_in*)&checker->co->dst)->sin_port;
=======
		uint16_t saved_port = PTR_CAST(struct sockaddr_in, &checker->co->dst)->sin_port;
>>>>>>> 61cbc187
		if (checker->co->dst.ss_family == AF_UNSPEC) {
			checker->co->dst = checker->rs->addr;
			if (saved_port)
				checker_set_dst_port(&checker->co->dst, saved_port);
		}
		if (!saved_port)
<<<<<<< HEAD
			checker_set_dst_port(&checker->co->dst, ((struct sockaddr_in*)&checker->rs->addr)->sin_port);
=======
			checker_set_dst_port(&checker->co->dst, PTR_CAST(struct sockaddr_in, &checker->rs->addr)->sin_port);
>>>>>>> 61cbc187

		if (!check_conn_opts(checker->co)) {
			dequeue_new_checker();
			return;
		}
	}
#ifdef WITH_HOST_ENTRIES
	else {
		FREE(checker->co);

		rco = list_first_entry(&host_list, ref_co_t, e_list);
		checker->co = rco->co;
		list_del_init(&rco->e_list);
		FREE(rco);
	}
#endif

	/* Set the connection timeout if not set */
	unsigned conn_to = checker->rs->connection_to;
	if (conn_to == UINT_MAX)
		conn_to = checker->vs->connection_to;

	if (checker->co->connection_to == UINT_MAX)
		checker->co->connection_to = conn_to;

#ifdef WITH_HOST_ENTRIES
	/* Create a new checker for each host on the host list */
	list_for_each_entry_safe(rco, rco_tmp, &host_list, e_list) {
		co = rco->co;
		PMALLOC(new_smtp_checker);
		*new_smtp_checker = *smtp_checker;

		if (co->connection_to == UINT_MAX)
			co->connection_to = conn_to;

		new_smtp_checker->helo_name = STRDUP(smtp_checker->helo_name);

<<<<<<< HEAD
		new_checker = queue_checker(free_smtp_check, dump_smtp_check, smtp_start_check_thread,
				      smtp_check_compare, new_smtp_checker, NULL, true);
=======
		new_checker = queue_checker(&smtp_checker_funcs, smtp_start_check_thread,
					      new_smtp_checker, NULL, true);
>>>>>>> 61cbc187

		sav_e_list = new_checker->e_list;
		*new_checker = *checker;
		new_checker->e_list = sav_e_list;
		new_checker->co = co;
		new_checker->data = new_smtp_checker;

		list_del_init(&rco->e_list);
		FREE(rco);
	}

	/* The list is now empty */
	list_for_each_entry_safe(rco, rco_tmp, &host_list, e_list)
		FREE(rco);
#endif
}

#ifdef WITH_HOST_ENTRIES
/* Callback for "host" keyword */
static void
smtp_host_handler(__attribute__((unused)) const vector_t *strvec)
{
	checker_t *checker = CHECKER_GET_CURRENT();

	/* save the main conn_opts_t and set a new default for the host */
	sav_co = checker->co;
	PMALLOC(checker->co);

	/* Default to the RS */
	checker->co->dst = checker->rs->addr;
}

static void
smtp_host_end_handler(void)
{
	checker_t *checker = CHECKER_GET_CURRENT();
	ref_co_t *rco;

	if (!check_conn_opts(checker->co))
		FREE(checker->co);
	else {
		PMALLOC(rco);
		INIT_LIST_HEAD(&rco->e_list);
		rco->co = checker->co;

		list_add_tail(&rco->e_list, &host_list);
	}

	checker->co = sav_co;
}
#endif

/* "helo_name" keyword */
static void
smtp_helo_name_handler(const vector_t *strvec)
{
	smtp_checker_t *smtp_checker = CHECKER_GET();

	if (vector_size(strvec) < 2) {
		report_config_error(CONFIG_GENERAL_ERROR, "SMTP_CHECK helo name missing");
		return;
	}

	if (smtp_checker->helo_name)
		FREE_CONST(smtp_checker->helo_name);

	smtp_checker->helo_name = set_value(strvec);
}

/* Config callback installer */
void
install_smtp_check_keyword(void)
{
	/*
	 * Notify the config log parser that we need to be notified via
	 * callbacks when the following keywords are encountered in the
	 * keepalive.conf file.
	 */
	install_keyword("SMTP_CHECK", &smtp_check_handler);
	install_sublevel();
	install_keyword("helo_name", &smtp_helo_name_handler);

	install_checker_common_keywords(true);

	/*
	 * The host list feature is deprecated. It makes config fussy by
	 * adding another nesting level and is excessive since it is possible
	 * to attach multiple checkers to a RS.
	 * So these keywords below are kept for compatibility with users'
	 * existing configs.
	 */
#ifdef WITH_HOST_ENTRIES
	install_keyword("host", &smtp_host_handler);
	install_sublevel();
	install_checker_common_keywords(true);
	install_sublevel_end_handler(smtp_host_end_handler);
	install_sublevel_end();
#endif

	install_sublevel_end_handler(&smtp_check_end_handler);
	install_sublevel_end();
}

/*
 * Final handler. Determines if we need a retry or not.
 * Also has to make a decision if we need to bring the resulting
 * service down in case of error.
 */
static int __attribute__ ((format (printf, 2, 3)))
smtp_final(thread_ref_t thread, const char *format, ...)
{
	checker_t *checker = THREAD_ARG(thread);
	char error_buff[512];
	char smtp_buff[542];
	va_list varg_list;
	bool checker_was_up;
	bool rs_was_alive;

	/* Error or no error we should always have to close the socket */
	if (thread->type != THREAD_TIMER)
		thread_close_fd(thread);

	if (format) {
		/* Always syslog the error when the real server is up */
		if ((checker->is_up || !checker->has_run) &&
		    (global_data->checker_log_all_failures ||
		     checker->log_all_failures ||
		     checker->retry_it >= checker->retry)) {
			/* prepend format with the "SMTP_CHECK " string */
			strcpy_safe(error_buff, "SMTP_CHECK ");
			strncat(error_buff, format, sizeof(error_buff) - 11 - 1);

			va_start(varg_list, format);
			vlog_message(LOG_INFO, error_buff, varg_list);
			va_end(varg_list);
		}

		/*
		 * If we still have retries left, try this host again by
		 * scheduling the main thread to check it again after the
		 * configured backoff delay. Otherwise down the RS.
		 */
		if (++checker->retry_it <= checker->retry) {
			thread_add_timer(thread->master, smtp_connect_thread, checker,
					 checker->delay_before_retry);
			return 0;
		}

		/*
		 * No more retries, pull the real server from the virtual server.
		 * Only smtp_alert if it wasn't previously down. It should
		 * be noted that smtp_alert makes a copy of the string arguments, so
		 * we don't have to keep them statically allocated.
		 */
		if (checker->is_up || !checker->has_run) {
			checker_was_up = checker->is_up;
			rs_was_alive = checker->rs->alive;
			update_svr_checker_state(DOWN, checker);
			if (checker->rs->smtp_alert && checker_was_up &&
			    (rs_was_alive != checker->rs->alive || !global_data->no_checker_emails)) {
				if (format != NULL) {
					snprintf(error_buff, sizeof(error_buff), "=> CHECK failed on service : %s <=", format);
					va_start(varg_list, format);
					vsnprintf(smtp_buff, sizeof(smtp_buff), error_buff, varg_list);
					va_end(varg_list);
				} else
					strncpy(smtp_buff, "=> CHECK failed on service <=", sizeof(smtp_buff));

				smtp_buff[sizeof(smtp_buff) - 1] = '\0';
				smtp_alert(SMTP_MSG_RS, checker, NULL, smtp_buff);
			}
		}

		/* Reschedule the main thread using the configured delay loop */
		thread_add_timer(thread->master, smtp_start_check_thread, checker, checker->delay_loop);

		return 0;
	}

	/*
	 * Ok this host was successful, increment to the next host in the list
	 * and reset the retry_it counter. We'll then reschedule the main thread again.
	 * If host_ptr exceeds the end of the list, smtp_connect_main_thread will
	 * take note and bring up the real server as well as inject the delay_loop.
	 */
	checker->retry_it = 0;

	/*
	 * Set the internal host pointer to the host that we'll be
	 * working on. If it's NULL, we've successfully tested all hosts.
	 * We'll bring the service up (if it's not already), reset the host list,
	 * and insert the delay loop. When we get scheduled again the host list
	 * will be reset and we will continue on checking them one by one.
	 */
	if (!checker->is_up || !checker->has_run) {
		log_message(LOG_INFO, "Remote SMTP server %s succeed on service."
				    , FMT_CHK(checker));

		checker_was_up = checker->is_up;
		rs_was_alive = checker->rs->alive;
		update_svr_checker_state(UP, checker);
		if (checker->rs->smtp_alert && !checker_was_up &&
		    (rs_was_alive != checker->rs->alive || !global_data->no_checker_emails))
			smtp_alert(SMTP_MSG_RS, checker, NULL,
				   "=> CHECK succeed on service <=");
	}

	checker->has_run = true;

	thread_add_timer(thread->master, smtp_start_check_thread, checker, checker->delay_loop);

	return 0;
}

/*
 * One thing to note here is we do a very cheap check for a newline.
 * We could receive two lines (with two newline characters) in a
 * single packet, but we don't care. We are only looking at the
 * SMTP response codes at the beginning anyway.
 */
static void
smtp_get_line_cb(thread_ref_t thread)
{
	checker_t *checker = THREAD_ARG(thread);
	smtp_checker_t *smtp_checker = CHECKER_ARG(checker);
	conn_opts_t *smtp_host = checker->co;
	ssize_t r;
	char *nl;

	/* Handle read timeout */
	if (thread->type == THREAD_READ_TIMEOUT) {
		smtp_final(thread, "Read timeout from server %s"
				    , FMT_SMTP_RS(smtp_host));
		return;
	}

	/* wrap the buffer, if full, by clearing it */
	if (smtp_checker->buff_ctr >= SMTP_BUFF_MAX - 1) {
		log_message(LOG_INFO, "SMTP_CHECK Buffer overflow reading from server %s. "
				      "Increase SMTP_BUFF_MAX in check_smtp.h"
				    , FMT_SMTP_RS(smtp_host));
		smtp_checker->buff_ctr = 0;
	}

	/* read the data */
	r = read(thread->u.f.fd, smtp_checker->buff + smtp_checker->buff_ctr,
		 SMTP_BUFF_MAX - smtp_checker->buff_ctr - 1);

	if (r == -1 && (check_EAGAIN(errno) || check_EINTR(errno))) {
		thread_add_read(thread->master, smtp_get_line_cb, checker,
				thread->u.f.fd, smtp_host->connection_to, true);
		return;
	}

	/*
	 * If the connection was closed or there was
	 * some sort of error, notify smtp_final()
	 */
	if (r <= 0) {
		smtp_final(thread, "Read failure from server %s"
				     , FMT_SMTP_RS(smtp_host));
		return;
	}

	smtp_checker->buff_ctr += (size_t)r;
	smtp_checker->buff[smtp_checker->buff_ctr] = '\0';

	/* check if we have a newline, if so, callback */
	if ((nl = strchr(smtp_checker->buff, '\n'))) {
		*nl = '\0';

#ifdef _CHECKER_DEBUG_
		if (do_checker_debug)
			log_message(LOG_DEBUG, "SMTP_CHECK %s < %s" , FMT_SMTP_RS(smtp_host) , smtp_checker->buff);
#endif

		smtp_engine_thread(thread);

		return;
	}

	/*
	 * Last case, we haven't read enough data yet
	 * to pull a newline. Schedule ourselves for
	 * another round.
	 */
	thread_add_read(thread->master, smtp_get_line_cb, checker,
			thread->u.f.fd, smtp_host->connection_to, true);
}

/*
 * Ok a caller has asked us to asyncronously schedule a single line
 * to be received from the server. They have also passed us a call back
 * function that we'll call once we have the newline. If something bad
 * happens, the caller assumes we'll pass the error off to smtp_final(),
 * which will either down the real server or schedule a retry. The
 * function smtp_get_line_cb is what does the dirty work since the
 * scheduler can only accept a single *thread argument.
 */
static void
smtp_get_line(thread_ref_t thread)
{
	checker_t *checker = THREAD_ARG(thread);
	smtp_checker_t *smtp_checker = CHECKER_ARG(checker);
	conn_opts_t *smtp_host = checker->co;

	/* clear the buffer */
	smtp_checker->buff_ctr = 0;

	/* schedule the I/O with our helper function  */
	thread_add_read(thread->master, smtp_get_line_cb, checker,
		thread->u.f.fd, smtp_host->connection_to, true);
	thread_del_write(thread);
}

/*
 * The scheduler function that puts the data out on the wire.
 * All our data will fit into one packet, so we only check if
 * the current write would block or not. If it wants to block,
 * we'll return to the scheduler and try again later.
 */
static void
smtp_put_line_cb(thread_ref_t thread)
{
	checker_t *checker = THREAD_ARG(thread);
	smtp_checker_t *smtp_checker = CHECKER_ARG(checker);
	conn_opts_t *smtp_host = checker->co;
	ssize_t w;

	/* Handle read timeout */
	if (thread->type == THREAD_WRITE_TIMEOUT) {
		smtp_final(thread, "Write timeout to server %s"
				     , FMT_SMTP_RS(smtp_host));
		return;
	}

	/* write the data */
	w = write(thread->u.f.fd, smtp_checker->buff, smtp_checker->buff_ctr);

	if (w == -1 && (check_EAGAIN(errno) || check_EINTR(errno))) {
		thread_add_write(thread->master, smtp_put_line_cb, checker,
				 thread->u.f.fd, smtp_host->connection_to, true);
		return;
	}

#ifdef _CHECKER_DEBUG_
	if (do_checker_debug)
		log_message(LOG_DEBUG, "SMTP_CHECK %s > %s" , FMT_SMTP_RS(smtp_host) , smtp_checker->buff);
#endif

	/*
	 * If the connection was closed or there was
	 * some sort of error, notify smtp_final()
	 */
	if (w <= 0) {
		smtp_final(thread, "Write failure to server %s"
				     , FMT_SMTP_RS(smtp_host));
		return;
	}

	/* Execute the callback */
	smtp_engine_thread(thread);
}

/*
 * This is the same as smtp_get_line() except that we're sending a
 * line of data instead of receiving one.
 */
static void
smtp_put_line(thread_ref_t thread)
{
	checker_t *checker = THREAD_ARG(thread);
	smtp_checker_t *smtp_checker = CHECKER_ARG(checker);

	smtp_checker->buff_ctr = strlen(smtp_checker->buff);

	/* schedule the I/O with our helper function  */
	smtp_put_line_cb(thread);

	return;
}

/*
 * Ok, our goal here is to snag the status code out of the
 * buffer and return it as an integer. If it's not legible,
 * return -1.
 */
static int
smtp_get_status(smtp_checker_t *smtp_checker)
{
	char *buff = smtp_checker->buff;
	int status;
	char *endptr;

	status = strtoul(buff, &endptr, 10);
	if (endptr - buff != 3 ||
	    (*endptr && *endptr != ' '))
		return -1;

	return status;
}

/*
 * We have a connected socket and are ready to begin
 * the conversation. This function schedules itself to
 * be called via callbacks and tracking state in
 * smtp_checker->state. Upon first calling, smtp_checker->state
 * should be set to SMTP_START.
 */
static void
smtp_engine_thread(thread_ref_t thread)
{
	checker_t *checker = THREAD_ARG(thread);
	smtp_checker_t *smtp_checker = CHECKER_ARG(checker);
	conn_opts_t *smtp_host = checker->co;

	switch (smtp_checker->state) {

		/* First step, schedule to receive the greeting banner */
		case SMTP_START:
			/*
			 * Ok, if smtp_get_line schedules us back, we will
			 * have data to analyze. Otherwise, smtp_get_line
			 * will defer directly to smtp_final.
			 */
			smtp_checker->state = SMTP_HAVE_BANNER;
			smtp_get_line(thread);
			break;

		/* Second step, analyze banner, send HELO */
		case SMTP_HAVE_BANNER:
			/* Check for "220 some.mailserver.com" in the greeting */
			if (smtp_get_status(smtp_checker) != 220) {
				smtp_final(thread, "Bad greeting banner from server %s"
						     , FMT_SMTP_RS(smtp_host));
			} else {
				/*
				 * Schedule to send the HELO, smtp_put_line will
				 * defer directly to smtp_final on error.
				 */
				smtp_checker->state = SMTP_SENT_HELO;
				snprintf(smtp_checker->buff, SMTP_BUFF_MAX, "HELO %s\r\n",
					 smtp_checker->helo_name);
				smtp_put_line(thread);
			}
			break;

		/* Third step, schedule to read the HELO response */
		case SMTP_SENT_HELO:
			smtp_checker->state = SMTP_RECV_HELO;
			smtp_get_line(thread);
			break;

		/* Fourth step, analyze HELO return, send QUIT */
		case SMTP_RECV_HELO:
			/* Check for "250 Please to meet you..." */
			if (smtp_get_status(smtp_checker) != 250) {
				smtp_final(thread, "Bad HELO response from server %s"
						     , FMT_SMTP_RS(smtp_host));
			} else {
				smtp_checker->state = SMTP_SENT_QUIT;
				snprintf(smtp_checker->buff, SMTP_BUFF_MAX, "QUIT\r\n");
				smtp_put_line(thread);
			}
			break;

		/* Fifth step, schedule to receive QUIT confirmation */
		case SMTP_SENT_QUIT:
			smtp_checker->state = SMTP_RECV_QUIT;
			smtp_get_line(thread);
			break;

		/* Sixth step, wrap up success to smtp_final */
		case SMTP_RECV_QUIT:
			smtp_final(thread, NULL);
			break;

		default:
			/* We shouldn't be here */
			smtp_final(thread, "Unknown smtp engine state encountered");
			break;
	}
}

/*
 * Second step in the process. Here we'll see if the connection
 * to the host we're checking was successful or not.
 */
static void
smtp_check_thread(thread_ref_t thread)
{
	checker_t *checker = THREAD_ARG(thread);
	smtp_checker_t *smtp_checker = CHECKER_ARG(checker);
	conn_opts_t *smtp_host = checker->co;
	int status;

	status = tcp_socket_state(thread, smtp_check_thread);
	switch (status) {
		case connect_error:
			smtp_final(thread, "Error connecting to server %s"
					     , FMT_SMTP_RS(smtp_host));
			break;

		case connect_timeout:
			smtp_final(thread, "Connection timeout to server %s"
					     , FMT_SMTP_RS(smtp_host));
			break;

		case connect_fail:
			smtp_final(thread, "Could not connect to server %s"
					     , FMT_SMTP_RS(smtp_host));
			break;

		case connect_success:
#ifdef _CHECKER_DEBUG_
			if (do_checker_debug)
				log_message(LOG_DEBUG, "SMTP_CHECK Remote SMTP server %s connected",
						     FMT_SMTP_RS(smtp_host));
#endif

			/* Enter the engine at SMTP_START */
			smtp_checker->state = SMTP_START;
			smtp_engine_thread(thread);
			break;

		default:
			/* we shouldn't be here */
			smtp_final(thread, "Unknown connection error to server %s"
					     , FMT_SMTP_RS(smtp_host));
			break;
	}
}

/*
 * This is the main thread, where all the action starts.
 * When the check daemon comes up, it goes down the checkers_queue
 * and launches a thread for each checker that got registered.
 * This is the callback/event function for that initial thread.
 *
 * It should be noted that we ARE responsible for scheduling
 * ourselves to run again. It doesn't have to be right here,
 * but eventually has to happen.
 */
static void
smtp_connect_thread(thread_ref_t thread)
{
	checker_t *checker = THREAD_ARG(thread);
	conn_opts_t *smtp_host;
	enum connect_result status;
	int sd;

	/* Let's review our data structures.
	 *
	 * Thread is the structure used by the sceduler
	 * for scheduling many types of events. thread->arg in this
	 * case points to a checker structure. The checker
	 * structure holds data about the vs and rs configurations
	 * as well as the delay loop, etc. Each real server
	 * defined in the keepalived.conf will more than likely have
	 * a checker structure assigned to it. Each checker structure
	 * has a data element that is meant to hold per checker
	 * configurations. So thread->arg(checker)->data points to
	 * a smtp_checker structure. In the smtp_checker structure
	 * we hold global configuration data for the smtp check.
	 *
	 * So this whole thing looks like this:
	 * thread->arg(checker)->data(smtp_checker)->host(smtp_host)
	 *
	 * To make life simple, we'll break the structures out so
	 * that "checker" always points to the current checker structure,
	 * "smtp_checker" points to the current smtp_checker structure.
	 */

	/*
	 * If we're disabled, we'll do nothing at all.
	 * But we still have to register ourselves again so
	 * we don't fall of the face of the earth.
	 */
	if (!checker->enabled) {
		thread_add_timer(thread->master, smtp_start_check_thread, checker,
				 checker->delay_loop);
		return;
	}

	smtp_host = checker->co;

	/* Create the socket, failing here should be an oddity */
	if ((sd = socket(smtp_host->dst.ss_family, SOCK_STREAM | SOCK_CLOEXEC | SOCK_NONBLOCK, IPPROTO_TCP)) == -1) {
		log_message(LOG_INFO, "SMTP_CHECK connection failed to create socket. Rescheduling.");
		thread_add_timer(thread->master, smtp_start_check_thread, checker,
				 checker->delay_loop);
		return;
	}

#if !HAVE_DECL_SOCK_NONBLOCK
	if (set_sock_flags(sd, F_SETFL, O_NONBLOCK))
		log_message(LOG_INFO, "Unable to set NONBLOCK on smtp socket - %s (%d)", strerror(errno), errno);
#endif

#if !HAVE_DECL_SOCK_CLOEXEC
	if (set_sock_flags(sd, F_SETFD, FD_CLOEXEC))
		log_message(LOG_INFO, "Unable to set CLOEXEC on smtp socket - %s (%d)", strerror(errno), errno);
#endif

	status = tcp_bind_connect(sd, smtp_host);

	/* handle tcp connection status & register callback the next step in the process */
	if(tcp_connection_state(sd, status, thread, smtp_check_thread, smtp_host->connection_to)) {
		if (status == connect_fail) {
			close(sd);
			smtp_final(thread, "Network unreachable for server %s - real server %s",
					   inet_sockaddrtos(&checker->co->dst),
					   inet_sockaddrtopair(&checker->rs->addr));
		} else {
			close(sd);
			log_message(LOG_INFO, "SMTP_CHECK socket bind failed. Rescheduling.");
			thread_add_timer(thread->master, smtp_start_check_thread, checker,
				checker->delay_loop);
		}
	}
}

static void
smtp_start_check_thread(thread_ref_t thread)
{
	checker_t *checker = THREAD_ARG(thread);

	checker->retry_it = 0;

	smtp_connect_thread(thread);
}

#ifdef THREAD_DUMP
void
register_check_smtp_addresses(void)
{
	register_thread_address("smtp_start_check_thread", smtp_start_check_thread);
	register_thread_address("smtp_check_thread", smtp_check_thread);
	register_thread_address("smtp_connect_thread", smtp_connect_thread);
	register_thread_address("smtp_get_line_cb", smtp_get_line_cb);
	register_thread_address("smtp_put_line_cb", smtp_put_line_cb);
}
#endif<|MERGE_RESOLUTION|>--- conflicted
+++ resolved
@@ -90,11 +90,7 @@
 }
 
 static bool
-<<<<<<< HEAD
-smtp_check_compare(const checker_t *old_c, checker_t *new_c)
-=======
 compare_smtp_check(const checker_t *old_c, checker_t *new_c)
->>>>>>> 61cbc187
 {
 	const smtp_checker_t *old = old_c->data;
 	const smtp_checker_t *new = new_c->data;
@@ -124,20 +120,11 @@
 	co->connection_to = UINT_MAX;
 
 	/* Have the checker queue code put our checker into the checkers_queue list. */
-<<<<<<< HEAD
-	queue_checker(free_smtp_check, dump_smtp_check, smtp_start_check_thread,
-		      smtp_check_compare, smtp_checker, co, true);
-
-	/* We need to be able to check if anything has been set */
-	co->dst.ss_family = AF_UNSPEC;
-	((struct sockaddr_in *)&co->dst)->sin_port = 0;
-=======
 	queue_checker(&smtp_checker_funcs, smtp_start_check_thread, smtp_checker, co, true);
 
 	/* We need to be able to check if anything has been set */
 	co->dst.ss_family = AF_UNSPEC;
 	PTR_CAST(struct sockaddr_in, &co->dst)->sin_port = 0;
->>>>>>> 61cbc187
 }
 
 static void
@@ -179,22 +166,14 @@
 	{
 		/* Set any necessary defaults. NOTE: we are relying on
 		 * struct sockaddr_in and sockaddr_in6 port offsets being the same. */
-<<<<<<< HEAD
-		uint16_t saved_port = ((struct sockaddr_in*)&checker->co->dst)->sin_port;
-=======
 		uint16_t saved_port = PTR_CAST(struct sockaddr_in, &checker->co->dst)->sin_port;
->>>>>>> 61cbc187
 		if (checker->co->dst.ss_family == AF_UNSPEC) {
 			checker->co->dst = checker->rs->addr;
 			if (saved_port)
 				checker_set_dst_port(&checker->co->dst, saved_port);
 		}
 		if (!saved_port)
-<<<<<<< HEAD
-			checker_set_dst_port(&checker->co->dst, ((struct sockaddr_in*)&checker->rs->addr)->sin_port);
-=======
 			checker_set_dst_port(&checker->co->dst, PTR_CAST(struct sockaddr_in, &checker->rs->addr)->sin_port);
->>>>>>> 61cbc187
 
 		if (!check_conn_opts(checker->co)) {
 			dequeue_new_checker();
@@ -232,13 +211,8 @@
 
 		new_smtp_checker->helo_name = STRDUP(smtp_checker->helo_name);
 
-<<<<<<< HEAD
-		new_checker = queue_checker(free_smtp_check, dump_smtp_check, smtp_start_check_thread,
-				      smtp_check_compare, new_smtp_checker, NULL, true);
-=======
 		new_checker = queue_checker(&smtp_checker_funcs, smtp_start_check_thread,
 					      new_smtp_checker, NULL, true);
->>>>>>> 61cbc187
 
 		sav_e_list = new_checker->e_list;
 		*new_checker = *checker;
