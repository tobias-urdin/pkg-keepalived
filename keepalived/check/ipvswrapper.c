/*
 * Soft:        Keepalived is a failover program for the LVS project
 *              <www.linuxvirtualserver.org>. It monitor & manipulate
 *              a loadbalanced server pool using multi-layer checks.
 *
 * Part:        IPVS Kernel wrapper. Use setsockopt call to add/remove
 *              server to/from the loadbalanced server pool.
 *
 * Author:      Alexandre Cassen, <acassen@linux-vs.org>
 *
 *               This program is distributed in the hope that it will be useful,
 *               but WITHOUT ANY WARRANTY; without even the implied warranty of
 *               MERCHANTABILITY or FITNESS FOR A PARTICULAR PURPOSE.
 *               See the GNU General Public License for more details.
 *
 *               This program is free software; you can redistribute it and/or
 *               modify it under the terms of the GNU General Public License
 *               as published by the Free Software Foundation; either version
 *               2 of the License, or (at your option) any later version.
 *
 * Copyright (C) 2001-2017 Alexandre Cassen, <acassen@gmail.com>
 */

#include "config.h"

#include <errno.h>
#include <fcntl.h>
#include <unistd.h>
#include <sys/wait.h>
#include <stdint.h>
#include <stdbool.h>
#include <sys/stat.h>

#include "ipvswrapper.h"
#include "global_data.h"
#include "utils.h"
#include "logger.h"
#include "libipvs.h"
#include "main.h"
#include "namespaces.h"
#ifdef _WITH_NFTABLES_
#include "check_nftables.h"
#endif

static bool no_ipvs = false;

static const char * __attribute__((pure))
ipvs_cmd_str(int cmd)
{
	switch (cmd)
	{
		switch_define_str(IP_VS_SO_SET_ADD);
		switch_define_str(IP_VS_SO_SET_ADDDEST);
		switch_define_str(IP_VS_SO_SET_DEL);
		switch_define_str(IP_VS_SO_SET_DELDEST);
		switch_define_str(IP_VS_SO_SET_EDIT);
		switch_define_str(IP_VS_SO_SET_EDITDEST);
		switch_define_str(IP_VS_SO_SET_FLUSH);
		switch_define_str(IP_VS_SO_SET_STARTDAEMON);
		switch_define_str(IP_VS_SO_SET_STOPDAEMON);
		switch_define_str(IP_VS_SO_SET_TIMEOUT);
		switch_define_str(IP_VS_SO_SET_ZERO);
	}

	return "(unknown)";
}

/* fetch virtual server group from group name */
virtual_server_group_t * __attribute__ ((pure))
ipvs_get_group_by_name(const char *gname, list_head_t *l)
{
	virtual_server_group_t *vsg;

	list_for_each_entry(vsg, l, e_list) {
		if (!strcmp(vsg->gname, gname))
			return vsg;
	}

	return NULL;
}

/* Initialization helpers */
int
ipvs_start(void)
{
	log_message(LOG_DEBUG, "%snitializing ipvs", reload ? "Rei" : "I");
	/* Initialize IPVS module */
	if (ipvs_init()) {
		if (keepalived_modprobe("ip_vs") || ipvs_init()) {
			log_message(LOG_INFO, "IPVS: Can't initialize ipvs: %s",
			       ipvs_strerror(errno));
			no_ipvs = true;
			return IPVS_ERROR;
		}
	}

	return IPVS_SUCCESS;
}

void
ipvs_stop(void)
{
	if (no_ipvs)
		return;

	/* Restore any timeout values we updated */
	/* coverity[check_return] - we can't do anything if this fails */
	ipvs_set_timeout(NULL);

	ipvs_close();
}

void
ipvs_set_timeouts(const ipvs_timeout_t *timeouts)
{
	if (timeouts && !timeouts->tcp_timeout && !timeouts->tcp_fin_timeout && !timeouts->udp_timeout)
		return;

	if (ipvs_set_timeout(timeouts))
		log_message(LOG_INFO, "Failed to set ipvs timeouts");
}

/* Send user rules to IPVS module */
static int
ipvs_talk(int cmd, ipvs_service_t *srule, ipvs_dest_t *drule, ipvs_daemon_t *daemonrule, bool ignore_error)
{
	int result = -1;

	if (no_ipvs)
		return result;

	switch (cmd) {
		case IP_VS_SO_SET_STARTDAEMON:
			result = ipvs_start_daemon(daemonrule);
			break;
		case IP_VS_SO_SET_STOPDAEMON:
			result = ipvs_stop_daemon(daemonrule);
			break;
		case IP_VS_SO_SET_FLUSH:
			result = ipvs_flush();
			break;
		case IP_VS_SO_SET_ADD:
			result = ipvs_add_service(srule);
			break;
		case IP_VS_SO_SET_DEL:
			result = ipvs_del_service(srule);
			break;
		case IP_VS_SO_SET_EDIT:
			result = ipvs_update_service(srule);
			break;
#ifdef _INCLUDE_UNUSED_CODE_
		case IP_VS_SO_SET_ZERO:
			result = ipvs_zero_service(srule);
			break;
#endif
		case IP_VS_SO_SET_ADDDEST:
			result = ipvs_add_dest(srule, drule);
			break;
		case IP_VS_SO_SET_DELDEST:
			result = ipvs_del_dest(srule, drule);
			break;
		case IP_VS_SO_SET_EDITDEST:
			if ((result = ipvs_update_dest(srule, drule)) &&
			    (errno == ENOENT)) {
				cmd = IP_VS_SO_SET_ADDDEST;
				result = ipvs_add_dest(srule, drule);
			}
			break;
		default:
			log_message(LOG_INFO, "ipvs_talk() called with unknown command %d", cmd);
	}

	if (ignore_error)
		result = 0;
	else if (result) {
		if (errno == EEXIST &&
			(cmd == IP_VS_SO_SET_ADD || cmd == IP_VS_SO_SET_ADDDEST))
			result = 0;
		else if (errno == ENOENT &&
			(cmd == IP_VS_SO_SET_DEL || cmd == IP_VS_SO_SET_DELDEST))
			result = 0;
		log_message(LOG_INFO, "IPVS cmd %s(%d) error: %s(%d)", ipvs_cmd_str(cmd), cmd, ipvs_strerror(errno), errno);
	}
	return result;
}

/* Note: This function may be called in the context of the vrrp child process */
void
ipvs_syncd_cmd(int cmd, const struct lvs_syncd_config *config, int state, bool ignore_error)
{
	ipvs_daemon_t daemonrule;

	memset(&daemonrule, 0, sizeof(ipvs_daemon_t));

	/* prepare user rule */
	if (config) {
		daemonrule.syncid = (int)config->syncid;
		if (cmd == IPVS_STARTDAEMON) {
			strcpy_safe(daemonrule.mcast_ifn, config->ifname);

#ifdef _HAVE_IPVS_SYNCD_ATTRIBUTES_
			if (config->sync_maxlen)
				daemonrule.sync_maxlen = config->sync_maxlen;
			if (config->mcast_port)
				daemonrule.mcast_port = config->mcast_port;
			if (config->mcast_ttl)
				daemonrule.mcast_ttl = config->mcast_ttl;
			if (config->mcast_group.ss_family == AF_INET) {
				daemonrule.mcast_af = AF_INET;
				daemonrule.mcast_group.ip = PTR_CAST_CONST(struct sockaddr_in, &config->mcast_group)->sin_addr.s_addr;
			}
			else if (config->mcast_group.ss_family == AF_INET6) {
				daemonrule.mcast_af = AF_INET6;
				memcpy(&daemonrule.mcast_group.in6, &PTR_CAST_CONST(struct sockaddr_in6, &config->mcast_group)->sin6_addr, sizeof(daemonrule.mcast_group.in6));
			}
#endif
		}
	}

	if (state & IPVS_MASTER) {
		daemonrule.state = IP_VS_STATE_MASTER;

		/* Talk to the IPVS channel */
		ipvs_talk(cmd, NULL, NULL, &daemonrule, ignore_error);
	}

	if (state & IPVS_BACKUP) {
		daemonrule.state = IP_VS_STATE_BACKUP;

		/* Talk to the IPVS channel */
		ipvs_talk(cmd, NULL, NULL, &daemonrule, ignore_error);
	}
}

void
ipvs_flush_cmd(void)
{
	ipvs_talk(IP_VS_SO_SET_FLUSH, NULL, NULL, NULL, false);
}

/* IPVS group range rule */
static int
ipvs_group_range_cmd(int cmd, ipvs_service_t *srule, ipvs_dest_t *drule, virtual_server_group_entry_t *vsg_entry)
{
	uint32_t end;

	/* Set address and port */
	if (vsg_entry->addr.ss_family == AF_INET6) {
		inet_sockaddrip6(&vsg_entry->addr, &srule->nf_addr.in6);
		end = PTR_CAST(struct sockaddr_in6, &vsg_entry->addr_end)->sin6_addr.s6_addr16[7];
	} else {
		srule->nf_addr.ip = inet_sockaddrip4(&vsg_entry->addr);
		end = PTR_CAST(struct sockaddr_in, &vsg_entry->addr_end)->sin_addr.s_addr;
	}

	srule->af = vsg_entry->addr.ss_family;
	srule->user.netmask = (srule->af == AF_INET6) ? 128 : ((uint32_t) 0xffffffff);

	/* Process the whole range */
	do {
		/* Talk to the IPVS channel */
		if (ipvs_talk(cmd, srule, drule, NULL, false))
			return -1;

		if (srule->af == AF_INET) {
			if (srule->nf_addr.ip == end)
				break;
			srule->nf_addr.ip += htonl(1);
		} else {
			if (srule->nf_addr.in6.s6_addr16[7] == end)
				break;
			srule->nf_addr.in6.s6_addr16[7] = htons(ntohs(srule->nf_addr.in6.s6_addr16[7]) + 1);
		}
	} while (true);

	return 0;
}

/* set IPVS group rules */
static bool
is_vsge_alive(virtual_server_group_entry_t *vsge, virtual_server_t *vs)
{
	if (vsge->is_fwmark) {
		if (vs->af || vsge->fwm_family == AF_INET)
			return !!vsge->fwm4_alive;
		else
			return !!vsge->fwm6_alive;
	}
	else if (vs->service_type == IPPROTO_TCP)
		return !!vsge->tcp_alive;
	else if (vs->service_type == IPPROTO_UDP)
		return !!vsge->udp_alive;
	else
		return !!vsge->sctp_alive;
}

static void
update_vsge_alive_count(virtual_server_group_entry_t *vsge, const virtual_server_t *vs, bool up)
{
	unsigned *alive_p;

	if (vsge->is_fwmark) {
		if (vs->af == AF_INET)
			alive_p = &vsge->fwm4_alive;
		else
			alive_p = &vsge->fwm6_alive;
	}
	else if (vs->service_type == IPPROTO_TCP)
		alive_p = &vsge->tcp_alive;
	else if (vs->service_type == IPPROTO_UDP)
		alive_p = &vsge->udp_alive;
	else
		alive_p = &vsge->sctp_alive;

	if (up)
		(*alive_p)++;
	else
		(*alive_p)--;
}

static void
set_vsge_alive(virtual_server_group_entry_t *vsge, const virtual_server_t *vs)
{
	update_vsge_alive_count(vsge, vs, true);
}

void
unset_vsge_alive(virtual_server_group_entry_t *vsge, const virtual_server_t *vs)
{
	update_vsge_alive_count(vsge, vs, false);
}

static bool
ipvs_change_needed(int cmd, virtual_server_group_entry_t *vsge, virtual_server_t *vs, real_server_t *rs)
{
	unsigned count;

	if (cmd == IP_VS_SO_SET_ADD)
		return !is_vsge_alive(vsge, vs);
	else if (cmd == IP_VS_SO_SET_DEL) {
		count = vsge->is_fwmark ? (vs->af == AF_INET ? vsge->fwm4_alive : vsge->fwm6_alive) :
			vs->service_type == IPPROTO_TCP ? vsge->tcp_alive :
			vs->service_type == IPPROTO_UDP ? vsge->udp_alive : vsge->sctp_alive;

		return (count == 0);
	}
	else if (cmd == IP_VS_SO_SET_ADDDEST)
		return !rs->alive;
	else if (cmd == IP_VS_SO_SET_DELDEST)
		return rs->alive;
	else /* cmd == IP_VS_SO_SET_EDITDEST */
		return true;
}

static void
ipvs_set_vsge_alive_state(int cmd, virtual_server_group_entry_t *vsge, virtual_server_t *vs)
{
	if (cmd == IP_VS_SO_SET_ADDDEST)
		set_vsge_alive(vsge, vs);
	else if (cmd == IP_VS_SO_SET_DELDEST)
		unset_vsge_alive(vsge, vs);
}

static int
ipvs_group_cmd(int cmd, ipvs_service_t *srule, ipvs_dest_t *drule, virtual_server_t *vs, real_server_t *rs)
{
	virtual_server_group_t *vsg = vs->vsg;
	virtual_server_group_entry_t *vsg_entry;

	/* return if jointure fails */
	if (!vsg)
		return 0;

	/* visit addr_range list */
	list_for_each_entry(vsg_entry, &vsg->addr_range, e_list) {
		if (cmd == IP_VS_SO_SET_ADD && reload && vsg_entry->reloaded)
			continue;

		if (ipvs_change_needed(cmd, vsg_entry, vs, rs)) {
			srule->user.port = inet_sockaddrport(&vsg_entry->addr);
			if (rs) {
				if (rs->forwarding_method != IP_VS_CONN_F_MASQ)
					drule->user.port = srule->user.port;
				else
					drule->user.port = inet_sockaddrport(&rs->addr);
			}

			if (ipvs_group_range_cmd(cmd, srule, drule, vsg_entry))
				return -1;
		}

		if (cmd == IP_VS_SO_SET_ADDDEST || cmd == IP_VS_SO_SET_DELDEST)
			ipvs_set_vsge_alive_state(cmd, vsg_entry, vs);
	}

	/* visit vfwmark list */
	memset(&srule->nf_addr, 0, sizeof(srule->nf_addr));
	srule->user.port = 0;
	if (rs) {
		if (rs->forwarding_method != IP_VS_CONN_F_MASQ)
			drule->user.port = 0;
		else
			drule->user.port = inet_sockaddrport(&rs->addr);
	}

	list_for_each_entry(vsg_entry, &vsg->vfwmark, e_list) {
		if (cmd == IP_VS_SO_SET_ADD && reload && vsg_entry->reloaded)
			continue;

		srule->user.fwmark = vsg_entry->vfwmark;

		if (vsg_entry->fwm_family != AF_UNSPEC)
			srule->af = vsg_entry->fwm_family;
		else if (vs->af != AF_UNSPEC)
			srule->af = vs->af;
		else
			srule->af = AF_INET;	// We default to IPv4 if cannot determine the family
		srule->user.netmask = (srule->af == AF_INET6) ? 128 : ((uint32_t) 0xffffffff);

		/* Talk to the IPVS channel */
		if (ipvs_change_needed(cmd, vsg_entry, vs, rs)) {
			if (ipvs_talk(cmd, srule, drule, NULL, false))
				return -1;
		}

		ipvs_set_vsge_alive_state(cmd, vsg_entry, vs);
	}

	return 0;
}

/* Fill IPVS rule with root vs infos */
static void
ipvs_set_srule(int cmd, ipvs_service_t *srule, virtual_server_t *vs)
{
	/* Clean service rule */
	memset(srule, 0, sizeof(ipvs_service_t));

	strcpy_safe(srule->user.sched_name, vs->sched);
	srule->af = (vs->vsg && vs->af == AF_UNSPEC) ?
			(vs->vsg->have_ipv4) ? AF_INET : AF_INET6 :
			vs->af;
	srule->user.flags = vs->flags;
	srule->user.netmask = (srule->af == AF_INET6) ? 128 : ((uint32_t) 0xffffffff);
	srule->user.protocol = vs->service_type;

	if (vs->persistence_timeout &&
	    (cmd == IP_VS_SO_SET_ADD || cmd == IP_VS_SO_SET_DEL || cmd == IP_VS_SO_SET_EDIT)) {
		srule->user.timeout = vs->persistence_timeout;
		srule->user.flags |= IP_VS_SVC_F_PERSISTENT;

		if (vs->persistence_granularity != 0xffffffff)
			srule->user.netmask = vs->persistence_granularity;

		strcpy(srule->pe_name, vs->pe_name);
	}
}

/* Fill IPVS rule with rs infos */
static void
ipvs_set_drule(int cmd, ipvs_dest_t *drule, real_server_t * rs)
{
	if (cmd != IP_VS_SO_SET_ADDDEST &&
	    cmd != IP_VS_SO_SET_DELDEST &&
	    cmd != IP_VS_SO_SET_EDITDEST)
		return;

	/* Clean target rule */
	memset(drule, 0, sizeof(ipvs_dest_t));

	drule->af = rs->addr.ss_family;
	if (rs->addr.ss_family == AF_INET6)
		inet_sockaddrip6(&rs->addr, &drule->nf_addr.in6);
	else
		drule->nf_addr.ip = inet_sockaddrip4(&rs->addr);
	drule->user.port = inet_sockaddrport(&rs->addr);
	drule->user.conn_flags = rs->forwarding_method;
	drule->user.weight = real_weight(rs->effective_weight);
	drule->user.u_threshold = rs->u_threshold;
	drule->user.l_threshold = rs->l_threshold;
#ifdef _HAVE_IPVS_TUN_TYPE_
	drule->tun_type = rs->tun_type;
	drule->tun_port = rs->tun_port;
#ifdef _HAVE_IPVS_TUN_CSUM_
	drule->tun_flags = rs->tun_flags;
#endif
#endif
}

/* Set/Remove a RS from a VS */
int
ipvs_cmd(int cmd, virtual_server_t *vs, real_server_t *rs)
{
	ipvs_service_t srule;
	ipvs_dest_t drule;
	int ret;
#ifdef _WITH_NFTABLES_
	proto_index_t proto_index;
#endif

	/* Allocate the room */
	ipvs_set_srule(cmd, &srule, vs);
	if (rs) {
		ipvs_set_drule(cmd, &drule, rs);

		/* Does the service use inhibit flag ? */
		if (cmd == IP_VS_SO_SET_DELDEST && rs->inhibit) {
			drule.user.weight = 0;
			cmd = IP_VS_SO_SET_EDITDEST;
		}
		else if (cmd == IP_VS_SO_SET_ADDDEST && rs->inhibit && rs->set)
			cmd = IP_VS_SO_SET_EDITDEST;

		/* Set flag */
		else if (cmd == IP_VS_SO_SET_ADDDEST && !rs->set) {
			rs->set = true;
			if (rs->inhibit && rs->num_failed_checkers)
				drule.user.weight = 0;
		}
		else if (cmd == IP_VS_SO_SET_DELDEST && rs->set)
			rs->set = false;
	}

	/* Set vs rule and send to kernel */
#ifdef _WITH_NFTABLES_
	if (vs->service_type)
		proto_index = protocol_to_index(vs->service_type);
	else
		proto_index = PROTO_INDEX_MAX;
#endif

	if (vs->vsg) {
#ifdef _WITH_NFTABLES_
		if (cmd == IP_VS_SO_SET_ADD &&
		    global_data->ipvs_nf_table_name &&
		    proto_index < PROTO_INDEX_MAX &&
		    list_empty(&vs->vsg->vfwmark) &&
		    !vs->vsg->auto_fwmark[proto_index]) {
			vs->vsg->auto_fwmark[proto_index] = set_vs_fwmark(vs);
		} else if (proto_index == PROTO_INDEX_MAX || !vs->vsg->auto_fwmark[proto_index])
#endif
			return ipvs_group_cmd(cmd, &srule, &drule, vs, rs);
	}

	if (vs->vfwmark
#ifdef _WITH_NFTABLES_
			|| (vs->vsg && proto_index < PROTO_INDEX_MAX && vs->vsg->auto_fwmark[proto_index])
#endif
								) {
#ifdef _WITH_NFTABLES_
		srule.user.fwmark = vs->vsg ? vs->vsg->auto_fwmark[proto_index] : vs->vfwmark;
#else
		srule.user.fwmark = vs->vfwmark;
#endif
		if (rs && rs->forwarding_method != IP_VS_CONN_F_MASQ)
			drule.user.port = 0;
	} else {
		if (vs->af == AF_INET6)
			inet_sockaddrip6(&vs->addr, &srule.nf_addr.in6);
		else
			srule.nf_addr.ip = inet_sockaddrip4(&vs->addr);
		srule.user.port = inet_sockaddrport(&vs->addr);
		if (rs && rs->forwarding_method != IP_VS_CONN_F_MASQ)
			drule.user.port = srule.user.port;
	}

	/* Talk to the IPVS channel */
	ret = ipvs_talk(cmd, &srule, &drule, NULL, false);

#ifdef _WITH_NFTABLES_
	if (!ret &&
	    vs->vsg &&
	    vs->af == AF_UNSPEC &&
	    vs->vsg->have_ipv4 &&
	    vs->vsg->have_ipv6 &&
	    proto_index < PROTO_INDEX_MAX &&
	    vs->vsg->auto_fwmark[proto_index]) {
		srule.af = AF_INET6;
		srule.user.netmask = 128;
		ret = ipvs_talk(cmd, &srule, &drule, NULL, false);
	}
#endif

	return ret;
}

/* at reload, add alive destinations to the newly created vsge */
void
ipvs_group_sync_entry(virtual_server_t *vs, virtual_server_group_entry_t *vsge)
{
	real_server_t *rs;
	ipvs_service_t srule;
	ipvs_dest_t drule;
#ifdef _WITH_NFTABLES_
	proto_index_t proto_index = protocol_to_index(vs->service_type);
#endif

	ipvs_set_srule(IP_VS_SO_SET_ADDDEST, &srule, vs);
#ifdef _WITH_NFTABLES_
	if (vs->vsg->auto_fwmark[proto_index])
		srule.user.fwmark = vs->vsg->auto_fwmark[proto_index];
	else
#endif
	if (vsge->is_fwmark)
		srule.user.fwmark = vsge->vfwmark;
	else
		srule.user.port = inet_sockaddrport(&vsge->addr);

	/* Process realserver queue */
	list_for_each_entry(rs, &vs->rs, e_list) {
// ??? What if !quorum_state_up?
		if (rs->reloaded && (rs->alive || (rs->inhibit && rs->set))) {
			/* Prepare the IPVS drule */
			ipvs_set_drule(IP_VS_SO_SET_ADDDEST, &drule, rs);
			drule.user.weight = rs->inhibit && !rs->alive ? 0 : real_weight(rs->effective_weight);

			/* Set vs rule */
			if (srule.user.fwmark) {
				/* Talk to the IPVS channel */
				ipvs_talk(IP_VS_SO_SET_ADDDEST, &srule, &drule, NULL, false);
			}
			else
				ipvs_group_range_cmd(IP_VS_SO_SET_ADDDEST, &srule, &drule, vsge);
		}
	}
}

/* Remove a specific vs group entry */
void
ipvs_group_remove_entry(virtual_server_t *vs, virtual_server_group_entry_t *vsge)
{
	real_server_t *rs;
	ipvs_service_t srule;
	ipvs_dest_t drule;
#ifdef _WITH_NFTABLES_
	proto_index_t proto_index = protocol_to_index(vs->service_type);
#endif

#ifdef _WITH_NFTABLES_
	/* Prepare target rules */
	if (vs->vsg->auto_fwmark[proto_index]) {
		/* Remove the fwmark entry(s) */
		remove_vs_fwmark_entry(vs, vsge);

// TODO - Is this trying to remove the VS itself? Check similar at end of function
//		if (!is_vsge_alive(vsge, vs))
//			remove_vs_fwmark_entry(vs, vsge);

		return;
	}
#endif

	ipvs_set_srule(IP_VS_SO_SET_DELDEST, &srule, vs);
#ifdef _WITH_NFTABLES_
	if (vs->vsg->auto_fwmark[proto_index])
		srule.user.fwmark = vs->vsg->auto_fwmark[proto_index];
	else
#endif
	if (vsge->is_fwmark)
		srule.user.fwmark = vsge->vfwmark;
	else
		srule.user.port = inet_sockaddrport(&vsge->addr);

	if (global_data->lvs_flush_on_stop == LVS_NO_FLUSH) {
		/* Process realserver queue */
		list_for_each_entry(rs, &vs->rs, e_list) {
			if (rs->alive) {
				/* Setting IPVS drule */
				ipvs_set_drule(IP_VS_SO_SET_DELDEST, &drule, rs);

				/* Delete rs rule */
				if (srule.user.fwmark) {
					/* Talk to the IPVS channel */
					ipvs_talk(IP_VS_SO_SET_DELDEST, &srule, &drule, NULL, false);
				}
				else
					ipvs_group_range_cmd(IP_VS_SO_SET_DELDEST, &srule, &drule, vsge);
			}
		}
	}

	/* Remove VS entry if this is the last VS using it */
	if (!is_vsge_alive(vsge, vs)) {
		if (srule.user.fwmark)
			ipvs_talk(IP_VS_SO_SET_DEL, &srule, NULL, NULL, false);
		else
			ipvs_group_range_cmd(IP_VS_SO_SET_DEL, &srule, NULL, vsge);
	}
}

#ifdef _WITH_NFTABLES_
void
remove_fwmark_vs(virtual_server_t *vs, int family)
{
	ipvs_service_t srule;

	ipvs_set_srule(IP_VS_SO_SET_DEL, &srule, vs);
	srule.af = family;
	srule.user.fwmark = vs->vsg->auto_fwmark[protocol_to_index(vs->service_type)];
	srule.user.netmask = (family == AF_INET6) ? 128 : ((uint32_t) 0xffffffff);

	ipvs_talk(IP_VS_SO_SET_DEL, &srule, NULL, NULL, false);
}

void
add_fwmark_vs(virtual_server_t *vs, int family)
{
	ipvs_service_t srule;

	ipvs_set_srule(IP_VS_SO_SET_DEL, &srule, vs);
	srule.af = family;
	srule.user.fwmark = vs->vsg->auto_fwmark[protocol_to_index(vs->service_type)];
	srule.user.netmask = (family == AF_INET6) ? 128 : ((uint32_t) 0xffffffff);

	ipvs_talk(IP_VS_SO_SET_ADD, &srule, NULL, NULL, false);
}
#endif

#ifdef _WITH_SNMP_CHECKER_
static inline bool
vsd_equal(real_server_t *rs, struct ip_vs_dest_entry_app *entry)
{
	uint32_t port;

	if (entry->af != AF_INET && entry->af != AF_INET6)
		return false;

	if (rs->addr.ss_family != entry->af)
		return false;

	if (!inaddr_equal(entry->af, &entry->nf_addr,
			entry->af == AF_INET ? (void *)&PTR_CAST(struct sockaddr_in, &rs->addr)->sin_addr
					     : (void *)&PTR_CAST(struct sockaddr_in6, &rs->addr)->sin6_addr))
		return false;

	port = (entry->af == AF_INET ? PTR_CAST(struct sockaddr_in, &rs->addr)->sin_port
				     : PTR_CAST(struct sockaddr_in6, &rs->addr)->sin6_port);
	if (port && port != entry->user.port)
		return false;

	return true;
}

static void
ipvs_update_vs_stats(virtual_server_t *vs, uint16_t af, uint32_t fwmark, union nf_inet_addr *nfaddr, uint16_t port)
{
	struct ip_vs_get_dests_app *dests = NULL;
	real_server_t *rs, *rs_match;
	unsigned int i;
	ipvs_service_entry_t *serv;

	if (!(serv = ipvs_get_service(fwmark, af, vs->service_type, nfaddr, port)))
		return;

	/* Update virtual server stats */
	vs->stats.conns		+= serv->stats.conns;
	vs->stats.inpkts	+= serv->stats.inpkts;
	vs->stats.outpkts	+= serv->stats.outpkts;
	vs->stats.inbytes	+= serv->stats.inbytes;
	vs->stats.outbytes	+= serv->stats.outbytes;
	vs->stats.cps		+= serv->stats.cps;
	vs->stats.inpps		+= serv->stats.inpps;
	vs->stats.outpps	+= serv->stats.outpps;
	vs->stats.inbps		+= serv->stats.inbps;
	vs->stats.outbps	+= serv->stats.outbps;

	/* Get real servers */
	dests = ipvs_get_dests(serv);
	FREE(serv);
	if (!dests)
		return;

	for (i = 0; i < dests->user.num_dests; i++) {
		rs = NULL;
		rs_match = NULL;

		/* Is it the sorry server? */
		if (vs->s_svr && vsd_equal(vs->s_svr, &dests->user.entrytable[i]))
			rs = vs->s_svr;
		else {
			/* Search for a match in the list of real servers */
			list_for_each_entry(rs, &vs->rs, e_list) {
				if (vsd_equal(rs, &dests->user.entrytable[i])) {
					rs_match = rs;
					break;
				}
			}
			if (!rs_match)
				rs = NULL;
		}

		if (rs) {
			rs->activeconns		+= dests->user.entrytable[i].user.activeconns;
			rs->inactconns		+= dests->user.entrytable[i].user.inactconns;
			rs->persistconns	+= dests->user.entrytable[i].user.persistconns;
			rs->stats.conns		+= dests->user.entrytable[i].stats.conns;
			rs->stats.inpkts	+= dests->user.entrytable[i].stats.inpkts;
			rs->stats.outpkts	+= dests->user.entrytable[i].stats.outpkts;
			rs->stats.inbytes	+= dests->user.entrytable[i].stats.inbytes;
			rs->stats.outbytes	+= dests->user.entrytable[i].stats.outbytes;
			rs->stats.cps		+= dests->user.entrytable[i].stats.cps;
			rs->stats.inpps		+= dests->user.entrytable[i].stats.inpps;
			rs->stats.outpps	+= dests->user.entrytable[i].stats.outpps;
			rs->stats.inbps		+= dests->user.entrytable[i].stats.inbps;
			rs->stats.outbps	+= dests->user.entrytable[i].stats.outbps;
		}
	}
	FREE(dests);
}

/* Update statistics for a given virtual server. This includes
   statistics of real servers. The update is only done if we need
   refreshing. */
void
ipvs_update_stats(virtual_server_t *vs)
{
	virtual_server_group_entry_t *vsg_entry;
	uint32_t addr_ip, addr_end;
	uint16_t port;
	union nf_inet_addr nfaddr;
	real_server_t *rs;
	time_t cur_time = time(NULL);
	uint16_t af;
<<<<<<< HEAD
=======
#ifdef _WITH_NFTABLES_
	proto_index_t proto_index = protocol_to_index(vs->service_type);
#endif
>>>>>>> 1664242c

	if (cur_time - vs->lastupdated < STATS_REFRESH)
		return;
	vs->lastupdated = cur_time;

	/* Reset stats */
	memset(&vs->stats, 0, sizeof(vs->stats));
	if (vs->s_svr) {
		memset(&vs->s_svr->stats, 0, sizeof(vs->s_svr->stats));
		vs->s_svr->activeconns =
			vs->s_svr->inactconns = vs->s_svr->persistconns = 0;
	}
	list_for_each_entry(rs, &vs->rs, e_list) {
		memset(&rs->stats, 0, sizeof(rs->stats));
		rs->activeconns = rs->inactconns = rs->persistconns = 0;
	}

	/* Update the stats */
	if (vs->vsg) {
		for (af = (vs->vsg->have_ipv4) ? AF_INET : AF_INET6; af != AF_UNSPEC; af = af == AF_INET && vs->vsg->have_ipv6 ? AF_INET6 : AF_UNSPEC) {
<<<<<<< HEAD
			list_for_each_entry(vsg_entry, &vs->vsg->vfwmark, e_list)
				ipvs_update_vs_stats(vs, af, vsg_entry->vfwmark, &nfaddr, 0);

			list_for_each_entry(vsg_entry, &vs->vsg->addr_range, e_list) {
				addr_ip = (vsg_entry->addr.ss_family == AF_INET6) ?
					    ntohs(PTR_CAST(struct sockaddr_in6, &vsg_entry->addr)->sin6_addr.s6_addr16[7]) :
					    ntohl(PTR_CAST(struct sockaddr_in, &vsg_entry->addr)->sin_addr.s_addr);
				if (vsg_entry->addr.ss_family == AF_INET6)
					inet_sockaddrip6(&vsg_entry->addr, &nfaddr.in6);

				port = inet_sockaddrport(&vsg_entry->addr);
				for (i = 0; i <= vsg_entry->range; i++, addr_ip++) {
					if (vsg_entry->addr.ss_family == AF_INET6)
						nfaddr.in6.s6_addr16[7] = htons(addr_ip);
					else
						nfaddr.ip = htonl(addr_ip);

					ipvs_update_vs_stats(vs, af, 0, &nfaddr, port);
=======
#ifdef _WITH_NFTABLES_
			if (global_data->ipvs_nf_table_name && vs->vsg->auto_fwmark[proto_index])
				ipvs_update_vs_stats(vs, af, vs->vsg->auto_fwmark[proto_index], &nfaddr, 0);
			else
#endif
			{
				list_for_each_entry(vsg_entry, &vs->vsg->vfwmark, e_list)
					ipvs_update_vs_stats(vs, af, vsg_entry->vfwmark, &nfaddr, 0);

				list_for_each_entry(vsg_entry, &vs->vsg->addr_range, e_list) {
					addr_ip = (vsg_entry->addr.ss_family == AF_INET6) ?
						    ntohs(PTR_CAST(struct sockaddr_in6, &vsg_entry->addr)->sin6_addr.s6_addr16[7]) :
						    ntohl(PTR_CAST(struct sockaddr_in, &vsg_entry->addr)->sin_addr.s_addr);
					addr_end = (vsg_entry->addr.ss_family == AF_INET6) ?
						    ntohs(PTR_CAST(struct sockaddr_in6, &vsg_entry->addr_end)->sin6_addr.s6_addr16[7]) :
						    ntohl(PTR_CAST(struct sockaddr_in, &vsg_entry->addr_end)->sin_addr.s_addr);
					if (vsg_entry->addr.ss_family == AF_INET6)
						inet_sockaddrip6(&vsg_entry->addr, &nfaddr.in6);

					port = inet_sockaddrport(&vsg_entry->addr);
					do {
						if (vsg_entry->addr.ss_family == AF_INET6)
							nfaddr.in6.s6_addr16[7] = htons(addr_ip);
						else
							nfaddr.ip = htonl(addr_ip);

						ipvs_update_vs_stats(vs, af, 0, &nfaddr, port);
// This doesn't work for /111 say
					} while (addr_ip++ != addr_end);
>>>>>>> 1664242c
				}
			}
		}
	} else if (vs->vfwmark) {
		memset(&nfaddr, 0, sizeof(nfaddr));
		ipvs_update_vs_stats(vs, vs->af, vs->vfwmark, &nfaddr, 0);
	} else {
		memcpy(&nfaddr, (vs->addr.ss_family == AF_INET6) ?
		       (void*)(&PTR_CAST(struct sockaddr_in6, &vs->addr)->sin6_addr) :
		       (void*)(&PTR_CAST(struct sockaddr_in, &vs->addr)->sin_addr),
		       sizeof(nfaddr));
		ipvs_update_vs_stats(vs, vs->af, 0, &nfaddr, inet_sockaddrport(&vs->addr));
	}
}
#endif /* _WITH_SNMP_CHECKER_ */

bool
ipvs_syncd_changed(const struct lvs_syncd_config *old, const struct lvs_syncd_config *new)
{
	return (old->syncid != new->syncid ||
		strcmp(old->ifname, new->ifname)
#ifdef _HAVE_IPVS_SYNCD_ATTRIBUTES_
						 ||
		old->sync_maxlen != new->sync_maxlen ||
		old->mcast_port != new->mcast_port ||
		old->mcast_ttl != new->mcast_ttl ||
		!sockstorage_equal(&old->mcast_group, &new->mcast_group)
#endif
						);
}

#ifdef _WITH_VRRP_
/*
 * Common IPVS functions
 */
/* Note: This function is called in the context of the vrrp child process, not the checker process */
void
ipvs_syncd_master(const struct lvs_syncd_config *config)
{
	ipvs_syncd_cmd(IPVS_STOPDAEMON, config, IPVS_BACKUP, false);
	ipvs_syncd_cmd(IPVS_STARTDAEMON, config, IPVS_MASTER, false);
}

/* Note: This function is called in the context of the vrrp child process, not the checker process */
void
ipvs_syncd_backup(const struct lvs_syncd_config *config)
{
	ipvs_syncd_cmd(IPVS_STOPDAEMON, config, IPVS_MASTER, false);
	ipvs_syncd_cmd(IPVS_STARTDAEMON, config, IPVS_BACKUP, false);
}
#endif<|MERGE_RESOLUTION|>--- conflicted
+++ resolved
@@ -821,12 +821,9 @@
 	real_server_t *rs;
 	time_t cur_time = time(NULL);
 	uint16_t af;
-<<<<<<< HEAD
-=======
 #ifdef _WITH_NFTABLES_
 	proto_index_t proto_index = protocol_to_index(vs->service_type);
 #endif
->>>>>>> 1664242c
 
 	if (cur_time - vs->lastupdated < STATS_REFRESH)
 		return;
@@ -847,26 +844,6 @@
 	/* Update the stats */
 	if (vs->vsg) {
 		for (af = (vs->vsg->have_ipv4) ? AF_INET : AF_INET6; af != AF_UNSPEC; af = af == AF_INET && vs->vsg->have_ipv6 ? AF_INET6 : AF_UNSPEC) {
-<<<<<<< HEAD
-			list_for_each_entry(vsg_entry, &vs->vsg->vfwmark, e_list)
-				ipvs_update_vs_stats(vs, af, vsg_entry->vfwmark, &nfaddr, 0);
-
-			list_for_each_entry(vsg_entry, &vs->vsg->addr_range, e_list) {
-				addr_ip = (vsg_entry->addr.ss_family == AF_INET6) ?
-					    ntohs(PTR_CAST(struct sockaddr_in6, &vsg_entry->addr)->sin6_addr.s6_addr16[7]) :
-					    ntohl(PTR_CAST(struct sockaddr_in, &vsg_entry->addr)->sin_addr.s_addr);
-				if (vsg_entry->addr.ss_family == AF_INET6)
-					inet_sockaddrip6(&vsg_entry->addr, &nfaddr.in6);
-
-				port = inet_sockaddrport(&vsg_entry->addr);
-				for (i = 0; i <= vsg_entry->range; i++, addr_ip++) {
-					if (vsg_entry->addr.ss_family == AF_INET6)
-						nfaddr.in6.s6_addr16[7] = htons(addr_ip);
-					else
-						nfaddr.ip = htonl(addr_ip);
-
-					ipvs_update_vs_stats(vs, af, 0, &nfaddr, port);
-=======
 #ifdef _WITH_NFTABLES_
 			if (global_data->ipvs_nf_table_name && vs->vsg->auto_fwmark[proto_index])
 				ipvs_update_vs_stats(vs, af, vs->vsg->auto_fwmark[proto_index], &nfaddr, 0);
@@ -896,7 +873,6 @@
 						ipvs_update_vs_stats(vs, af, 0, &nfaddr, port);
 // This doesn't work for /111 say
 					} while (addr_ip++ != addr_end);
->>>>>>> 1664242c
 				}
 			}
 		}
