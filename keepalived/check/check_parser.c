--- conflicted
+++ resolved
@@ -673,13 +673,8 @@
 	real_server_t *rs = list_last_entry(&vs->rs, real_server_t, e_list);
 	unsigned weight;
 
-<<<<<<< HEAD
-	if (!read_unsigned_strvec(strvec, 1, &weight, 0, IPVS_WEIGHT_MAX, true)) {
-		report_config_error(CONFIG_GENERAL_ERROR, "Real server weight %s is outside range 0-%d", strvec_slot(strvec, 1), IPVS_WEIGHT_MAX);
-=======
 	if (!read_unsigned_strvec(strvec, 1, &weight, 0, IPVS_WEIGHT_LIMIT, true)) {
 		report_config_error(CONFIG_GENERAL_ERROR, "Real server weight %s is outside range 0-%d", strvec_slot(strvec, 1), IPVS_WEIGHT_LIMIT);
->>>>>>> 61cbc187
 		return;
 	}
 	rs->effective_weight = weight;
@@ -940,13 +935,8 @@
 	virtual_server_t *vs = list_last_entry(&check_data->vs, virtual_server_t, e_list);
 	unsigned weight;
 
-<<<<<<< HEAD
-	if (!read_unsigned_strvec(strvec, 1, &weight, 1, IPVS_WEIGHT_MAX, true)) {
-		report_config_error(CONFIG_GENERAL_ERROR, "Virtual server weight %s is outside range 1-%d", strvec_slot(strvec, 1), IPVS_WEIGHT_MAX);
-=======
 	if (!read_unsigned_strvec(strvec, 1, &weight, 1, IPVS_WEIGHT_LIMIT, true)) {
 		report_config_error(CONFIG_GENERAL_ERROR, "Virtual server weight %s is outside range 1-%d", strvec_slot(strvec, 1), IPVS_WEIGHT_LIMIT);
->>>>>>> 61cbc187
 		return;
 	}
 	vs->weight = weight;
