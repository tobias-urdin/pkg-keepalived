--- conflicted
+++ resolved
@@ -649,10 +649,7 @@
 	http_checker_t *http_get_check = CHECKER_ARG(checker);
 	http_t *http = HTTP_ARG(http_get_check);
 	request_t *req = HTTP_REQ(http);
-<<<<<<< HEAD
-=======
 	struct sockaddr_storage *addr = &http_get_check->dst;
->>>>>>> 1e9c32b9
 	char *vhost = CHECKER_VHOST(checker);
 	char *request_host = 0;
 	char *request_host_port = 0;
@@ -685,12 +682,6 @@
 		snprintf(request_host_port, 7, ":%d", 
 			 ntohs(inet_sockaddrport(&http_get_check->dst)));
 	}
-<<<<<<< HEAD
-	
-	snprintf(str_request, GET_BUFFER_LENGTH, REQUEST_TEMPLATE,
-		 fetched_url->path, request_host, request_host_port);
-	
-=======
 
 	if(addr->ss_family == AF_INET6 && !vhost){
 		/* if literal ipv6 address, use ipv6 template, see RFC 2732 */
@@ -701,7 +692,6 @@
 			fetched_url->path, request_host, request_host_port);
 	}
 
->>>>>>> 1e9c32b9
 	FREE(request_host_port);
 	
 	DBG("Processing url(%d) of [%s]:%d.",
