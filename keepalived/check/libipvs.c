/*
 * libipvs:	Library for manipulating IPVS through netlink or [gs]etsockopt
 *
 *		This code is copied from the ipvsadm sources, with the unused
 *		code removed. It is available at:
 *		https://git.kernel.org/cgit/utils/kernel/ipvsadm/ipvsadm.git
 *
 *		The upstream code should periodically be checked for updates,
 *		which should then be applied to this code.
 *
 * Authors:	Wensong Zhang <wensong@linuxvirtualserver.org>
 *
 *		This program is free software; you can redistribute it and/or
 *		modify it under the terms of the GNU General Public License
 *		as published by the Free Software Foundation; either version
 *		2 of the License, or (at your option) any later version.
 */

#include "config.h"

#include <stdlib.h>
#include <unistd.h>
#include <errno.h>
#include <sys/socket.h>
#include <string.h>
#include <stdint.h>
#include <stdbool.h>

#ifdef LIBIPVS_USE_NL
#include <netlink/netlink.h>
#include <netlink/genl/genl.h>
#include <netlink/genl/ctrl.h>

//#define LIBNL_DEBUG

#ifdef _HAVE_LIBNL1_
#ifndef _LIBNL_DYNAMIC_
#define nl_socket_alloc	nl_handle_alloc
#define nl_socket_free	nl_handle_destroy
#endif
#endif

#ifdef _LIBNL_DYNAMIC_
#include "libnl_link.h"
#endif
#endif

#include "libipvs.h"

#include "memory.h"
#include "logger.h"
#include "utils.h"
#include "namespaces.h"
#include "global_data.h"

typedef struct ipvs_servicedest_s {
	struct ip_vs_service_user	svc;
	struct ip_vs_dest_user		dest;
} ipvs_servicedest_t;

static int sockfd = -1;
static void* ipvs_func = NULL;
static ipvs_timeout_t orig_ipvs_timeouts;

#ifdef LIBIPVS_USE_NL
static struct nl_sock *sock = NULL;
static nl_recvmsg_msg_cb_t cur_nl_sock_cb_func;
static int family;
static bool try_nl = true;
static int nl_ack_flag;

/* Policy definitions */
static struct nla_policy ipvs_cmd_policy[IPVS_CMD_ATTR_MAX + 1] = {
	[IPVS_CMD_ATTR_SERVICE]		= { .type = NLA_NESTED },
	[IPVS_CMD_ATTR_DEST]		= { .type = NLA_NESTED },
	[IPVS_CMD_ATTR_DAEMON]		= { .type = NLA_NESTED },
	[IPVS_CMD_ATTR_TIMEOUT_TCP]	= { .type = NLA_U32 },
	[IPVS_CMD_ATTR_TIMEOUT_TCP_FIN]	= { .type = NLA_U32 },
	[IPVS_CMD_ATTR_TIMEOUT_UDP]	= { .type = NLA_U32 },
};

#ifdef _WITH_SNMP_CHECKER_
static struct nla_policy ipvs_service_policy[IPVS_SVC_ATTR_MAX + 1] = {
	[IPVS_SVC_ATTR_AF]		= { .type = NLA_U16 },
	[IPVS_SVC_ATTR_PROTOCOL]	= { .type = NLA_U16 },
	[IPVS_SVC_ATTR_ADDR]		= { .type = NLA_UNSPEC,
					    .maxlen = sizeof(struct in6_addr) },
	[IPVS_SVC_ATTR_PORT]		= { .type = NLA_U16 },
	[IPVS_SVC_ATTR_FWMARK]		= { .type = NLA_U32 },
	[IPVS_SVC_ATTR_SCHED_NAME]	= { .type = NLA_STRING,
					    .maxlen = IP_VS_SCHEDNAME_MAXLEN - 1 },
	[IPVS_SVC_ATTR_FLAGS]		= { .type = NLA_UNSPEC,
					    .minlen = sizeof(struct ip_vs_flags),
					    .maxlen = sizeof(struct ip_vs_flags) },
	[IPVS_SVC_ATTR_TIMEOUT]		= { .type = NLA_U32 },
	[IPVS_SVC_ATTR_NETMASK]		= { .type = NLA_U32 },
	[IPVS_SVC_ATTR_STATS]		= { .type = NLA_NESTED },
	[IPVS_SVC_ATTR_PE_NAME]		= { .type = NLA_STRING,
					    .maxlen = IP_VS_PENAME_MAXLEN },
#ifdef _WITH_LVS_64BIT_STATS_
	[IPVS_SVC_ATTR_STATS64]		= { .type = NLA_NESTED },
#endif
};

static struct nla_policy ipvs_dest_policy[IPVS_DEST_ATTR_MAX + 1] = {
	[IPVS_DEST_ATTR_ADDR]		= { .type = NLA_UNSPEC,
					    .maxlen = sizeof(struct in6_addr) },
	[IPVS_DEST_ATTR_PORT]		= { .type = NLA_U16 },
	[IPVS_DEST_ATTR_FWD_METHOD]	= { .type = NLA_U32 },
	[IPVS_DEST_ATTR_WEIGHT]		= { .type = NLA_U32 },
	[IPVS_DEST_ATTR_U_THRESH]	= { .type = NLA_U32 },
	[IPVS_DEST_ATTR_L_THRESH]	= { .type = NLA_U32 },
	[IPVS_DEST_ATTR_ACTIVE_CONNS]	= { .type = NLA_U32 },
	[IPVS_DEST_ATTR_INACT_CONNS]	= { .type = NLA_U32 },
	[IPVS_DEST_ATTR_PERSIST_CONNS]	= { .type = NLA_U32 },
	[IPVS_DEST_ATTR_STATS]		= { .type = NLA_NESTED },
#if HAVE_DECL_IPVS_DEST_ATTR_ADDR_FAMILY
	[IPVS_DEST_ATTR_ADDR_FAMILY]	= { .type = NLA_U16 },
#endif
#ifdef _HAVE_IPVS_TUN_TYPE_
	[IPVS_DEST_ATTR_TUN_TYPE]	= { .type = NLA_U8 },
	[IPVS_DEST_ATTR_TUN_PORT]	= { .type = NLA_U16 },
#endif
#ifdef _HAVE_IPVS_TUN_CSUM_
	[IPVS_DEST_ATTR_TUN_FLAGS]	= { .type = NLA_U16 },
#endif
#ifdef _WITH_LVS_64BIT_STATS_
	[IPVS_DEST_ATTR_STATS64]	= {.type = NLA_NESTED },
#endif
};

#ifdef _WITH_LVS_64BIT_STATS_
static struct nla_policy ipvs_stats64_policy[IPVS_STATS_ATTR_MAX + 1] = {
	[IPVS_STATS_ATTR_CONNS]		= { .type = NLA_U64 },
	[IPVS_STATS_ATTR_INPKTS]	= { .type = NLA_U64 },
	[IPVS_STATS_ATTR_OUTPKTS]	= { .type = NLA_U64 },
	[IPVS_STATS_ATTR_INBYTES]	= { .type = NLA_U64 },
	[IPVS_STATS_ATTR_OUTBYTES]	= { .type = NLA_U64 },
	[IPVS_STATS_ATTR_CPS]		= { .type = NLA_U64 },
	[IPVS_STATS_ATTR_INPPS]		= { .type = NLA_U64 },
	[IPVS_STATS_ATTR_OUTPPS]	= { .type = NLA_U64 },
	[IPVS_STATS_ATTR_INBPS]		= { .type = NLA_U64 },
	[IPVS_STATS_ATTR_OUTBPS]	= { .type = NLA_U64 },
};
#endif

static struct nla_policy ipvs_stats_policy[IPVS_STATS_ATTR_MAX + 1] = {
	[IPVS_STATS_ATTR_CONNS]		= { .type = NLA_U32 },
	[IPVS_STATS_ATTR_INPKTS]	= { .type = NLA_U32 },
	[IPVS_STATS_ATTR_OUTPKTS]	= { .type = NLA_U32 },
	[IPVS_STATS_ATTR_INBYTES]	= { .type = NLA_U64 },
	[IPVS_STATS_ATTR_OUTBYTES]	= { .type = NLA_U64 },
	[IPVS_STATS_ATTR_CPS]		= { .type = NLA_U32 },
	[IPVS_STATS_ATTR_INPPS]		= { .type = NLA_U32 },
	[IPVS_STATS_ATTR_OUTPPS]	= { .type = NLA_U32 },
	[IPVS_STATS_ATTR_INBPS]		= { .type = NLA_U32 },
	[IPVS_STATS_ATTR_OUTBPS]	= { .type = NLA_U32 },
};
#endif	/* _WITH_SNMP_CHECKER_ */

static struct nla_policy ipvs_info_policy[IPVS_INFO_ATTR_MAX + 1] = {
	[IPVS_INFO_ATTR_VERSION]	= { .type = NLA_U32 },
	[IPVS_INFO_ATTR_CONN_TAB_SIZE]  = { .type = NLA_U32 },
};
#endif

#define CHECK_IPV4(s, ret) if (s->af && s->af != AF_INET)	\
	{ errno = EAFNOSUPPORT; goto out_err; }			\
	s->user.addr = s->nf_addr.ip;				\

#define CHECK_PE(s, ret) if (s->pe_name[0])			\
	{ errno = EAFNOSUPPORT; goto out_err; }

#define CHECK_COMPAT_DEST(s, ret) CHECK_IPV4(s, ret)

#define CHECK_COMPAT_SVC(s, ret)				\
	CHECK_IPV4(s, ret);					\
	CHECK_PE(s, ret);

#ifdef LIBIPVS_USE_NL
#ifndef NLA_PUT_S32
#define NLA_PUT_S32(msg, attrtype, value) \
	NLA_PUT_TYPE(msg, int32_t, attrtype, value)

static inline int32_t
nla_get_s32(struct nlattr *attr)
{
	return (int32_t)nla_get_u32(attr);
}
#endif

#ifndef _HAVE_LIBNL1_
static int nlerr2syserr(int err)
{
	switch (abs(err)) {
	case NLE_BAD_SOCK:	 return EBADF;
	case NLE_EXIST:		 return EEXIST;
	case NLE_NOADDR:	 return EADDRNOTAVAIL;
	case NLE_OBJ_NOTFOUND:	 return ENOENT;
	case NLE_INTR:		 return EINTR;
	case NLE_AGAIN:		 return EAGAIN;
	case NLE_INVAL:		 return EINVAL;
	case NLE_NOACCESS:	 return EACCES;
	case NLE_NOMEM:		 return ENOMEM;
	case NLE_AF_NOSUPPORT:	 return EAFNOSUPPORT;
	case NLE_PROTO_MISMATCH: return EPROTONOSUPPORT;
	case NLE_OPNOTSUPP:	 return EOPNOTSUPP;
	case NLE_PERM:		 return EPERM;
	case NLE_BUSY:		 return EBUSY;
	case NLE_RANGE:		 return ERANGE;
	case NLE_NODEV:		 return ENODEV;
	default:		 return err;
	}
}
#endif

static struct nl_msg *ipvs_nl_message(uint8_t cmd, int flags)
{
	struct nl_msg *msg;

	msg = nlmsg_alloc();
	if (!msg)
		return NULL;

	genlmsg_put(msg, NL_AUTO_PID, NL_AUTO_SEQ, family, 0, flags,
		    cmd, IPVS_GENL_VERSION);

	return msg;
}

#ifdef LIBNL_DEBUG
static void
dump_nl_msg(const char *msg, struct nl_msg *nlmsg)
{
	FILE *fp;

	fp = fopen(KA_TMP_DIR "/nlmsg.dmp", "a");
	fprintf(fp, "\n%s\n\n", msg);
	if (nlmsg)
		nl_msg_dump(nlmsg, fp);
	fclose(fp);
}
#endif

static int ipvs_nl_noop_cb(__attribute__((unused)) struct nl_msg *msg, __attribute__((unused)) void *arg)
{
#ifdef LIBNL_DEBUG
	dump_nl_msg("Noop CB", msg);
#endif

	return NL_OK;
}

#ifdef LIBNL_DEBUG
static int recv_cb(struct nl_msg *msg, __attribute__((unused)) void *arg)
{
	dump_nl_msg("Receive message", msg);

	return NL_OK;
}
#endif

static int recv_ack_cb(__attribute__((unused)) struct nl_msg *msg, void *arg)
{
	int *ack_flag = arg;

#ifdef LIBNL_DEBUG
	dump_nl_msg("That was an ACK message", NULL);
#endif

	*ack_flag = 1;

	return NL_STOP;
}

static int finish_cb(__attribute__((unused)) struct nl_msg *msg, void *arg)
{
	int *ack_flag = arg;

#ifdef LIBNL_DEBUG
	dump_nl_msg("That was a multi done message", NULL);
#endif

	*ack_flag = 1;

	return NL_STOP;
}

static int
ipvs_nl_err_cb(__attribute__((unused)) struct sockaddr_nl *nla, __attribute__((unused)) struct nlmsgerr *nlerr, void *arg)
{
	int *ack_flag = arg;

#ifdef LIBNL_DEBUG
	dump_nl_msg("That was an ERROR message", NULL);
#endif

	*ack_flag = 1;

	return NL_STOP;
}

static int
open_nl_sock(void)
{
	if (!(sock = nl_socket_alloc()))
		return -1;

	if (
	    nl_ipvs_connect(global_data->network_namespace_ipvs, sock) < 0 ||
	    (family = genl_ctrl_resolve(sock, IPVS_GENL_NAME)) < 0) {
		nl_socket_free(sock);
		sock = NULL;

		return -1;
	}

	/* We finish receiving if we get an error, an ACK, or a DONE for a multipart message */
#ifndef _HAVE_LIBNL1_
	if (nl_socket_modify_err_cb(sock, NL_CB_CUSTOM, ipvs_nl_err_cb, &nl_ack_flag))
#else
	if (nl_cb_err(nl_socket_get_cb(sock), NL_CB_CUSTOM, ipvs_nl_err_cb, &nl_ack_flag))
#endif
		log_message(LOG_INFO, "Setting err_cb failed");

	nl_socket_modify_cb(sock, NL_CB_ACK, NL_CB_CUSTOM, recv_ack_cb, &nl_ack_flag);
	nl_socket_modify_cb(sock, NL_CB_FINISH, NL_CB_CUSTOM, finish_cb, &nl_ack_flag);

#ifdef LIBNL_DEBUG
	nl_socket_modify_cb(sock, NL_CB_MSG_IN, NL_CB_CUSTOM, recv_cb, 0);
#endif

	return 0;
}

static int ipvs_nl_send_message(struct nl_msg *msg, nl_recvmsg_msg_cb_t func, void *arg)
{
	int err = EINVAL;
	int ret = 0;

	if (!sock && open_nl_sock()) {
		nlmsg_free(msg);
		return -1;
	}

	if (!msg)
		return 0;

	if (func != cur_nl_sock_cb_func) {
		if (!nl_socket_modify_cb(sock, NL_CB_VALID, NL_CB_CUSTOM, func, arg))
			cur_nl_sock_cb_func = func;
		else
			log_message(LOG_INFO, "Setting libnl callback function failed");
	}

#ifdef LIBNL_DEBUG
	dump_nl_msg("Sending message", msg);
#endif

#ifndef _HAVE_LIBNL1_
	if (nl_send_auto(sock, msg) >= 0) {
#else
	if (nl_send_auto_complete(sock, msg) >= 0) {
#endif
		nl_ack_flag = 0;
		do {
			if ((err = -nl_recvmsgs_default(sock)) > 0) {
#ifdef _HAVE_LIBNL1_
				errno = err;
#else
				errno = nlerr2syserr(err);
#endif

				ret = -1;
			}
		} while (!nl_ack_flag);
	}

	nlmsg_free(msg);

	return ret;
}
#endif

#ifdef LIBIPVS_USE_NL
static int ipvs_getinfo_parse_cb(struct nl_msg *msg, __attribute__((unused)) void *arg)
{
	struct nlmsghdr *nlh = nlmsg_hdr(msg);
	struct nlattr *attrs[IPVS_INFO_ATTR_MAX + 1];

	if (genlmsg_parse(nlh, 0, attrs, IPVS_INFO_ATTR_MAX, ipvs_info_policy) != 0)
		return NL_STOP;

	if (!(attrs[IPVS_INFO_ATTR_VERSION] &&
	      attrs[IPVS_INFO_ATTR_CONN_TAB_SIZE]))
		return NL_STOP;

	return NL_OK;
}

static int ipvs_getinfo(void)
{
	socklen_t len;
	struct ip_vs_getinfo ipvs_info;

	ipvs_func = ipvs_getinfo;

	if (try_nl) {
		struct nl_msg *msg;
		if (!(msg = ipvs_nl_message(IPVS_CMD_GET_INFO, 0)))
			return -1;

		return ipvs_nl_send_message(msg, ipvs_getinfo_parse_cb, NULL);
	}

	len = sizeof(ipvs_info);
	return getsockopt(sockfd, IPPROTO_IP, IP_VS_SO_GET_INFO,
			  (char *)&ipvs_info, &len);
}
#endif

int ipvs_init(void)
{
	socklen_t len;
	struct ip_vs_getinfo ipvs_info;

	ipvs_func = ipvs_init;

#ifdef LIBIPVS_USE_NL
#ifdef _LIBNL_DYNAMIC_
	try_nl = libnl_init();
	if (!try_nl)
		log_message(LOG_INFO, "Note: IPVS with IPv6 will not be supported");
#else
	try_nl = true;
#endif

	if (try_nl && ipvs_nl_send_message(NULL, NULL, NULL) == 0)
		return ipvs_getinfo();

	try_nl = false;
#endif

	sockfd = socket_netns_name(global_data->network_namespace_ipvs, AF_INET, SOCK_RAW | SOCK_CLOEXEC, IPPROTO_RAW);
	if (sockfd == -1)
		return -1;

	len = sizeof(ipvs_info);
	if (getsockopt(sockfd, IPPROTO_IP, IP_VS_SO_GET_INFO, (char *)&ipvs_info, &len)) {
		close(sockfd);
		sockfd = -1;
		return -1;
	}

	return 0;
}

int ipvs_flush(void)
{
#ifdef LIBIPVS_USE_NL
	if (try_nl) {
		struct nl_msg *msg = ipvs_nl_message(IPVS_CMD_FLUSH, 0);
		if (msg && (ipvs_nl_send_message(msg, ipvs_nl_noop_cb, NULL) == 0))
			return 0;

		return -1;
	}
#endif
	return setsockopt(sockfd, IPPROTO_IP, IP_VS_SO_SET_FLUSH, NULL, 0);
}

#ifdef LIBIPVS_USE_NL
static int ipvs_nl_fill_service_attr(struct nl_msg *msg, ipvs_service_t *svc)
{
	struct nlattr *nl_service;
	struct ip_vs_flags flags = { .flags = svc->user.flags,
				     .mask = ~0U };

	nl_service = nla_nest_start(msg, IPVS_CMD_ATTR_SERVICE);
	if (!nl_service)
		return -1;

	NLA_PUT_U16(msg, IPVS_SVC_ATTR_AF, svc->af);

	if (svc->user.fwmark) {
		NLA_PUT_U32(msg, IPVS_SVC_ATTR_FWMARK, svc->user.fwmark);
	} else {
		NLA_PUT_U16(msg, IPVS_SVC_ATTR_PROTOCOL, svc->user.protocol);
		NLA_PUT(msg, IPVS_SVC_ATTR_ADDR, sizeof(svc->nf_addr), &(svc->nf_addr));
		NLA_PUT_U16(msg, IPVS_SVC_ATTR_PORT, svc->user.port);
	}

	NLA_PUT_STRING(msg, IPVS_SVC_ATTR_SCHED_NAME, svc->user.sched_name);
	if (svc->pe_name[0])
		NLA_PUT_STRING(msg, IPVS_SVC_ATTR_PE_NAME, svc->pe_name);
	NLA_PUT(msg, IPVS_SVC_ATTR_FLAGS, sizeof(flags), &flags);
	NLA_PUT_U32(msg, IPVS_SVC_ATTR_TIMEOUT, svc->user.timeout);
	NLA_PUT_U32(msg, IPVS_SVC_ATTR_NETMASK, svc->user.netmask);

	nla_nest_end(msg, nl_service);
	return 0;

nla_put_failure:
	return -1;
}
#endif

int ipvs_add_service(ipvs_service_t *svc)
{
	ipvs_func = ipvs_add_service;
#ifdef LIBIPVS_USE_NL
	if (try_nl) {
		struct nl_msg *msg = ipvs_nl_message(IPVS_CMD_NEW_SERVICE, 0);
		if (!msg) return -1;
		if (ipvs_nl_fill_service_attr(msg, svc)) {
			nlmsg_free(msg);
			return -1;
		}
		return ipvs_nl_send_message(msg, ipvs_nl_noop_cb, NULL);
	}
#endif

	CHECK_COMPAT_SVC(svc, -1);
	return setsockopt(sockfd, IPPROTO_IP, IP_VS_SO_SET_ADD, (char *)svc,
			  sizeof(struct ip_vs_service_user));
out_err:
	return -1;
}


int ipvs_update_service(ipvs_service_t *svc)
{
	ipvs_func = ipvs_update_service;
#ifdef LIBIPVS_USE_NL
	if (try_nl) {
		struct nl_msg *msg = ipvs_nl_message(IPVS_CMD_SET_SERVICE, 0);
		if (!msg) return -1;
		if (ipvs_nl_fill_service_attr(msg, svc)) {
			nlmsg_free(msg);
			return -1;
		}
		return ipvs_nl_send_message(msg, ipvs_nl_noop_cb, NULL);
	}
#endif
	CHECK_COMPAT_SVC(svc, -1);
	return setsockopt(sockfd, IPPROTO_IP, IP_VS_SO_SET_EDIT, (char *)svc,
			  sizeof(struct ip_vs_service_user));
out_err:
	return -1;
}


int ipvs_del_service(ipvs_service_t *svc)
{
	ipvs_func = ipvs_del_service;
#ifdef LIBIPVS_USE_NL
	if (try_nl) {
		struct nl_msg *msg = ipvs_nl_message(IPVS_CMD_DEL_SERVICE, 0);
		if (!msg) return -1;
		if (ipvs_nl_fill_service_attr(msg, svc)) {
			nlmsg_free(msg);
			return -1;
		}
		return ipvs_nl_send_message(msg, ipvs_nl_noop_cb, NULL);
	}
#endif
	CHECK_COMPAT_SVC(svc, -1);
	return setsockopt(sockfd, IPPROTO_IP, IP_VS_SO_SET_DEL, (char *)svc,
			  sizeof(struct ip_vs_service_user));
out_err:
	return -1;
}

#ifdef _INCLUDE_UNUSED_CODE_
int ipvs_zero_service(ipvs_service_t *svc)
{
	ipvs_func = ipvs_zero_service;
#ifdef LIBIPVS_USE_NL
	if (try_nl) {
		struct nl_msg *msg = ipvs_nl_message(IPVS_CMD_ZERO, 0);
		if (!msg) return -1;

		if (svc->user.fwmark
		    || memcmp(&in6addr_any, &svc->nf_addr.in6, sizeof(struct in6_addr))
		    || svc->user.port) {
			if (ipvs_nl_fill_service_attr(msg, svc)) {
				nlmsg_free(msg);
				return -1;
			}
		}
		return ipvs_nl_send_message(msg, ipvs_nl_noop_cb, NULL);
	}
#endif
	CHECK_COMPAT_SVC(svc, -1);
	return setsockopt(sockfd, IPPROTO_IP, IP_VS_SO_SET_ZERO, (char *)svc,
			  sizeof(struct ip_vs_service_user));
out_err:
	return -1;
}
#endif

#ifdef LIBIPVS_USE_NL
static int ipvs_nl_fill_dest_attr(struct nl_msg *msg, ipvs_dest_t *dst)
{
	struct nlattr *nl_dest;

	nl_dest = nla_nest_start(msg, IPVS_CMD_ATTR_DEST);
	if (!nl_dest)
		return -1;

#if HAVE_DECL_IPVS_DEST_ATTR_ADDR_FAMILY
	NLA_PUT_U16(msg, IPVS_DEST_ATTR_ADDR_FAMILY, dst->af);
#endif
	NLA_PUT(msg, IPVS_DEST_ATTR_ADDR, sizeof(dst->nf_addr), &(dst->nf_addr));
	NLA_PUT_U16(msg, IPVS_DEST_ATTR_PORT, dst->user.port);
	NLA_PUT_U32(msg, IPVS_DEST_ATTR_FWD_METHOD, dst->user.conn_flags & IP_VS_CONN_F_FWD_MASK);
	NLA_PUT_U32(msg, IPVS_DEST_ATTR_WEIGHT, (uint32_t)dst->user.weight);
#ifdef _HAVE_IPVS_TUN_TYPE_
	if ((dst->user.conn_flags & IP_VS_CONN_F_FWD_MASK) == IP_VS_CONN_F_TUNNEL) {
		NLA_PUT_U8 (msg, IPVS_DEST_ATTR_TUN_TYPE, dst->tun_type);
		if (dst->tun_type == IP_VS_CONN_F_TUNNEL_TYPE_GUE)
			NLA_PUT_U16(msg, IPVS_DEST_ATTR_TUN_PORT, dst->tun_port);
#ifdef _HAVE_IPVS_TUN_CSUM_
		if (dst->tun_type != IP_VS_CONN_F_TUNNEL_TYPE_IPIP)
			NLA_PUT_U16(msg, IPVS_DEST_ATTR_TUN_FLAGS, dst->tun_flags);
#endif
	}
#endif
	NLA_PUT_U32(msg, IPVS_DEST_ATTR_U_THRESH, dst->user.u_threshold);
	NLA_PUT_U32(msg, IPVS_DEST_ATTR_L_THRESH, dst->user.l_threshold);

	nla_nest_end(msg, nl_dest);
	return 0;

nla_put_failure:
	return -1;
}
#endif

int ipvs_add_dest(ipvs_service_t *svc, ipvs_dest_t *dest)
{
	ipvs_servicedest_t svcdest;

	ipvs_func = ipvs_add_dest;

#ifdef LIBIPVS_USE_NL
	if (try_nl) {
		struct nl_msg *msg = ipvs_nl_message(IPVS_CMD_NEW_DEST, 0);
		if (!msg) return -1;
		if (ipvs_nl_fill_service_attr(msg, svc))
			goto nla_put_failure;
		if (ipvs_nl_fill_dest_attr(msg, dest))
			goto nla_put_failure;
		return ipvs_nl_send_message(msg, ipvs_nl_noop_cb, NULL);

nla_put_failure:
		nlmsg_free(msg);
		return -1;
	}
#endif

	CHECK_COMPAT_SVC(svc, -1);
	CHECK_COMPAT_DEST(dest, -1);
	memcpy(&svcdest.svc, svc, sizeof(svcdest.svc));
	memcpy(&svcdest.dest, dest, sizeof(svcdest.dest));
	return setsockopt(sockfd, IPPROTO_IP, IP_VS_SO_SET_ADDDEST,
			  (char *)&svcdest, sizeof(svcdest));
out_err:
	return -1;
}


int ipvs_update_dest(ipvs_service_t *svc, ipvs_dest_t *dest)
{
	ipvs_servicedest_t svcdest;

	ipvs_func = ipvs_update_dest;
#ifdef LIBIPVS_USE_NL
	if (try_nl) {
		struct nl_msg *msg = ipvs_nl_message(IPVS_CMD_SET_DEST, 0);
		if (!msg) return -1;
		if (ipvs_nl_fill_service_attr(msg, svc))
			goto nla_put_failure;
		if (ipvs_nl_fill_dest_attr(msg, dest))
			goto nla_put_failure;
		return ipvs_nl_send_message(msg, ipvs_nl_noop_cb, NULL);

nla_put_failure:
		nlmsg_free(msg);
		return -1;
	}
#endif
	CHECK_COMPAT_SVC(svc, -1);
	CHECK_COMPAT_DEST(dest, -1);
	memcpy(&svcdest.svc, svc, sizeof(svcdest.svc));
	memcpy(&svcdest.dest, dest, sizeof(svcdest.dest));
	return setsockopt(sockfd, IPPROTO_IP, IP_VS_SO_SET_EDITDEST,
			  (char *)&svcdest, sizeof(svcdest));
out_err:
	return -1;
}


int ipvs_del_dest(ipvs_service_t *svc, ipvs_dest_t *dest)
{
	ipvs_servicedest_t svcdest;

	ipvs_func = ipvs_del_dest;
#ifdef LIBIPVS_USE_NL
	if (try_nl) {
		struct nl_msg *msg = ipvs_nl_message(IPVS_CMD_DEL_DEST, 0);
		if (!msg) return -1;
		if (ipvs_nl_fill_service_attr(msg, svc))
			goto nla_put_failure;
		if (ipvs_nl_fill_dest_attr(msg, dest))
			goto nla_put_failure;
		return ipvs_nl_send_message(msg, ipvs_nl_noop_cb, NULL);

nla_put_failure:
		nlmsg_free(msg);
		return -1;
	}
#endif

	CHECK_COMPAT_SVC(svc, -1);
	CHECK_COMPAT_DEST(dest, -1);
	memcpy(&svcdest.svc, svc, sizeof(svcdest.svc));
	memcpy(&svcdest.dest, dest, sizeof(svcdest.dest));
	return setsockopt(sockfd, IPPROTO_IP, IP_VS_SO_SET_DELDEST,
			  (char *)&svcdest, sizeof(svcdest));
out_err:
	return -1;
}

#ifdef LIBIPVS_USE_NL
static int ipvs_timeout_parse_cb(struct nl_msg *msg, void *arg)
{
	struct nlmsghdr *nlh = nlmsg_hdr(msg);
	struct nlattr *attrs[IPVS_CMD_ATTR_MAX + 1];
	ipvs_timeout_t *u = PTR_CAST(ipvs_timeout_t, arg);

	if (genlmsg_parse(nlh, 0, attrs, IPVS_CMD_ATTR_MAX, ipvs_cmd_policy) != 0)
		return -1;

	if (attrs[IPVS_CMD_ATTR_TIMEOUT_TCP])
		u->tcp_timeout = nla_get_u32(attrs[IPVS_CMD_ATTR_TIMEOUT_TCP]);
	if (attrs[IPVS_CMD_ATTR_TIMEOUT_TCP_FIN])
		u->tcp_fin_timeout = nla_get_u32(attrs[IPVS_CMD_ATTR_TIMEOUT_TCP_FIN]);
	if (attrs[IPVS_CMD_ATTR_TIMEOUT_UDP])
		u->udp_timeout = nla_get_u32(attrs[IPVS_CMD_ATTR_TIMEOUT_UDP]);

	return NL_OK;
}
#endif

static void
ipvs_get_timeout(void)
{
	socklen_t len;

	ipvs_func = ipvs_get_timeout;
#ifdef LIBIPVS_USE_NL
	if (try_nl) {
		struct nl_msg *msg;
		msg = ipvs_nl_message(IPVS_CMD_GET_CONFIG, 0);
		if (!msg || ipvs_nl_send_message(msg, ipvs_timeout_parse_cb, &orig_ipvs_timeouts))
			log_message(LOG_INFO, "Failed to get IPVS timeouts");

		return;
	}
#endif

	len = sizeof(orig_ipvs_timeouts);
	if (getsockopt(sockfd, IPPROTO_IP, IP_VS_SO_GET_TIMEOUT,
		       (char *)&orig_ipvs_timeouts, &len)) {
		log_message(LOG_INFO, "Failed to get IPVS timeouts");
		return;
	}
}

int ipvs_set_timeout(const ipvs_timeout_t *to)
{
	ipvs_func = ipvs_set_timeout;

	/* If we are altering the timeouts, ensure we can restore the original values */
	if (!orig_ipvs_timeouts.tcp_timeout) {
		if (!to)
			return 0;

		ipvs_get_timeout();
	}

#ifdef LIBIPVS_USE_NL
	if (try_nl) {
		struct nl_msg *msg = ipvs_nl_message(IPVS_CMD_SET_CONFIG, 0);
		if (!msg) return -1;

		NLA_PUT_U32(msg, IPVS_CMD_ATTR_TIMEOUT_TCP, to && to->tcp_timeout ? (uint32_t)to->tcp_timeout : (uint32_t)orig_ipvs_timeouts.tcp_timeout);
		NLA_PUT_U32(msg, IPVS_CMD_ATTR_TIMEOUT_TCP_FIN, to && to->tcp_fin_timeout ? (uint32_t)to->tcp_fin_timeout : (uint32_t)orig_ipvs_timeouts.tcp_fin_timeout);
		NLA_PUT_U32(msg, IPVS_CMD_ATTR_TIMEOUT_UDP, to && to->udp_timeout ? (uint32_t)to->udp_timeout : (uint32_t)orig_ipvs_timeouts.udp_timeout);
		return ipvs_nl_send_message(msg, ipvs_nl_noop_cb, NULL);

nla_put_failure:
		nlmsg_free(msg);
		return -1;
	}
#endif
	return setsockopt(sockfd, IPPROTO_IP, IP_VS_SO_SET_TIMEOUT, (const char *)( to ? to : &orig_ipvs_timeouts),
			  sizeof(ipvs_timeout_t));
}


int ipvs_start_daemon(ipvs_daemon_t *dm)
{
	struct ip_vs_daemon_kern dmk;

	ipvs_func = ipvs_start_daemon;
#ifdef LIBIPVS_USE_NL
	if (try_nl) {
		struct nlattr *nl_daemon;
		struct nl_msg *msg = ipvs_nl_message(IPVS_CMD_NEW_DAEMON, 0);
		if (!msg) return -1;

		nl_daemon = nla_nest_start(msg, IPVS_CMD_ATTR_DAEMON);
		if (!nl_daemon)
			goto nla_put_failure;

		NLA_PUT_S32(msg, IPVS_DAEMON_ATTR_STATE, dm->state);
		NLA_PUT_STRING(msg, IPVS_DAEMON_ATTR_MCAST_IFN, dm->mcast_ifn);
		NLA_PUT_S32(msg, IPVS_DAEMON_ATTR_SYNC_ID, dm->syncid);
#ifdef _HAVE_IPVS_SYNCD_ATTRIBUTES_
		if (dm->sync_maxlen)
			NLA_PUT_U16(msg, IPVS_DAEMON_ATTR_SYNC_MAXLEN, dm->sync_maxlen);
		if (dm->mcast_port)
			NLA_PUT_U16(msg, IPVS_DAEMON_ATTR_MCAST_PORT, dm->mcast_port);
		if (dm->mcast_ttl)
			NLA_PUT_U8(msg, IPVS_DAEMON_ATTR_MCAST_TTL, dm->mcast_ttl);
		if (dm->mcast_af == AF_INET6)
			NLA_PUT(msg, IPVS_DAEMON_ATTR_MCAST_GROUP6, sizeof(dm->mcast_group.in6), &dm->mcast_group.in6);
		else if (dm->mcast_af == AF_INET)
			NLA_PUT_U32(msg, IPVS_DAEMON_ATTR_MCAST_GROUP, dm->mcast_group.ip);
#endif

		nla_nest_end(msg, nl_daemon);

		return ipvs_nl_send_message(msg, ipvs_nl_noop_cb, NULL);

nla_put_failure:
		nlmsg_free(msg);
		return -1;
	}
#endif
	memset(&dmk, 0, sizeof(dmk));
	dmk.state = dm->state;
	strcpy(dmk.mcast_ifn, dm->mcast_ifn);
	dmk.syncid = dm->syncid;
	return setsockopt(sockfd, IPPROTO_IP, IP_VS_SO_SET_STARTDAEMON,
			  (char *)&dmk, sizeof(dmk));
}


int ipvs_stop_daemon(ipvs_daemon_t *dm)
{
	struct ip_vs_daemon_kern dmk;

	ipvs_func = ipvs_stop_daemon;
#ifdef LIBIPVS_USE_NL
	if (try_nl) {
		struct nlattr *nl_daemon;
		struct nl_msg *msg = ipvs_nl_message(IPVS_CMD_DEL_DAEMON, 0);
		if (!msg) return -1;

		nl_daemon = nla_nest_start(msg, IPVS_CMD_ATTR_DAEMON);
		if (!nl_daemon)
			goto nla_put_failure;

		NLA_PUT_S32(msg, IPVS_DAEMON_ATTR_STATE, dm->state);
		NLA_PUT_S32(msg, IPVS_DAEMON_ATTR_SYNC_ID, dm->syncid);

		nla_nest_end(msg, nl_daemon);

		return ipvs_nl_send_message(msg, ipvs_nl_noop_cb, NULL);

nla_put_failure:
		nlmsg_free(msg);
		return -1;
	}
#endif
	memset(&dmk, 0, sizeof(dmk));
	dmk.state = dm->state;
	return setsockopt(sockfd, IPPROTO_IP, IP_VS_SO_SET_STOPDAEMON,
			  (char *)&dmk, sizeof(dmk));
}

#ifdef _WITH_SNMP_CHECKER_
#ifdef LIBIPVS_USE_NL
#ifdef _WITH_LVS_64BIT_STATS_
static int ipvs_parse_stats64(ip_vs_stats_t *stats, struct nlattr *nla)
{
	struct nlattr *attrs[IPVS_STATS_ATTR_MAX + 1];

	if (nla_parse_nested(attrs, IPVS_STATS_ATTR_MAX, nla, ipvs_stats64_policy))
		return -1;

	if (!(attrs[IPVS_STATS_ATTR_CONNS] &&
	      attrs[IPVS_STATS_ATTR_INPKTS] &&
	      attrs[IPVS_STATS_ATTR_OUTPKTS] &&
	      attrs[IPVS_STATS_ATTR_INBYTES] &&
	      attrs[IPVS_STATS_ATTR_OUTBYTES] &&
	      attrs[IPVS_STATS_ATTR_CPS] &&
	      attrs[IPVS_STATS_ATTR_INPPS] &&
	      attrs[IPVS_STATS_ATTR_OUTPPS] &&
	      attrs[IPVS_STATS_ATTR_INBPS] &&
	      attrs[IPVS_STATS_ATTR_OUTBPS]))
		return -1;

	stats->conns = nla_get_u64(attrs[IPVS_STATS_ATTR_CONNS]);
	stats->inpkts = nla_get_u64(attrs[IPVS_STATS_ATTR_INPKTS]);
	stats->outpkts = nla_get_u64(attrs[IPVS_STATS_ATTR_OUTPKTS]);
	stats->inbytes = nla_get_u64(attrs[IPVS_STATS_ATTR_INBYTES]);
	stats->outbytes = nla_get_u64(attrs[IPVS_STATS_ATTR_OUTBYTES]);
	stats->cps = nla_get_u64(attrs[IPVS_STATS_ATTR_CPS]);
	stats->inpps = nla_get_u64(attrs[IPVS_STATS_ATTR_INPPS]);
	stats->outpps = nla_get_u64(attrs[IPVS_STATS_ATTR_OUTPPS]);
	stats->inbps = nla_get_u64(attrs[IPVS_STATS_ATTR_INBPS]);
	stats->outbps = nla_get_u64(attrs[IPVS_STATS_ATTR_OUTBPS]);

	return 0;
}
#endif

static int ipvs_parse_stats(ip_vs_stats_t *stats, struct nlattr *nla)
{
	struct nlattr *attrs[IPVS_STATS_ATTR_MAX + 1];

	if (nla_parse_nested(attrs, IPVS_STATS_ATTR_MAX, nla, ipvs_stats_policy))
		return -1;

	if (!(attrs[IPVS_STATS_ATTR_CONNS] &&
	      attrs[IPVS_STATS_ATTR_INPKTS] &&
	      attrs[IPVS_STATS_ATTR_OUTPKTS] &&
	      attrs[IPVS_STATS_ATTR_INBYTES] &&
	      attrs[IPVS_STATS_ATTR_OUTBYTES] &&
	      attrs[IPVS_STATS_ATTR_CPS] &&
	      attrs[IPVS_STATS_ATTR_INPPS] &&
	      attrs[IPVS_STATS_ATTR_OUTPPS] &&
	      attrs[IPVS_STATS_ATTR_INBPS] &&
	      attrs[IPVS_STATS_ATTR_OUTBPS]))
		return -1;

	stats->conns = nla_get_u32(attrs[IPVS_STATS_ATTR_CONNS]);
	stats->inpkts = nla_get_u32(attrs[IPVS_STATS_ATTR_INPKTS]);
	stats->outpkts = nla_get_u32(attrs[IPVS_STATS_ATTR_OUTPKTS]);
	stats->inbytes = nla_get_u64(attrs[IPVS_STATS_ATTR_INBYTES]);
	stats->outbytes = nla_get_u64(attrs[IPVS_STATS_ATTR_OUTBYTES]);
	stats->cps = nla_get_u32(attrs[IPVS_STATS_ATTR_CPS]);
	stats->inpps = nla_get_u32(attrs[IPVS_STATS_ATTR_INPPS]);
	stats->outpps = nla_get_u32(attrs[IPVS_STATS_ATTR_OUTPPS]);
	stats->inbps = nla_get_u32(attrs[IPVS_STATS_ATTR_INBPS]);
	stats->outbps = nla_get_u32(attrs[IPVS_STATS_ATTR_OUTBPS]);

	return 0;

}

static int ipvs_services_parse_cb(struct nl_msg *msg, void *arg)
{
	struct nlmsghdr *nlh = nlmsg_hdr(msg);
	struct nlattr *attrs[IPVS_CMD_ATTR_MAX + 1];
	struct nlattr *svc_attrs[IPVS_SVC_ATTR_MAX + 1];
	struct ip_vs_get_services_app **getp = PTR_CAST(struct ip_vs_get_services_app *, arg);
<<<<<<< HEAD
	struct ip_vs_get_services_app *get = PTR_CAST(struct ip_vs_get_services_app, *getp);
=======
	struct ip_vs_get_services_app *get = *getp;
>>>>>>> 1664242c
	struct ip_vs_flags flags;
	unsigned i = get->user.num_services;

	if (genlmsg_parse(nlh, 0, attrs, IPVS_CMD_ATTR_MAX, ipvs_cmd_policy) != 0)
		return -1;

	if (!attrs[IPVS_CMD_ATTR_SERVICE])
		return -1;

	if (nla_parse_nested(svc_attrs, IPVS_SVC_ATTR_MAX, attrs[IPVS_CMD_ATTR_SERVICE], ipvs_service_policy))
		return -1;

	memset(&(get->user.entrytable[i]), 0, sizeof(get->user.entrytable[i]));

	if (!(svc_attrs[IPVS_SVC_ATTR_AF] &&
	      (svc_attrs[IPVS_SVC_ATTR_FWMARK] ||
	       (svc_attrs[IPVS_SVC_ATTR_PROTOCOL] &&
		svc_attrs[IPVS_SVC_ATTR_ADDR] &&
		svc_attrs[IPVS_SVC_ATTR_PORT])) &&
	      svc_attrs[IPVS_SVC_ATTR_SCHED_NAME] &&
	      svc_attrs[IPVS_SVC_ATTR_NETMASK] &&
	      svc_attrs[IPVS_SVC_ATTR_TIMEOUT] &&
	      svc_attrs[IPVS_SVC_ATTR_FLAGS]))
		return -1;

	get->user.entrytable[i].af = nla_get_u16(svc_attrs[IPVS_SVC_ATTR_AF]);

	if (svc_attrs[IPVS_SVC_ATTR_FWMARK])
		get->user.entrytable[i].user.fwmark = nla_get_u32(svc_attrs[IPVS_SVC_ATTR_FWMARK]);
	else {
		get->user.entrytable[i].user.protocol = nla_get_u16(svc_attrs[IPVS_SVC_ATTR_PROTOCOL]);
		memcpy(&(get->user.entrytable[i].nf_addr), nla_data(svc_attrs[IPVS_SVC_ATTR_ADDR]),
		       sizeof(get->user.entrytable[i].nf_addr));
		get->user.entrytable[i].user.port = nla_get_u16(svc_attrs[IPVS_SVC_ATTR_PORT]);
	}

	strcpy_safe(get->user.entrytable[i].user.sched_name,
		nla_get_string(svc_attrs[IPVS_SVC_ATTR_SCHED_NAME]));

	if (svc_attrs[IPVS_SVC_ATTR_PE_NAME])
		strcpy_safe(get->user.entrytable[i].pe_name,
			nla_get_string(svc_attrs[IPVS_SVC_ATTR_PE_NAME]));

	get->user.entrytable[i].user.netmask = nla_get_u32(svc_attrs[IPVS_SVC_ATTR_NETMASK]);
	get->user.entrytable[i].user.timeout = nla_get_u32(svc_attrs[IPVS_SVC_ATTR_TIMEOUT]);
	nla_memcpy(&flags, svc_attrs[IPVS_SVC_ATTR_FLAGS], sizeof(flags));
	get->user.entrytable[i].user.flags = flags.flags & flags.mask;

#ifdef _WITH_LVS_64BIT_STATS_
	if (svc_attrs[IPVS_SVC_ATTR_STATS64]) {
		if (ipvs_parse_stats64(&(get->user.entrytable[i].stats),
				     svc_attrs[IPVS_SVC_ATTR_STATS64]) != 0)
			return -1;
	} else if (svc_attrs[IPVS_SVC_ATTR_STATS])
#endif
	{
		if (ipvs_parse_stats(&(get->user.entrytable[i].stats),
				     svc_attrs[IPVS_SVC_ATTR_STATS]) != 0)
			return -1;
	}

	get->user.entrytable[i].user.num_dests = 0;

	i++;

	get->user.num_services = i;
	get = REALLOC(get, sizeof(*get)
	      + sizeof(ipvs_service_entry_t) * (get->user.num_services + 1));
	*getp = get;
	return 0;
}


static int ipvs_dests_parse_cb(struct nl_msg *msg, void *arg)
{
	struct nlmsghdr *nlh = nlmsg_hdr(msg);
	struct nlattr *attrs[IPVS_CMD_ATTR_MAX + 1];
	struct nlattr *dest_attrs[IPVS_DEST_ATTR_MAX + 1];
#if HAVE_DECL_IPVS_DEST_ATTR_ADDR_FAMILY
	struct nlattr *attr_addr_family = NULL;
#endif
	struct ip_vs_get_dests_app **dp = PTR_CAST(struct ip_vs_get_dests_app *, arg);
	struct ip_vs_get_dests_app *d = PTR_CAST(struct ip_vs_get_dests_app, *dp);
	unsigned i = d->user.num_dests;

	if (genlmsg_parse(nlh, 0, attrs, IPVS_CMD_ATTR_MAX, ipvs_cmd_policy) != 0)
		return -1;

	if (!attrs[IPVS_CMD_ATTR_DEST])
		return -1;

	if (nla_parse_nested(dest_attrs, IPVS_DEST_ATTR_MAX, attrs[IPVS_CMD_ATTR_DEST], ipvs_dest_policy))
		return -1;

	memset(&(d->user.entrytable[i]), 0, sizeof(d->user.entrytable[i]));

	if (!(dest_attrs[IPVS_DEST_ATTR_ADDR] &&
	      dest_attrs[IPVS_DEST_ATTR_PORT] &&
	      dest_attrs[IPVS_DEST_ATTR_FWD_METHOD] &&
	      dest_attrs[IPVS_DEST_ATTR_WEIGHT] &&
	      dest_attrs[IPVS_DEST_ATTR_U_THRESH] &&
	      dest_attrs[IPVS_DEST_ATTR_L_THRESH] &&
	      dest_attrs[IPVS_DEST_ATTR_ACTIVE_CONNS] &&
	      dest_attrs[IPVS_DEST_ATTR_INACT_CONNS] &&
	      dest_attrs[IPVS_DEST_ATTR_PERSIST_CONNS]))
		return -1;

	memcpy(&(d->user.entrytable[i].nf_addr),
	       nla_data(dest_attrs[IPVS_DEST_ATTR_ADDR]),
	       sizeof(d->user.entrytable[i].nf_addr));
	d->user.entrytable[i].user.port = nla_get_u16(dest_attrs[IPVS_DEST_ATTR_PORT]);
	d->user.entrytable[i].user.conn_flags = nla_get_u32(dest_attrs[IPVS_DEST_ATTR_FWD_METHOD]);
	d->user.entrytable[i].user.weight = nla_get_s32(dest_attrs[IPVS_DEST_ATTR_WEIGHT]);
	d->user.entrytable[i].user.u_threshold = nla_get_u32(dest_attrs[IPVS_DEST_ATTR_U_THRESH]);
	d->user.entrytable[i].user.l_threshold = nla_get_u32(dest_attrs[IPVS_DEST_ATTR_L_THRESH]);
	d->user.entrytable[i].user.activeconns = nla_get_u32(dest_attrs[IPVS_DEST_ATTR_ACTIVE_CONNS]);
	d->user.entrytable[i].user.inactconns = nla_get_u32(dest_attrs[IPVS_DEST_ATTR_INACT_CONNS]);
	d->user.entrytable[i].user.persistconns = nla_get_u32(dest_attrs[IPVS_DEST_ATTR_PERSIST_CONNS]);
#if HAVE_DECL_IPVS_DEST_ATTR_ADDR_FAMILY
	attr_addr_family = dest_attrs[IPVS_DEST_ATTR_ADDR_FAMILY];
	if (attr_addr_family)
		d->user.entrytable[i].af = nla_get_u16(attr_addr_family);
	else
#endif
		d->user.entrytable[i].af = d->af;

#ifdef _WITH_LVS_64BIT_STATS_
	if (dest_attrs[IPVS_DEST_ATTR_STATS64]) {
		if (ipvs_parse_stats64(&(d->user.entrytable[i].stats),
				     dest_attrs[IPVS_DEST_ATTR_STATS64]) != 0)
			return -1;
	} else if (dest_attrs[IPVS_DEST_ATTR_STATS])
#endif
	{
		if (ipvs_parse_stats(&(d->user.entrytable[i].stats),
				     dest_attrs[IPVS_DEST_ATTR_STATS]) != 0)
			return -1;
	}

	i++;

	d->user.num_dests = i;
	d = REALLOC(d, sizeof(*d) + sizeof(ipvs_dest_entry_t) * (d->user.num_dests + 1));
	*dp = d;
	return 0;
}
#endif	/* LIBIPVS_USE_NL */

struct ip_vs_get_dests_app *ipvs_get_dests(ipvs_service_entry_t *svc)
{
	struct ip_vs_get_dests_app *d;
	struct ip_vs_get_dests *dk;
	socklen_t len;
	unsigned i;

	len = (socklen_t)(sizeof(*d) + sizeof(ipvs_dest_entry_t) * svc->user.num_dests);
	if (!(d = MALLOC(len)))
		return NULL;

	ipvs_func = ipvs_get_dests;

#ifdef LIBIPVS_USE_NL
	if (try_nl) {
		struct nl_msg *msg;
		struct nlattr *nl_service;
		if (svc->user.num_dests == 0)
			d = REALLOC(d,sizeof(*d) + sizeof(ipvs_dest_entry_t));
		d->user.fwmark = svc->user.fwmark;
		d->user.protocol = svc->user.protocol;
		d->nf_addr = svc->nf_addr;
		d->user.port = svc->user.port;
		d->user.num_dests = svc->user.num_dests;
		d->af = svc->af;

		msg = ipvs_nl_message(IPVS_CMD_GET_DEST, NLM_F_DUMP);
		if (!msg)
			goto ipvs_nl_dest_failure;

		nl_service = nla_nest_start(msg, IPVS_CMD_ATTR_SERVICE);
		if (!nl_service)
			goto nla_put_failure;

		NLA_PUT_U16(msg, IPVS_SVC_ATTR_AF, svc->af);

		if (svc->user.fwmark) {
			NLA_PUT_U32(msg, IPVS_SVC_ATTR_FWMARK, svc->user.fwmark);
		} else {
			NLA_PUT_U16(msg, IPVS_SVC_ATTR_PROTOCOL, svc->user.protocol);
			NLA_PUT(msg, IPVS_SVC_ATTR_ADDR, sizeof(svc->nf_addr),
				&svc->nf_addr);
			NLA_PUT_U16(msg, IPVS_SVC_ATTR_PORT, svc->user.port);
		}

		nla_nest_end(msg, nl_service);
		if (ipvs_nl_send_message(msg, ipvs_dests_parse_cb, &d))
			goto ipvs_nl_dest_failure;

		return d;

nla_put_failure:
		nlmsg_free(msg);
ipvs_nl_dest_failure:
		FREE(d);
		return NULL;
	}
#endif	/* LIBIPVS_USE_NL */

	if (svc->af != AF_INET) {
		errno = EAFNOSUPPORT;
		FREE(d);
		return NULL;
	}

	len = (socklen_t)(sizeof(*dk) + sizeof(struct ip_vs_dest_entry) * svc->user.num_dests);
	if (!(dk = MALLOC(len))) {
		FREE(d);
		return NULL;
	}

	dk->fwmark = svc->user.fwmark;
	dk->protocol = svc->user.protocol;
	dk->addr = svc->nf_addr.ip;
	dk->port = svc->user.port;
	dk->num_dests = svc->user.num_dests;

	if (getsockopt(sockfd, IPPROTO_IP,
		       IP_VS_SO_GET_DESTS, dk, &len) < 0) {
		FREE(d);
		FREE(dk);
		return NULL;
	}
	memcpy(d, dk, sizeof(struct ip_vs_get_dests));
	d->af = AF_INET;
	d->nf_addr.ip = d->user.addr;
	for (i = 0; i < dk->num_dests; i++) {
		memcpy(&d->user.entrytable[i], &dk->entrytable[i],
		       sizeof(struct ip_vs_dest_entry));
		d->user.entrytable[i].af = AF_INET;
		d->user.entrytable[i].nf_addr.ip = d->user.entrytable[i].user.addr;
	}
	FREE(dk);
	return d;
}


ipvs_service_entry_t *
ipvs_get_service(__u32 fwmark, __u16 af, __u16 protocol, union nf_inet_addr *addr, __u16 port)
{
	ipvs_service_entry_t *svc;
	socklen_t len;

	ipvs_func = ipvs_get_service;

#ifdef LIBIPVS_USE_NL
	if (try_nl) {
		struct ip_vs_get_services *get;
		struct nl_msg *msg;
		ipvs_service_t tsvc;

		svc = MALLOC(sizeof(*svc));
		if (!svc)
			return NULL;

		memset(&tsvc, 0, sizeof(tsvc));
		tsvc.user.fwmark = fwmark;
		tsvc.af = af;
		tsvc.user.protocol= protocol;
		tsvc.nf_addr = *addr;
		tsvc.user.port = port;

		if (!(get = MALLOC(sizeof(*get) + sizeof(ipvs_service_entry_t))))
			goto ipvs_get_service_err2;

		get->num_services = 0;

		msg = ipvs_nl_message(IPVS_CMD_GET_SERVICE, 0);
		if (!msg)
			goto ipvs_get_service_err;
		if (ipvs_nl_fill_service_attr(msg, &tsvc))
			goto nla_put_failure;
		if (ipvs_nl_send_message(msg, ipvs_services_parse_cb, &get))
			goto ipvs_get_service_err;

		memcpy(svc, &(get->entrytable[0]), sizeof(*svc));
		FREE(get);
		return svc;

nla_put_failure:
		nlmsg_free(msg);
ipvs_get_service_err:
		FREE(get);
ipvs_get_service_err2:
		FREE(svc);
		return NULL;
	}
#endif

	len = sizeof(*svc);
	svc = calloc(1, len);
	if (!svc)
		return NULL;

	svc->user.fwmark = fwmark;
	svc->af = af;
	svc->user.protocol = protocol;
	svc->nf_addr = *addr;
	svc->user.port = port;

	CHECK_COMPAT_SVC(svc, NULL);
	if (getsockopt(sockfd, IPPROTO_IP, IP_VS_SO_GET_SERVICE,
		       (char *)svc, &len)) {
		FREE(svc);
		return NULL;
	}
	svc->af = AF_INET;
	svc->nf_addr.ip = svc->user.addr;
	svc->pe_name[0] = '\0';

	return svc;
out_err:
	FREE(svc);
	return NULL;
}
#endif	/* _WITH_SNMP_CHECKER_ */

void ipvs_close(void)
{
#ifdef LIBIPVS_USE_NL
	if (try_nl) {
		if (sock) {
			nl_socket_free(sock);
			sock = NULL;
		}
		return;
	}
#endif
	if (sockfd != -1) {
		close(sockfd);
		sockfd = -1;
	}
}

const char *ipvs_strerror(int err)
{
	unsigned int i;
	struct table_struct {
		void *func;
		int err;
		const char *message;
	} table [] = {
		{ ipvs_add_service, EEXIST, "Service already exists" },
		{ ipvs_add_service, ENOENT, "Scheduler or persistence engine not found" },
		{ ipvs_update_service, ENOENT, "Scheduler or persistence engine not found" },
		{ ipvs_add_dest, EEXIST, "Destination already exists" },
		{ ipvs_update_dest, ENOENT, "No such destination" },
		{ ipvs_del_dest, ENOENT, "No such destination" },
		{ ipvs_start_daemon, EEXIST, "Daemon has already run" },
		{ ipvs_stop_daemon, ESRCH, "No daemon is running" },
		{ NULL, ESRCH, "No such service" },
		{ NULL, EPERM, "Permission denied (you must be root)" },
		{ NULL, EINVAL, "Invalid operation.  Possibly wrong module version, address not unicast, ..." },
		{ NULL, ENOPROTOOPT, "Protocol not available" },
		{ NULL, ENOMEM, "Memory allocation problem" },
		{ NULL, EOPNOTSUPP, "Operation not supported with IPv6" },
		{ NULL, EAFNOSUPPORT, "Operation not supported with specified address family" },
		{ NULL, EMSGSIZE, "Module is wrong version" },
	};

	for (i = 0; i < sizeof(table)/sizeof(struct table_struct); i++) {
		if ((!table[i].func || table[i].func == ipvs_func)
		    && table[i].err == err)
			return table[i].message;
	}

	return strerror(err);
}<|MERGE_RESOLUTION|>--- conflicted
+++ resolved
@@ -969,11 +969,7 @@
 	struct nlattr *attrs[IPVS_CMD_ATTR_MAX + 1];
 	struct nlattr *svc_attrs[IPVS_SVC_ATTR_MAX + 1];
 	struct ip_vs_get_services_app **getp = PTR_CAST(struct ip_vs_get_services_app *, arg);
-<<<<<<< HEAD
-	struct ip_vs_get_services_app *get = PTR_CAST(struct ip_vs_get_services_app, *getp);
-=======
 	struct ip_vs_get_services_app *get = *getp;
->>>>>>> 1664242c
 	struct ip_vs_flags flags;
 	unsigned i = get->user.num_services;
 
