/*
 * libipvs:	Library for manipulating IPVS through netlink or [gs]etsockopt
 *
 *		This code is copied from the ipvsadm sources, with the unused
 *		code removed. It is available at:
 *		https://git.kernel.org/cgit/utils/kernel/ipvsadm/ipvsadm.git
 *
 *		The upstream code should periodically be checked for updates,
 *		which should then be applied to this code.
 *
 * Authors:	Wensong Zhang <wensong@linuxvirtualserver.org>
 *
 *		This program is free software; you can redistribute it and/or
 *		modify it under the terms of the GNU General Public License
 *		as published by the Free Software Foundation; either version
 *		2 of the License, or (at your option) any later version.
 */

#include "config.h"

#include <stdlib.h>
#include <unistd.h>
#include <errno.h>
#include <sys/socket.h>
#include <string.h>
#include <stdint.h>
#include <stdbool.h>

#ifdef LIBIPVS_USE_NL
#include <netlink/netlink.h>
#include <netlink/genl/genl.h>
#include <netlink/genl/ctrl.h>

//#define LIBNL_DEBUG

#ifdef _HAVE_LIBNL1_
#ifndef _LIBNL_DYNAMIC_
#define nl_socket_alloc	nl_handle_alloc
#define nl_socket_free	nl_handle_destroy
#endif
#endif

#ifdef _LIBNL_DYNAMIC_
#include "libnl_link.h"
#endif
#endif

#include "libipvs.h"

#include "memory.h"
#if !HAVE_DECL_SOCK_CLOEXEC
#include "old_socket.h"
#endif
#include "logger.h"
#include "utils.h"

#if HAVE_DECL_CLONE_NEWNET
#include "namespaces.h"
#include "global_data.h"
#endif

typedef struct ipvs_servicedest_s {
	struct ip_vs_service_user	svc;
	struct ip_vs_dest_user		dest;
} ipvs_servicedest_t;

static int sockfd = -1;
static void* ipvs_func = NULL;
static ipvs_timeout_t orig_ipvs_timeouts;

#ifdef LIBIPVS_USE_NL
static struct nl_sock *sock = NULL;
static nl_recvmsg_msg_cb_t cur_nl_sock_cb_func;
static int family;
static bool try_nl = true;
static int nl_ack_flag;

/* Policy definitions */
static struct nla_policy ipvs_cmd_policy[IPVS_CMD_ATTR_MAX + 1] = {
	[IPVS_CMD_ATTR_SERVICE]		= { .type = NLA_NESTED },
	[IPVS_CMD_ATTR_DEST]		= { .type = NLA_NESTED },
	[IPVS_CMD_ATTR_DAEMON]		= { .type = NLA_NESTED },
	[IPVS_CMD_ATTR_TIMEOUT_TCP]	= { .type = NLA_U32 },
	[IPVS_CMD_ATTR_TIMEOUT_TCP_FIN]	= { .type = NLA_U32 },
	[IPVS_CMD_ATTR_TIMEOUT_UDP]	= { .type = NLA_U32 },
};

#ifdef _WITH_SNMP_CHECKER_
static struct nla_policy ipvs_service_policy[IPVS_SVC_ATTR_MAX + 1] = {
	[IPVS_SVC_ATTR_AF]		= { .type = NLA_U16 },
	[IPVS_SVC_ATTR_PROTOCOL]	= { .type = NLA_U16 },
	[IPVS_SVC_ATTR_ADDR]		= { .type = NLA_UNSPEC,
					    .maxlen = sizeof(struct in6_addr) },
	[IPVS_SVC_ATTR_PORT]		= { .type = NLA_U16 },
	[IPVS_SVC_ATTR_FWMARK]		= { .type = NLA_U32 },
	[IPVS_SVC_ATTR_SCHED_NAME]	= { .type = NLA_STRING,
					    .maxlen = IP_VS_SCHEDNAME_MAXLEN - 1 },
	[IPVS_SVC_ATTR_FLAGS]		= { .type = NLA_UNSPEC,
					    .minlen = sizeof(struct ip_vs_flags),
					    .maxlen = sizeof(struct ip_vs_flags) },
	[IPVS_SVC_ATTR_TIMEOUT]		= { .type = NLA_U32 },
	[IPVS_SVC_ATTR_NETMASK]		= { .type = NLA_U32 },
	[IPVS_SVC_ATTR_STATS]		= { .type = NLA_NESTED },
#ifdef _HAVE_PE_NAME_
	[IPVS_SVC_ATTR_PE_NAME]		= { .type = NLA_STRING,
					    .maxlen = IP_VS_PENAME_MAXLEN },
#endif
#ifdef _WITH_LVS_64BIT_STATS_
	[IPVS_SVC_ATTR_STATS64]		= { .type = NLA_NESTED },
#endif
};

static struct nla_policy ipvs_dest_policy[IPVS_DEST_ATTR_MAX + 1] = {
	[IPVS_DEST_ATTR_ADDR]		= { .type = NLA_UNSPEC,
					    .maxlen = sizeof(struct in6_addr) },
	[IPVS_DEST_ATTR_PORT]		= { .type = NLA_U16 },
	[IPVS_DEST_ATTR_FWD_METHOD]	= { .type = NLA_U32 },
	[IPVS_DEST_ATTR_WEIGHT]		= { .type = NLA_U32 },
	[IPVS_DEST_ATTR_U_THRESH]	= { .type = NLA_U32 },
	[IPVS_DEST_ATTR_L_THRESH]	= { .type = NLA_U32 },
	[IPVS_DEST_ATTR_ACTIVE_CONNS]	= { .type = NLA_U32 },
	[IPVS_DEST_ATTR_INACT_CONNS]	= { .type = NLA_U32 },
	[IPVS_DEST_ATTR_PERSIST_CONNS]	= { .type = NLA_U32 },
	[IPVS_DEST_ATTR_STATS]		= { .type = NLA_NESTED },
#if HAVE_DECL_IPVS_DEST_ATTR_ADDR_FAMILY
	[IPVS_DEST_ATTR_ADDR_FAMILY]	= { .type = NLA_U16 },
#endif
#ifdef _HAVE_IPVS_TUN_TYPE_
	[IPVS_DEST_ATTR_TUN_TYPE]	= { .type = NLA_U8 },
	[IPVS_DEST_ATTR_TUN_PORT]	= { .type = NLA_U16 },
#endif
#ifdef _HAVE_IPVS_TUN_CSUM_
	[IPVS_DEST_ATTR_TUN_FLAGS]	= { .type = NLA_U16 },
#endif
#ifdef _WITH_LVS_64BIT_STATS_
	[IPVS_DEST_ATTR_STATS64]	= {.type = NLA_NESTED },
#endif
};

#ifdef _WITH_LVS_64BIT_STATS_
static struct nla_policy ipvs_stats64_policy[IPVS_STATS_ATTR_MAX + 1] = {
	[IPVS_STATS_ATTR_CONNS]		= { .type = NLA_U64 },
	[IPVS_STATS_ATTR_INPKTS]	= { .type = NLA_U64 },
	[IPVS_STATS_ATTR_OUTPKTS]	= { .type = NLA_U64 },
	[IPVS_STATS_ATTR_INBYTES]	= { .type = NLA_U64 },
	[IPVS_STATS_ATTR_OUTBYTES]	= { .type = NLA_U64 },
	[IPVS_STATS_ATTR_CPS]		= { .type = NLA_U64 },
	[IPVS_STATS_ATTR_INPPS]		= { .type = NLA_U64 },
	[IPVS_STATS_ATTR_OUTPPS]	= { .type = NLA_U64 },
	[IPVS_STATS_ATTR_INBPS]		= { .type = NLA_U64 },
	[IPVS_STATS_ATTR_OUTBPS]	= { .type = NLA_U64 },
};
#endif

static struct nla_policy ipvs_stats_policy[IPVS_STATS_ATTR_MAX + 1] = {
	[IPVS_STATS_ATTR_CONNS]		= { .type = NLA_U32 },
	[IPVS_STATS_ATTR_INPKTS]	= { .type = NLA_U32 },
	[IPVS_STATS_ATTR_OUTPKTS]	= { .type = NLA_U32 },
	[IPVS_STATS_ATTR_INBYTES]	= { .type = NLA_U64 },
	[IPVS_STATS_ATTR_OUTBYTES]	= { .type = NLA_U64 },
	[IPVS_STATS_ATTR_CPS]		= { .type = NLA_U32 },
	[IPVS_STATS_ATTR_INPPS]		= { .type = NLA_U32 },
	[IPVS_STATS_ATTR_OUTPPS]	= { .type = NLA_U32 },
	[IPVS_STATS_ATTR_INBPS]		= { .type = NLA_U32 },
	[IPVS_STATS_ATTR_OUTBPS]	= { .type = NLA_U32 },
};
#endif	/* _WITH_SNMP_CHECKER_ */

static struct nla_policy ipvs_info_policy[IPVS_INFO_ATTR_MAX + 1] = {
	[IPVS_INFO_ATTR_VERSION]	= { .type = NLA_U32 },
	[IPVS_INFO_ATTR_CONN_TAB_SIZE]  = { .type = NLA_U32 },
};
#endif

#define CHECK_IPV4(s, ret) if (s->af && s->af != AF_INET)	\
	{ errno = EAFNOSUPPORT; goto out_err; }			\
	s->user.addr = s->nf_addr.ip;				\

#ifdef _HAVE_PE_NAME_
#define CHECK_PE(s, ret) if (s->pe_name[0])			\
	{ errno = EAFNOSUPPORT; goto out_err; }
#endif

#define CHECK_COMPAT_DEST(s, ret) CHECK_IPV4(s, ret)

#ifdef _HAVE_PE_NAME_
#define CHECK_COMPAT_SVC(s, ret)				\
	CHECK_IPV4(s, ret);					\
	CHECK_PE(s, ret);
#else
#define CHECK_COMPAT_SVC(s, ret)				\
	CHECK_IPV4(s, ret);
#endif

#ifdef LIBIPVS_USE_NL
#ifndef NLA_PUT_S32
#define NLA_PUT_S32(msg, attrtype, value) \
	NLA_PUT_TYPE(msg, int32_t, attrtype, value)

static inline int32_t
nla_get_s32(struct nlattr *attr)
{
	return (int32_t)nla_get_u32(attr);
}
#endif

#ifndef _HAVE_LIBNL1_
static int nlerr2syserr(int err)
{
	switch (abs(err)) {
	case NLE_BAD_SOCK:	 return EBADF;
	case NLE_EXIST:		 return EEXIST;
	case NLE_NOADDR:	 return EADDRNOTAVAIL;
	case NLE_OBJ_NOTFOUND:	 return ENOENT;
	case NLE_INTR:		 return EINTR;
	case NLE_AGAIN:		 return EAGAIN;
	case NLE_INVAL:		 return EINVAL;
	case NLE_NOACCESS:	 return EACCES;
	case NLE_NOMEM:		 return ENOMEM;
	case NLE_AF_NOSUPPORT:	 return EAFNOSUPPORT;
	case NLE_PROTO_MISMATCH: return EPROTONOSUPPORT;
	case NLE_OPNOTSUPP:	 return EOPNOTSUPP;
	case NLE_PERM:		 return EPERM;
	case NLE_BUSY:		 return EBUSY;
	case NLE_RANGE:		 return ERANGE;
	case NLE_NODEV:		 return ENODEV;
	default:		 return err;
	}
}
#endif

static struct nl_msg *ipvs_nl_message(uint8_t cmd, int flags)
{
	struct nl_msg *msg;

	msg = nlmsg_alloc();
	if (!msg)
		return NULL;

	genlmsg_put(msg, NL_AUTO_PID, NL_AUTO_SEQ, family, 0, flags,
		    cmd, IPVS_GENL_VERSION);

	return msg;
}

#ifdef LIBNL_DEBUG
static void
dump_nl_msg(const char *msg, struct nl_msg *nlmsg)
{
	FILE *fp;

<<<<<<< HEAD
	fp = fopen("/tmp/nlmsg.dmp", "a");
=======
	fp = fopen(KA_TMP_DIR "/nlmsg.dmp", "a");
>>>>>>> 61cbc187
	fprintf(fp, "\n%s\n\n", msg);
	if (nlmsg)
		nl_msg_dump(nlmsg, fp);
	fclose(fp);
}
#endif

static int ipvs_nl_noop_cb(__attribute__((unused)) struct nl_msg *msg, __attribute__((unused)) void *arg)
{
#ifdef LIBNL_DEBUG
	dump_nl_msg("Noop CB", msg);
#endif

	return NL_OK;
}

#ifdef LIBNL_DEBUG
static int recv_cb(struct nl_msg *msg, __attribute__((unused)) void *arg)
{
	dump_nl_msg("Receive message", msg);

	return NL_OK;
}
#endif
<<<<<<< HEAD

static int recv_ack_cb(__attribute__((unused)) struct nl_msg *msg, void *arg)
=======

static int recv_ack_cb(__attribute__((unused)) struct nl_msg *msg, void *arg)
{
	int *ack_flag = arg;

#ifdef LIBNL_DEBUG
	dump_nl_msg("That was an ACK message", NULL);
#endif

	*ack_flag = 1;

	return NL_STOP;
}

static int finish_cb(__attribute__((unused)) struct nl_msg *msg, void *arg)
{
	int *ack_flag = arg;

#ifdef LIBNL_DEBUG
	dump_nl_msg("That was a multi done message", NULL);
#endif

	*ack_flag = 1;

	return NL_STOP;
}

static int
ipvs_nl_err_cb(__attribute__((unused)) struct sockaddr_nl *nla, __attribute__((unused)) struct nlmsgerr *nlerr, void *arg)
>>>>>>> 61cbc187
{
	int *ack_flag = arg;

#ifdef LIBNL_DEBUG
<<<<<<< HEAD
	dump_nl_msg("That was an ACK message", NULL);
#endif

	*ack_flag = 1;

	return NL_STOP;
}

static int finish_cb(__attribute__((unused)) struct nl_msg *msg, void *arg)
{
	int *ack_flag = arg;

#ifdef LIBNL_DEBUG
	dump_nl_msg("That was a multi done message", NULL);
#endif

	*ack_flag = 1;

	return NL_STOP;
}

static int
ipvs_nl_err_cb(__attribute__((unused)) struct sockaddr_nl *nla, __attribute__((unused)) struct nlmsgerr *nlerr, void *arg)
{
	int *ack_flag = arg;

#ifdef LIBNL_DEBUG
	dump_nl_msg("That was an ERROR message", NULL);
#endif

	*ack_flag = 1;

	return NL_STOP;
}

static int
open_nl_sock(void)
{
	if (!(sock = nl_socket_alloc()))
		return -1;

=======
	dump_nl_msg("That was an ERROR message", NULL);
#endif

	*ack_flag = 1;

	return NL_STOP;
}

static int
open_nl_sock(void)
{
	if (!(sock = nl_socket_alloc()))
		return -1;

>>>>>>> 61cbc187
	if (
#if HAVE_DECL_CLONE_NEWNET
	    nl_ipvs_connect(global_data->network_namespace_ipvs, sock)
#else
	    genl_connect(sock)
#endif
				    < 0 ||
	    (family = genl_ctrl_resolve(sock, IPVS_GENL_NAME)) < 0) {
		nl_socket_free(sock);
		sock = NULL;

		return -1;
	}

	/* We finish receiving if we get an error, an ACK, or a DONE for a multipart message */
<<<<<<< HEAD
	if (nl_socket_modify_err_cb(sock, NL_CB_CUSTOM, ipvs_nl_err_cb, &nl_ack_flag) != 0)
=======
#ifndef _HAVE_LIBNL1_
	if (nl_socket_modify_err_cb(sock, NL_CB_CUSTOM, ipvs_nl_err_cb, &nl_ack_flag))
#else
	if (nl_cb_err(nl_socket_get_cb(sock), NL_CB_CUSTOM, ipvs_nl_err_cb, &nl_ack_flag))
#endif
>>>>>>> 61cbc187
		log_message(LOG_INFO, "Setting err_cb failed");

	nl_socket_modify_cb(sock, NL_CB_ACK, NL_CB_CUSTOM, recv_ack_cb, &nl_ack_flag);
	nl_socket_modify_cb(sock, NL_CB_FINISH, NL_CB_CUSTOM, finish_cb, &nl_ack_flag);

#ifdef LIBNL_DEBUG
	nl_socket_modify_cb(sock, NL_CB_MSG_IN, NL_CB_CUSTOM, recv_cb, 0);
#endif

	return 0;
}

static int ipvs_nl_send_message(struct nl_msg *msg, nl_recvmsg_msg_cb_t func, void *arg)
{
	int err = EINVAL;
	int ret = 0;

	if (!sock && open_nl_sock()) {
		nlmsg_free(msg);
		return -1;
	}

	if (!msg)
		return 0;

	if (func != cur_nl_sock_cb_func) {
		if (!nl_socket_modify_cb(sock, NL_CB_VALID, NL_CB_CUSTOM, func, arg))
			cur_nl_sock_cb_func = func;
		else
			log_message(LOG_INFO, "Setting libnl callback function failed");
	}

#ifdef LIBNL_DEBUG
	dump_nl_msg("Sending message", msg);
#endif

<<<<<<< HEAD
	if (nl_send_auto(sock, msg) >= 0) {
=======
#ifndef _HAVE_LIBNL1_
	if (nl_send_auto(sock, msg) >= 0) {
#else
	if (nl_send_auto_complete(sock, msg) >= 0) {
#endif
>>>>>>> 61cbc187
		nl_ack_flag = 0;
		do {
			if ((err = -nl_recvmsgs_default(sock)) > 0) {
#ifdef _HAVE_LIBNL1_
				errno = err;
#else
				errno = nlerr2syserr(err);
#endif

				ret = -1;
			}
		} while (!nl_ack_flag);
	}

	nlmsg_free(msg);

	return ret;
}
#endif

#ifdef LIBIPVS_USE_NL
static int ipvs_getinfo_parse_cb(struct nl_msg *msg, __attribute__((unused)) void *arg)
{
	struct nlmsghdr *nlh = nlmsg_hdr(msg);
	struct nlattr *attrs[IPVS_INFO_ATTR_MAX + 1];

	if (genlmsg_parse(nlh, 0, attrs, IPVS_INFO_ATTR_MAX, ipvs_info_policy) != 0)
		return NL_STOP;

	if (!(attrs[IPVS_INFO_ATTR_VERSION] &&
	      attrs[IPVS_INFO_ATTR_CONN_TAB_SIZE]))
		return NL_STOP;

	return NL_OK;
}

static int ipvs_getinfo(void)
{
	socklen_t len;
	struct ip_vs_getinfo ipvs_info;

	ipvs_func = ipvs_getinfo;

	if (try_nl) {
		struct nl_msg *msg;
		if (!(msg = ipvs_nl_message(IPVS_CMD_GET_INFO, 0)))
			return -1;

		return ipvs_nl_send_message(msg, ipvs_getinfo_parse_cb, NULL);
	}

	len = sizeof(ipvs_info);
	return getsockopt(sockfd, IPPROTO_IP, IP_VS_SO_GET_INFO,
			  (char *)&ipvs_info, &len);
}
#endif

int ipvs_init(void)
{
	socklen_t len;
	struct ip_vs_getinfo ipvs_info;

	ipvs_func = ipvs_init;

#ifdef LIBIPVS_USE_NL
#ifdef _LIBNL_DYNAMIC_
	try_nl = libnl_init();
	if (!try_nl)
		log_message(LOG_INFO, "Note: IPVS with IPv6 will not be supported");
#else
	try_nl = true;
#endif

	if (try_nl && ipvs_nl_send_message(NULL, NULL, NULL) == 0)
		return ipvs_getinfo();

	try_nl = false;
#endif

#if HAVE_DECL_CLONE_NEWNET
	sockfd = socket_netns_name(global_data->network_namespace_ipvs, AF_INET, SOCK_RAW | SOCK_CLOEXEC, IPPROTO_RAW);
#else
	sockfd = socket(AF_INET, SOCK_RAW | SOCK_CLOEXEC, IPPROTO_RAW);
#endif
	if (sockfd == -1)
		return -1;

#if !HAVE_DECL_SOCK_CLOEXEC
	if (set_sock_flags(sockfd, F_SETFD, FD_CLOEXEC)) {
		close(sockfd);
		sockfd = -1;
		return -1;
	}
#endif

	len = sizeof(ipvs_info);
	if (getsockopt(sockfd, IPPROTO_IP, IP_VS_SO_GET_INFO, (char *)&ipvs_info, &len)) {
		close(sockfd);
		sockfd = -1;
		return -1;
	}

	return 0;
}

int ipvs_flush(void)
{
#ifdef LIBIPVS_USE_NL
	if (try_nl) {
		struct nl_msg *msg = ipvs_nl_message(IPVS_CMD_FLUSH, 0);
		if (msg && (ipvs_nl_send_message(msg, ipvs_nl_noop_cb, NULL) == 0))
			return 0;

		return -1;
	}
#endif
	return setsockopt(sockfd, IPPROTO_IP, IP_VS_SO_SET_FLUSH, NULL, 0);
}

#ifdef LIBIPVS_USE_NL
static int ipvs_nl_fill_service_attr(struct nl_msg *msg, ipvs_service_t *svc)
{
	struct nlattr *nl_service;
	struct ip_vs_flags flags = { .flags = svc->user.flags,
				     .mask = ~0U };

	nl_service = nla_nest_start(msg, IPVS_CMD_ATTR_SERVICE);
	if (!nl_service)
		return -1;

	NLA_PUT_U16(msg, IPVS_SVC_ATTR_AF, svc->af);

	if (svc->user.fwmark) {
		NLA_PUT_U32(msg, IPVS_SVC_ATTR_FWMARK, svc->user.fwmark);
	} else {
		NLA_PUT_U16(msg, IPVS_SVC_ATTR_PROTOCOL, svc->user.protocol);
		NLA_PUT(msg, IPVS_SVC_ATTR_ADDR, sizeof(svc->nf_addr), &(svc->nf_addr));
		NLA_PUT_U16(msg, IPVS_SVC_ATTR_PORT, svc->user.port);
	}

	NLA_PUT_STRING(msg, IPVS_SVC_ATTR_SCHED_NAME, svc->user.sched_name);
#ifdef _HAVE_PE_NAME_
	if (svc->pe_name[0])
		NLA_PUT_STRING(msg, IPVS_SVC_ATTR_PE_NAME, svc->pe_name);
#endif
	NLA_PUT(msg, IPVS_SVC_ATTR_FLAGS, sizeof(flags), &flags);
	NLA_PUT_U32(msg, IPVS_SVC_ATTR_TIMEOUT, svc->user.timeout);
	NLA_PUT_U32(msg, IPVS_SVC_ATTR_NETMASK, svc->user.netmask);

	nla_nest_end(msg, nl_service);
	return 0;

nla_put_failure:
	return -1;
}
#endif

int ipvs_add_service(ipvs_service_t *svc)
{
	ipvs_func = ipvs_add_service;
#ifdef LIBIPVS_USE_NL
	if (try_nl) {
		struct nl_msg *msg = ipvs_nl_message(IPVS_CMD_NEW_SERVICE, 0);
		if (!msg) return -1;
		if (ipvs_nl_fill_service_attr(msg, svc)) {
			nlmsg_free(msg);
			return -1;
		}
		return ipvs_nl_send_message(msg, ipvs_nl_noop_cb, NULL);
	}
#endif

	CHECK_COMPAT_SVC(svc, -1);
	return setsockopt(sockfd, IPPROTO_IP, IP_VS_SO_SET_ADD, (char *)svc,
			  sizeof(struct ip_vs_service_user));
out_err:
	return -1;
}


int ipvs_update_service(ipvs_service_t *svc)
{
	ipvs_func = ipvs_update_service;
#ifdef LIBIPVS_USE_NL
	if (try_nl) {
		struct nl_msg *msg = ipvs_nl_message(IPVS_CMD_SET_SERVICE, 0);
		if (!msg) return -1;
		if (ipvs_nl_fill_service_attr(msg, svc)) {
			nlmsg_free(msg);
			return -1;
		}
		return ipvs_nl_send_message(msg, ipvs_nl_noop_cb, NULL);
	}
#endif
	CHECK_COMPAT_SVC(svc, -1);
	return setsockopt(sockfd, IPPROTO_IP, IP_VS_SO_SET_EDIT, (char *)svc,
			  sizeof(struct ip_vs_service_user));
out_err:
	return -1;
}


int ipvs_del_service(ipvs_service_t *svc)
{
	ipvs_func = ipvs_del_service;
#ifdef LIBIPVS_USE_NL
	if (try_nl) {
		struct nl_msg *msg = ipvs_nl_message(IPVS_CMD_DEL_SERVICE, 0);
		if (!msg) return -1;
		if (ipvs_nl_fill_service_attr(msg, svc)) {
			nlmsg_free(msg);
			return -1;
		}
		return ipvs_nl_send_message(msg, ipvs_nl_noop_cb, NULL);
	}
#endif
	CHECK_COMPAT_SVC(svc, -1);
	return setsockopt(sockfd, IPPROTO_IP, IP_VS_SO_SET_DEL, (char *)svc,
			  sizeof(struct ip_vs_service_user));
out_err:
	return -1;
}

#ifdef _INCLUDE_UNUSED_CODE_
int ipvs_zero_service(ipvs_service_t *svc)
{
	ipvs_func = ipvs_zero_service;
#ifdef LIBIPVS_USE_NL
	if (try_nl) {
		struct nl_msg *msg = ipvs_nl_message(IPVS_CMD_ZERO, 0);
		if (!msg) return -1;

		if (svc->user.fwmark
		    || memcmp(&in6addr_any, &svc->nf_addr.in6, sizeof(struct in6_addr))
		    || svc->user.port) {
			if (ipvs_nl_fill_service_attr(msg, svc)) {
				nlmsg_free(msg);
				return -1;
			}
		}
		return ipvs_nl_send_message(msg, ipvs_nl_noop_cb, NULL);
	}
#endif
	CHECK_COMPAT_SVC(svc, -1);
	return setsockopt(sockfd, IPPROTO_IP, IP_VS_SO_SET_ZERO, (char *)svc,
			  sizeof(struct ip_vs_service_user));
out_err:
	return -1;
}
#endif

#ifdef LIBIPVS_USE_NL
static int ipvs_nl_fill_dest_attr(struct nl_msg *msg, ipvs_dest_t *dst)
{
	struct nlattr *nl_dest;

	nl_dest = nla_nest_start(msg, IPVS_CMD_ATTR_DEST);
	if (!nl_dest)
		return -1;

#if HAVE_DECL_IPVS_DEST_ATTR_ADDR_FAMILY
	NLA_PUT_U16(msg, IPVS_DEST_ATTR_ADDR_FAMILY, dst->af);
#endif
	NLA_PUT(msg, IPVS_DEST_ATTR_ADDR, sizeof(dst->nf_addr), &(dst->nf_addr));
	NLA_PUT_U16(msg, IPVS_DEST_ATTR_PORT, dst->user.port);
	NLA_PUT_U32(msg, IPVS_DEST_ATTR_FWD_METHOD, dst->user.conn_flags & IP_VS_CONN_F_FWD_MASK);
	NLA_PUT_U32(msg, IPVS_DEST_ATTR_WEIGHT, (uint32_t)dst->user.weight);
#ifdef _HAVE_IPVS_TUN_TYPE_
	if ((dst->user.conn_flags & IP_VS_CONN_F_FWD_MASK) == IP_VS_CONN_F_TUNNEL) {
		NLA_PUT_U8 (msg, IPVS_DEST_ATTR_TUN_TYPE, dst->tun_type);
		if (dst->tun_type == IP_VS_CONN_F_TUNNEL_TYPE_GUE)
			NLA_PUT_U16(msg, IPVS_DEST_ATTR_TUN_PORT, dst->tun_port);
#ifdef _HAVE_IPVS_TUN_CSUM_
		if (dst->tun_type != IP_VS_CONN_F_TUNNEL_TYPE_IPIP)
			NLA_PUT_U16(msg, IPVS_DEST_ATTR_TUN_FLAGS, dst->tun_flags);
#endif
	}
#endif
	NLA_PUT_U32(msg, IPVS_DEST_ATTR_U_THRESH, dst->user.u_threshold);
	NLA_PUT_U32(msg, IPVS_DEST_ATTR_L_THRESH, dst->user.l_threshold);

	nla_nest_end(msg, nl_dest);
	return 0;

nla_put_failure:
	return -1;
}
#endif

int ipvs_add_dest(ipvs_service_t *svc, ipvs_dest_t *dest)
{
	ipvs_servicedest_t svcdest;

	ipvs_func = ipvs_add_dest;

#ifdef LIBIPVS_USE_NL
	if (try_nl) {
		struct nl_msg *msg = ipvs_nl_message(IPVS_CMD_NEW_DEST, 0);
		if (!msg) return -1;
		if (ipvs_nl_fill_service_attr(msg, svc))
			goto nla_put_failure;
		if (ipvs_nl_fill_dest_attr(msg, dest))
			goto nla_put_failure;
		return ipvs_nl_send_message(msg, ipvs_nl_noop_cb, NULL);

nla_put_failure:
		nlmsg_free(msg);
		return -1;
	}
#endif

	CHECK_COMPAT_SVC(svc, -1);
	CHECK_COMPAT_DEST(dest, -1);
	memcpy(&svcdest.svc, svc, sizeof(svcdest.svc));
	memcpy(&svcdest.dest, dest, sizeof(svcdest.dest));
	return setsockopt(sockfd, IPPROTO_IP, IP_VS_SO_SET_ADDDEST,
			  (char *)&svcdest, sizeof(svcdest));
out_err:
	return -1;
}


int ipvs_update_dest(ipvs_service_t *svc, ipvs_dest_t *dest)
{
	ipvs_servicedest_t svcdest;

	ipvs_func = ipvs_update_dest;
#ifdef LIBIPVS_USE_NL
	if (try_nl) {
		struct nl_msg *msg = ipvs_nl_message(IPVS_CMD_SET_DEST, 0);
		if (!msg) return -1;
		if (ipvs_nl_fill_service_attr(msg, svc))
			goto nla_put_failure;
		if (ipvs_nl_fill_dest_attr(msg, dest))
			goto nla_put_failure;
		return ipvs_nl_send_message(msg, ipvs_nl_noop_cb, NULL);

nla_put_failure:
		nlmsg_free(msg);
		return -1;
	}
#endif
	CHECK_COMPAT_SVC(svc, -1);
	CHECK_COMPAT_DEST(dest, -1);
	memcpy(&svcdest.svc, svc, sizeof(svcdest.svc));
	memcpy(&svcdest.dest, dest, sizeof(svcdest.dest));
	return setsockopt(sockfd, IPPROTO_IP, IP_VS_SO_SET_EDITDEST,
			  (char *)&svcdest, sizeof(svcdest));
out_err:
	return -1;
}


int ipvs_del_dest(ipvs_service_t *svc, ipvs_dest_t *dest)
{
	ipvs_servicedest_t svcdest;

	ipvs_func = ipvs_del_dest;
#ifdef LIBIPVS_USE_NL
	if (try_nl) {
		struct nl_msg *msg = ipvs_nl_message(IPVS_CMD_DEL_DEST, 0);
		if (!msg) return -1;
		if (ipvs_nl_fill_service_attr(msg, svc))
			goto nla_put_failure;
		if (ipvs_nl_fill_dest_attr(msg, dest))
			goto nla_put_failure;
		return ipvs_nl_send_message(msg, ipvs_nl_noop_cb, NULL);

nla_put_failure:
		nlmsg_free(msg);
		return -1;
	}
#endif

	CHECK_COMPAT_SVC(svc, -1);
	CHECK_COMPAT_DEST(dest, -1);
	memcpy(&svcdest.svc, svc, sizeof(svcdest.svc));
	memcpy(&svcdest.dest, dest, sizeof(svcdest.dest));
	return setsockopt(sockfd, IPPROTO_IP, IP_VS_SO_SET_DELDEST,
			  (char *)&svcdest, sizeof(svcdest));
out_err:
	return -1;
}

#ifdef LIBIPVS_USE_NL
static int ipvs_timeout_parse_cb(struct nl_msg *msg, void *arg)
{
	struct nlmsghdr *nlh = nlmsg_hdr(msg);
	struct nlattr *attrs[IPVS_CMD_ATTR_MAX + 1];
<<<<<<< HEAD
	ipvs_timeout_t *u = (ipvs_timeout_t *)arg;

	if (genlmsg_parse(nlh, 0, attrs, IPVS_CMD_ATTR_MAX, ipvs_cmd_policy) != 0)
		return -1;

	if (attrs[IPVS_CMD_ATTR_TIMEOUT_TCP])
		u->tcp_timeout = nla_get_u32(attrs[IPVS_CMD_ATTR_TIMEOUT_TCP]);
	if (attrs[IPVS_CMD_ATTR_TIMEOUT_TCP_FIN])
		u->tcp_fin_timeout = nla_get_u32(attrs[IPVS_CMD_ATTR_TIMEOUT_TCP_FIN]);
	if (attrs[IPVS_CMD_ATTR_TIMEOUT_UDP])
		u->udp_timeout = nla_get_u32(attrs[IPVS_CMD_ATTR_TIMEOUT_UDP]);

	return NL_OK;
}
#endif

static void
ipvs_get_timeout(void)
{
	socklen_t len;

	ipvs_func = ipvs_get_timeout;
#ifdef LIBIPVS_USE_NL
	if (try_nl) {
		struct nl_msg *msg;
		msg = ipvs_nl_message(IPVS_CMD_GET_CONFIG, 0);
		if (!msg || ipvs_nl_send_message(msg, ipvs_timeout_parse_cb, &orig_ipvs_timeouts))
			log_message(LOG_INFO, "Failed to get IPVS timeouts");

		return;
	}
#endif

	len = sizeof(orig_ipvs_timeouts);
	if (getsockopt(sockfd, IPPROTO_IP, IP_VS_SO_GET_TIMEOUT,
		       (char *)&orig_ipvs_timeouts, &len)) {
		log_message(LOG_INFO, "Failed to get IPVS timeouts");
		return;
	}
}

=======
	ipvs_timeout_t *u = PTR_CAST(ipvs_timeout_t, arg);

	if (genlmsg_parse(nlh, 0, attrs, IPVS_CMD_ATTR_MAX, ipvs_cmd_policy) != 0)
		return -1;

	if (attrs[IPVS_CMD_ATTR_TIMEOUT_TCP])
		u->tcp_timeout = nla_get_u32(attrs[IPVS_CMD_ATTR_TIMEOUT_TCP]);
	if (attrs[IPVS_CMD_ATTR_TIMEOUT_TCP_FIN])
		u->tcp_fin_timeout = nla_get_u32(attrs[IPVS_CMD_ATTR_TIMEOUT_TCP_FIN]);
	if (attrs[IPVS_CMD_ATTR_TIMEOUT_UDP])
		u->udp_timeout = nla_get_u32(attrs[IPVS_CMD_ATTR_TIMEOUT_UDP]);

	return NL_OK;
}
#endif

static void
ipvs_get_timeout(void)
{
	socklen_t len;

	ipvs_func = ipvs_get_timeout;
#ifdef LIBIPVS_USE_NL
	if (try_nl) {
		struct nl_msg *msg;
		msg = ipvs_nl_message(IPVS_CMD_GET_CONFIG, 0);
		if (!msg || ipvs_nl_send_message(msg, ipvs_timeout_parse_cb, &orig_ipvs_timeouts))
			log_message(LOG_INFO, "Failed to get IPVS timeouts");

		return;
	}
#endif

	len = sizeof(orig_ipvs_timeouts);
	if (getsockopt(sockfd, IPPROTO_IP, IP_VS_SO_GET_TIMEOUT,
		       (char *)&orig_ipvs_timeouts, &len)) {
		log_message(LOG_INFO, "Failed to get IPVS timeouts");
		return;
	}
}

>>>>>>> 61cbc187
int ipvs_set_timeout(const ipvs_timeout_t *to)
{
	ipvs_func = ipvs_set_timeout;

	/* If we are altering the timeouts, ensure we can restore the original values */
	if (!orig_ipvs_timeouts.tcp_timeout) {
		if (!to)
			return 0;

		ipvs_get_timeout();
	}

#ifdef LIBIPVS_USE_NL
	if (try_nl) {
		struct nl_msg *msg = ipvs_nl_message(IPVS_CMD_SET_CONFIG, 0);
		if (!msg) return -1;

		NLA_PUT_U32(msg, IPVS_CMD_ATTR_TIMEOUT_TCP, to && to->tcp_timeout ? (uint32_t)to->tcp_timeout : (uint32_t)orig_ipvs_timeouts.tcp_timeout);
		NLA_PUT_U32(msg, IPVS_CMD_ATTR_TIMEOUT_TCP_FIN, to && to->tcp_fin_timeout ? (uint32_t)to->tcp_fin_timeout : (uint32_t)orig_ipvs_timeouts.tcp_fin_timeout);
		NLA_PUT_U32(msg, IPVS_CMD_ATTR_TIMEOUT_UDP, to && to->udp_timeout ? (uint32_t)to->udp_timeout : (uint32_t)orig_ipvs_timeouts.udp_timeout);
		return ipvs_nl_send_message(msg, ipvs_nl_noop_cb, NULL);

nla_put_failure:
		nlmsg_free(msg);
		return -1;
	}
#endif
	return setsockopt(sockfd, IPPROTO_IP, IP_VS_SO_SET_TIMEOUT, (const char *)to,
			  sizeof(*to));
}


int ipvs_start_daemon(ipvs_daemon_t *dm)
{
	struct ip_vs_daemon_kern dmk;

	ipvs_func = ipvs_start_daemon;
#ifdef LIBIPVS_USE_NL
	if (try_nl) {
		struct nlattr *nl_daemon;
		struct nl_msg *msg = ipvs_nl_message(IPVS_CMD_NEW_DAEMON, 0);
		if (!msg) return -1;

		nl_daemon = nla_nest_start(msg, IPVS_CMD_ATTR_DAEMON);
		if (!nl_daemon)
			goto nla_put_failure;

		NLA_PUT_S32(msg, IPVS_DAEMON_ATTR_STATE, dm->state);
		NLA_PUT_STRING(msg, IPVS_DAEMON_ATTR_MCAST_IFN, dm->mcast_ifn);
		NLA_PUT_S32(msg, IPVS_DAEMON_ATTR_SYNC_ID, dm->syncid);
#ifdef _HAVE_IPVS_SYNCD_ATTRIBUTES_
		if (dm->sync_maxlen)
			NLA_PUT_U16(msg, IPVS_DAEMON_ATTR_SYNC_MAXLEN, dm->sync_maxlen);
		if (dm->mcast_port)
			NLA_PUT_U16(msg, IPVS_DAEMON_ATTR_MCAST_PORT, dm->mcast_port);
		if (dm->mcast_ttl)
			NLA_PUT_U8(msg, IPVS_DAEMON_ATTR_MCAST_TTL, dm->mcast_ttl);
		if (dm->mcast_af == AF_INET6)
			NLA_PUT(msg, IPVS_DAEMON_ATTR_MCAST_GROUP6, sizeof(dm->mcast_group.in6), &dm->mcast_group.in6);
		else if (dm->mcast_af == AF_INET)
			NLA_PUT_U32(msg, IPVS_DAEMON_ATTR_MCAST_GROUP, dm->mcast_group.ip);
#endif

		nla_nest_end(msg, nl_daemon);

		return ipvs_nl_send_message(msg, ipvs_nl_noop_cb, NULL);

nla_put_failure:
		nlmsg_free(msg);
		return -1;
	}
#endif
	memset(&dmk, 0, sizeof(dmk));
	dmk.state = dm->state;
	strcpy(dmk.mcast_ifn, dm->mcast_ifn);
	dmk.syncid = dm->syncid;
	return setsockopt(sockfd, IPPROTO_IP, IP_VS_SO_SET_STARTDAEMON,
			  (char *)&dmk, sizeof(dmk));
}


int ipvs_stop_daemon(ipvs_daemon_t *dm)
{
	struct ip_vs_daemon_kern dmk;

	ipvs_func = ipvs_stop_daemon;
#ifdef LIBIPVS_USE_NL
	if (try_nl) {
		struct nlattr *nl_daemon;
		struct nl_msg *msg = ipvs_nl_message(IPVS_CMD_DEL_DAEMON, 0);
		if (!msg) return -1;

		nl_daemon = nla_nest_start(msg, IPVS_CMD_ATTR_DAEMON);
		if (!nl_daemon)
			goto nla_put_failure;

		NLA_PUT_S32(msg, IPVS_DAEMON_ATTR_STATE, dm->state);
		NLA_PUT_S32(msg, IPVS_DAEMON_ATTR_SYNC_ID, dm->syncid);

		nla_nest_end(msg, nl_daemon);

		return ipvs_nl_send_message(msg, ipvs_nl_noop_cb, NULL);

nla_put_failure:
		nlmsg_free(msg);
		return -1;
	}
#endif
	memset(&dmk, 0, sizeof(dmk));
	dmk.state = dm->state;
	return setsockopt(sockfd, IPPROTO_IP, IP_VS_SO_SET_STOPDAEMON,
			  (char *)&dmk, sizeof(dmk));
}

#ifdef _WITH_SNMP_CHECKER_
#ifdef LIBIPVS_USE_NL
#ifdef _WITH_LVS_64BIT_STATS_
static int ipvs_parse_stats64(ip_vs_stats_t *stats, struct nlattr *nla)
{
	struct nlattr *attrs[IPVS_STATS_ATTR_MAX + 1];

	if (nla_parse_nested(attrs, IPVS_STATS_ATTR_MAX, nla, ipvs_stats64_policy))
		return -1;

	if (!(attrs[IPVS_STATS_ATTR_CONNS] &&
	      attrs[IPVS_STATS_ATTR_INPKTS] &&
	      attrs[IPVS_STATS_ATTR_OUTPKTS] &&
	      attrs[IPVS_STATS_ATTR_INBYTES] &&
	      attrs[IPVS_STATS_ATTR_OUTBYTES] &&
	      attrs[IPVS_STATS_ATTR_CPS] &&
	      attrs[IPVS_STATS_ATTR_INPPS] &&
	      attrs[IPVS_STATS_ATTR_OUTPPS] &&
	      attrs[IPVS_STATS_ATTR_INBPS] &&
	      attrs[IPVS_STATS_ATTR_OUTBPS]))
		return -1;

	stats->conns = nla_get_u64(attrs[IPVS_STATS_ATTR_CONNS]);
	stats->inpkts = nla_get_u64(attrs[IPVS_STATS_ATTR_INPKTS]);
	stats->outpkts = nla_get_u64(attrs[IPVS_STATS_ATTR_OUTPKTS]);
	stats->inbytes = nla_get_u64(attrs[IPVS_STATS_ATTR_INBYTES]);
	stats->outbytes = nla_get_u64(attrs[IPVS_STATS_ATTR_OUTBYTES]);
	stats->cps = nla_get_u64(attrs[IPVS_STATS_ATTR_CPS]);
	stats->inpps = nla_get_u64(attrs[IPVS_STATS_ATTR_INPPS]);
	stats->outpps = nla_get_u64(attrs[IPVS_STATS_ATTR_OUTPPS]);
	stats->inbps = nla_get_u64(attrs[IPVS_STATS_ATTR_INBPS]);
	stats->outbps = nla_get_u64(attrs[IPVS_STATS_ATTR_OUTBPS]);

	return 0;
}
#endif

static int ipvs_parse_stats(ip_vs_stats_t *stats, struct nlattr *nla)
{
	struct nlattr *attrs[IPVS_STATS_ATTR_MAX + 1];

	if (nla_parse_nested(attrs, IPVS_STATS_ATTR_MAX, nla, ipvs_stats_policy))
		return -1;

	if (!(attrs[IPVS_STATS_ATTR_CONNS] &&
	      attrs[IPVS_STATS_ATTR_INPKTS] &&
	      attrs[IPVS_STATS_ATTR_OUTPKTS] &&
	      attrs[IPVS_STATS_ATTR_INBYTES] &&
	      attrs[IPVS_STATS_ATTR_OUTBYTES] &&
	      attrs[IPVS_STATS_ATTR_CPS] &&
	      attrs[IPVS_STATS_ATTR_INPPS] &&
	      attrs[IPVS_STATS_ATTR_OUTPPS] &&
	      attrs[IPVS_STATS_ATTR_INBPS] &&
	      attrs[IPVS_STATS_ATTR_OUTBPS]))
		return -1;

	stats->conns = nla_get_u32(attrs[IPVS_STATS_ATTR_CONNS]);
	stats->inpkts = nla_get_u32(attrs[IPVS_STATS_ATTR_INPKTS]);
	stats->outpkts = nla_get_u32(attrs[IPVS_STATS_ATTR_OUTPKTS]);
	stats->inbytes = nla_get_u64(attrs[IPVS_STATS_ATTR_INBYTES]);
	stats->outbytes = nla_get_u64(attrs[IPVS_STATS_ATTR_OUTBYTES]);
	stats->cps = nla_get_u32(attrs[IPVS_STATS_ATTR_CPS]);
	stats->inpps = nla_get_u32(attrs[IPVS_STATS_ATTR_INPPS]);
	stats->outpps = nla_get_u32(attrs[IPVS_STATS_ATTR_OUTPPS]);
	stats->inbps = nla_get_u32(attrs[IPVS_STATS_ATTR_INBPS]);
	stats->outbps = nla_get_u32(attrs[IPVS_STATS_ATTR_OUTBPS]);

	return 0;

}

static int ipvs_services_parse_cb(struct nl_msg *msg, void *arg)
{
	struct nlmsghdr *nlh = nlmsg_hdr(msg);
	struct nlattr *attrs[IPVS_CMD_ATTR_MAX + 1];
	struct nlattr *svc_attrs[IPVS_SVC_ATTR_MAX + 1];
	struct ip_vs_get_services_app **getp = PTR_CAST(struct ip_vs_get_services_app *, arg);
	struct ip_vs_get_services_app *get = PTR_CAST(struct ip_vs_get_services_app, *getp);
	struct ip_vs_flags flags;
	unsigned i = get->user.num_services;

	if (genlmsg_parse(nlh, 0, attrs, IPVS_CMD_ATTR_MAX, ipvs_cmd_policy) != 0)
		return -1;

	if (!attrs[IPVS_CMD_ATTR_SERVICE])
		return -1;

	if (nla_parse_nested(svc_attrs, IPVS_SVC_ATTR_MAX, attrs[IPVS_CMD_ATTR_SERVICE], ipvs_service_policy))
		return -1;

	memset(&(get->user.entrytable[i]), 0, sizeof(get->user.entrytable[i]));

	if (!(svc_attrs[IPVS_SVC_ATTR_AF] &&
	      (svc_attrs[IPVS_SVC_ATTR_FWMARK] ||
	       (svc_attrs[IPVS_SVC_ATTR_PROTOCOL] &&
		svc_attrs[IPVS_SVC_ATTR_ADDR] &&
		svc_attrs[IPVS_SVC_ATTR_PORT])) &&
	      svc_attrs[IPVS_SVC_ATTR_SCHED_NAME] &&
	      svc_attrs[IPVS_SVC_ATTR_NETMASK] &&
	      svc_attrs[IPVS_SVC_ATTR_TIMEOUT] &&
	      svc_attrs[IPVS_SVC_ATTR_FLAGS]))
		return -1;

	get->user.entrytable[i].af = nla_get_u16(svc_attrs[IPVS_SVC_ATTR_AF]);

	if (svc_attrs[IPVS_SVC_ATTR_FWMARK])
		get->user.entrytable[i].user.fwmark = nla_get_u32(svc_attrs[IPVS_SVC_ATTR_FWMARK]);
	else {
		get->user.entrytable[i].user.protocol = nla_get_u16(svc_attrs[IPVS_SVC_ATTR_PROTOCOL]);
		memcpy(&(get->user.entrytable[i].nf_addr), nla_data(svc_attrs[IPVS_SVC_ATTR_ADDR]),
		       sizeof(get->user.entrytable[i].nf_addr));
		get->user.entrytable[i].user.port = nla_get_u16(svc_attrs[IPVS_SVC_ATTR_PORT]);
	}

	strcpy_safe(get->user.entrytable[i].user.sched_name,
		nla_get_string(svc_attrs[IPVS_SVC_ATTR_SCHED_NAME]));

#ifdef _HAVE_PE_NAME_
	if (svc_attrs[IPVS_SVC_ATTR_PE_NAME])
		strcpy_safe(get->user.entrytable[i].pe_name,
			nla_get_string(svc_attrs[IPVS_SVC_ATTR_PE_NAME]));
#endif

	get->user.entrytable[i].user.netmask = nla_get_u32(svc_attrs[IPVS_SVC_ATTR_NETMASK]);
	get->user.entrytable[i].user.timeout = nla_get_u32(svc_attrs[IPVS_SVC_ATTR_TIMEOUT]);
	nla_memcpy(&flags, svc_attrs[IPVS_SVC_ATTR_FLAGS], sizeof(flags));
	get->user.entrytable[i].user.flags = flags.flags & flags.mask;

#ifdef _WITH_LVS_64BIT_STATS_
	if (svc_attrs[IPVS_SVC_ATTR_STATS64]) {
		if (ipvs_parse_stats64(&(get->user.entrytable[i].stats),
				     svc_attrs[IPVS_SVC_ATTR_STATS64]) != 0)
			return -1;
	} else if (svc_attrs[IPVS_SVC_ATTR_STATS])
#endif
	{
		if (ipvs_parse_stats(&(get->user.entrytable[i].stats),
				     svc_attrs[IPVS_SVC_ATTR_STATS]) != 0)
			return -1;
	}

	get->user.entrytable[i].user.num_dests = 0;

	i++;

	get->user.num_services = i;
	get = REALLOC(get, sizeof(*get)
	      + sizeof(ipvs_service_entry_t) * (get->user.num_services + 1));
	*getp = get;
	return 0;
}


static int ipvs_dests_parse_cb(struct nl_msg *msg, void *arg)
{
	struct nlmsghdr *nlh = nlmsg_hdr(msg);
	struct nlattr *attrs[IPVS_CMD_ATTR_MAX + 1];
	struct nlattr *dest_attrs[IPVS_DEST_ATTR_MAX + 1];
#if HAVE_DECL_IPVS_DEST_ATTR_ADDR_FAMILY
	struct nlattr *attr_addr_family = NULL;
#endif
	struct ip_vs_get_dests_app **dp = PTR_CAST(struct ip_vs_get_dests_app *, arg);
	struct ip_vs_get_dests_app *d = PTR_CAST(struct ip_vs_get_dests_app, *dp);
	unsigned i = d->user.num_dests;

	if (genlmsg_parse(nlh, 0, attrs, IPVS_CMD_ATTR_MAX, ipvs_cmd_policy) != 0)
		return -1;

	if (!attrs[IPVS_CMD_ATTR_DEST])
		return -1;

	if (nla_parse_nested(dest_attrs, IPVS_DEST_ATTR_MAX, attrs[IPVS_CMD_ATTR_DEST], ipvs_dest_policy))
		return -1;

	memset(&(d->user.entrytable[i]), 0, sizeof(d->user.entrytable[i]));

	if (!(dest_attrs[IPVS_DEST_ATTR_ADDR] &&
	      dest_attrs[IPVS_DEST_ATTR_PORT] &&
	      dest_attrs[IPVS_DEST_ATTR_FWD_METHOD] &&
	      dest_attrs[IPVS_DEST_ATTR_WEIGHT] &&
	      dest_attrs[IPVS_DEST_ATTR_U_THRESH] &&
	      dest_attrs[IPVS_DEST_ATTR_L_THRESH] &&
	      dest_attrs[IPVS_DEST_ATTR_ACTIVE_CONNS] &&
	      dest_attrs[IPVS_DEST_ATTR_INACT_CONNS] &&
	      dest_attrs[IPVS_DEST_ATTR_PERSIST_CONNS]))
		return -1;

	memcpy(&(d->user.entrytable[i].nf_addr),
	       nla_data(dest_attrs[IPVS_DEST_ATTR_ADDR]),
	       sizeof(d->user.entrytable[i].nf_addr));
	d->user.entrytable[i].user.port = nla_get_u16(dest_attrs[IPVS_DEST_ATTR_PORT]);
	d->user.entrytable[i].user.conn_flags = nla_get_u32(dest_attrs[IPVS_DEST_ATTR_FWD_METHOD]);
	d->user.entrytable[i].user.weight = nla_get_s32(dest_attrs[IPVS_DEST_ATTR_WEIGHT]);
	d->user.entrytable[i].user.u_threshold = nla_get_u32(dest_attrs[IPVS_DEST_ATTR_U_THRESH]);
	d->user.entrytable[i].user.l_threshold = nla_get_u32(dest_attrs[IPVS_DEST_ATTR_L_THRESH]);
	d->user.entrytable[i].user.activeconns = nla_get_u32(dest_attrs[IPVS_DEST_ATTR_ACTIVE_CONNS]);
	d->user.entrytable[i].user.inactconns = nla_get_u32(dest_attrs[IPVS_DEST_ATTR_INACT_CONNS]);
	d->user.entrytable[i].user.persistconns = nla_get_u32(dest_attrs[IPVS_DEST_ATTR_PERSIST_CONNS]);
#if HAVE_DECL_IPVS_DEST_ATTR_ADDR_FAMILY
	attr_addr_family = dest_attrs[IPVS_DEST_ATTR_ADDR_FAMILY];
	if (attr_addr_family)
		d->user.entrytable[i].af = nla_get_u16(attr_addr_family);
	else
#endif
		d->user.entrytable[i].af = d->af;

#ifdef _WITH_LVS_64BIT_STATS_
	if (dest_attrs[IPVS_DEST_ATTR_STATS64]) {
		if (ipvs_parse_stats64(&(d->user.entrytable[i].stats),
				     dest_attrs[IPVS_DEST_ATTR_STATS64]) != 0)
			return -1;
	} else if (dest_attrs[IPVS_DEST_ATTR_STATS])
#endif
	{
		if (ipvs_parse_stats(&(d->user.entrytable[i].stats),
				     dest_attrs[IPVS_DEST_ATTR_STATS]) != 0)
			return -1;
	}

	i++;

	d->user.num_dests = i;
	d = REALLOC(d, sizeof(*d) + sizeof(ipvs_dest_entry_t) * (d->user.num_dests + 1));
	*dp = d;
	return 0;
}
#endif	/* LIBIPVS_USE_NL */

struct ip_vs_get_dests_app *ipvs_get_dests(ipvs_service_entry_t *svc)
{
	struct ip_vs_get_dests_app *d;
	struct ip_vs_get_dests *dk;
	socklen_t len;
	unsigned i;

	len = (socklen_t)(sizeof(*d) + sizeof(ipvs_dest_entry_t) * svc->user.num_dests);
	if (!(d = MALLOC(len)))
		return NULL;

	ipvs_func = ipvs_get_dests;

#ifdef LIBIPVS_USE_NL
	if (try_nl) {
		struct nl_msg *msg;
		struct nlattr *nl_service;
		if (svc->user.num_dests == 0)
			d = REALLOC(d,sizeof(*d) + sizeof(ipvs_dest_entry_t));
		d->user.fwmark = svc->user.fwmark;
		d->user.protocol = svc->user.protocol;
		d->nf_addr = svc->nf_addr;
		d->user.port = svc->user.port;
		d->user.num_dests = svc->user.num_dests;
		d->af = svc->af;

		msg = ipvs_nl_message(IPVS_CMD_GET_DEST, NLM_F_DUMP);
		if (!msg)
			goto ipvs_nl_dest_failure;

		nl_service = nla_nest_start(msg, IPVS_CMD_ATTR_SERVICE);
		if (!nl_service)
			goto nla_put_failure;

		NLA_PUT_U16(msg, IPVS_SVC_ATTR_AF, svc->af);

		if (svc->user.fwmark) {
			NLA_PUT_U32(msg, IPVS_SVC_ATTR_FWMARK, svc->user.fwmark);
		} else {
			NLA_PUT_U16(msg, IPVS_SVC_ATTR_PROTOCOL, svc->user.protocol);
			NLA_PUT(msg, IPVS_SVC_ATTR_ADDR, sizeof(svc->nf_addr),
				&svc->nf_addr);
			NLA_PUT_U16(msg, IPVS_SVC_ATTR_PORT, svc->user.port);
		}

		nla_nest_end(msg, nl_service);
		if (ipvs_nl_send_message(msg, ipvs_dests_parse_cb, &d))
			goto ipvs_nl_dest_failure;

		return d;

nla_put_failure:
		nlmsg_free(msg);
ipvs_nl_dest_failure:
		FREE(d);
		return NULL;
	}
#endif	/* LIBIPVS_USE_NL */

	if (svc->af != AF_INET) {
		errno = EAFNOSUPPORT;
		FREE(d);
		return NULL;
	}

	len = (socklen_t)(sizeof(*dk) + sizeof(struct ip_vs_dest_entry) * svc->user.num_dests);
	if (!(dk = MALLOC(len))) {
		FREE(d);
		return NULL;
	}

	dk->fwmark = svc->user.fwmark;
	dk->protocol = svc->user.protocol;
	dk->addr = svc->nf_addr.ip;
	dk->port = svc->user.port;
	dk->num_dests = svc->user.num_dests;

	if (getsockopt(sockfd, IPPROTO_IP,
		       IP_VS_SO_GET_DESTS, dk, &len) < 0) {
		FREE(d);
		FREE(dk);
		return NULL;
	}
	memcpy(d, dk, sizeof(struct ip_vs_get_dests));
	d->af = AF_INET;
	d->nf_addr.ip = d->user.addr;
	for (i = 0; i < dk->num_dests; i++) {
		memcpy(&d->user.entrytable[i], &dk->entrytable[i],
		       sizeof(struct ip_vs_dest_entry));
		d->user.entrytable[i].af = AF_INET;
		d->user.entrytable[i].nf_addr.ip = d->user.entrytable[i].user.addr;
	}
	FREE(dk);
	return d;
}


ipvs_service_entry_t *
ipvs_get_service(__u32 fwmark, __u16 af, __u16 protocol, union nf_inet_addr *addr, __u16 port)
{
	ipvs_service_entry_t *svc;
	socklen_t len;

	ipvs_func = ipvs_get_service;

#ifdef LIBIPVS_USE_NL
	if (try_nl) {
		struct ip_vs_get_services *get;
		struct nl_msg *msg;
		ipvs_service_t tsvc;

		svc = MALLOC(sizeof(*svc));
		if (!svc)
			return NULL;

		memset(&tsvc, 0, sizeof(tsvc));
		tsvc.user.fwmark = fwmark;
		tsvc.af = af;
		tsvc.user.protocol= protocol;
// ?IPv6
		tsvc.nf_addr = *addr;
		tsvc.user.port = port;

		if (!(get = MALLOC(sizeof(*get) + sizeof(ipvs_service_entry_t))))
			goto ipvs_get_service_err2;

		get->num_services = 0;

		msg = ipvs_nl_message(IPVS_CMD_GET_SERVICE, 0);
		if (!msg)
			goto ipvs_get_service_err;
		if (ipvs_nl_fill_service_attr(msg, &tsvc))
			goto nla_put_failure;
		if (ipvs_nl_send_message(msg, ipvs_services_parse_cb, &get))
			goto ipvs_get_service_err;

		memcpy(svc, &(get->entrytable[0]), sizeof(*svc));
		FREE(get);
		return svc;

nla_put_failure:
		nlmsg_free(msg);
ipvs_get_service_err:
		FREE(get);
ipvs_get_service_err2:
		FREE(svc);
		return NULL;
	}
#endif

	len = sizeof(*svc);
	svc = calloc(1, len);
	if (!svc)
		return NULL;

	svc->user.fwmark = fwmark;
	svc->af = af;
	svc->user.protocol = protocol;
	svc->nf_addr = *addr;
	svc->user.port = port;

	CHECK_COMPAT_SVC(svc, NULL);
	if (getsockopt(sockfd, IPPROTO_IP, IP_VS_SO_GET_SERVICE,
		       (char *)svc, &len)) {
		FREE(svc);
		return NULL;
	}
	svc->af = AF_INET;
	svc->nf_addr.ip = svc->user.addr;
#ifdef _HAVE_PE_NAME_
	svc->pe_name[0] = '\0';
#endif
	return svc;
out_err:
	FREE(svc);
	return NULL;
}
#endif	/* _WITH_SNMP_CHECKER_ */

void ipvs_close(void)
{
#ifdef LIBIPVS_USE_NL
	if (try_nl) {
		if (sock) {
			nl_socket_free(sock);
			sock = NULL;
		}
		return;
	}
#endif
	if (sockfd != -1) {
		close(sockfd);
		sockfd = -1;
	}
}

const char *ipvs_strerror(int err)
{
	unsigned int i;
	struct table_struct {
		void *func;
		int err;
		const char *message;
	} table [] = {
		{ ipvs_add_service, EEXIST, "Service already exists" },
		{ ipvs_add_service, ENOENT, "Scheduler or persistence engine not found" },
		{ ipvs_update_service, ENOENT, "Scheduler or persistence engine not found" },
		{ ipvs_add_dest, EEXIST, "Destination already exists" },
		{ ipvs_update_dest, ENOENT, "No such destination" },
		{ ipvs_del_dest, ENOENT, "No such destination" },
		{ ipvs_start_daemon, EEXIST, "Daemon has already run" },
		{ ipvs_stop_daemon, ESRCH, "No daemon is running" },
		{ NULL, ESRCH, "No such service" },
		{ NULL, EPERM, "Permission denied (you must be root)" },
		{ NULL, EINVAL, "Invalid operation.  Possibly wrong module version, address not unicast, ..." },
		{ NULL, ENOPROTOOPT, "Protocol not available" },
		{ NULL, ENOMEM, "Memory allocation problem" },
		{ NULL, EOPNOTSUPP, "Operation not supported with IPv6" },
		{ NULL, EAFNOSUPPORT, "Operation not supported with specified address family" },
		{ NULL, EMSGSIZE, "Module is wrong version" },
	};

	for (i = 0; i < sizeof(table)/sizeof(struct table_struct); i++) {
		if ((!table[i].func || table[i].func == ipvs_func)
		    && table[i].err == err)
			return table[i].message;
	}

	return strerror(err);
}<|MERGE_RESOLUTION|>--- conflicted
+++ resolved
@@ -249,11 +249,7 @@
 {
 	FILE *fp;
 
-<<<<<<< HEAD
-	fp = fopen("/tmp/nlmsg.dmp", "a");
-=======
 	fp = fopen(KA_TMP_DIR "/nlmsg.dmp", "a");
->>>>>>> 61cbc187
 	fprintf(fp, "\n%s\n\n", msg);
 	if (nlmsg)
 		nl_msg_dump(nlmsg, fp);
@@ -278,10 +274,6 @@
 	return NL_OK;
 }
 #endif
-<<<<<<< HEAD
-
-static int recv_ack_cb(__attribute__((unused)) struct nl_msg *msg, void *arg)
-=======
 
 static int recv_ack_cb(__attribute__((unused)) struct nl_msg *msg, void *arg)
 {
@@ -311,35 +303,6 @@
 
 static int
 ipvs_nl_err_cb(__attribute__((unused)) struct sockaddr_nl *nla, __attribute__((unused)) struct nlmsgerr *nlerr, void *arg)
->>>>>>> 61cbc187
-{
-	int *ack_flag = arg;
-
-#ifdef LIBNL_DEBUG
-<<<<<<< HEAD
-	dump_nl_msg("That was an ACK message", NULL);
-#endif
-
-	*ack_flag = 1;
-
-	return NL_STOP;
-}
-
-static int finish_cb(__attribute__((unused)) struct nl_msg *msg, void *arg)
-{
-	int *ack_flag = arg;
-
-#ifdef LIBNL_DEBUG
-	dump_nl_msg("That was a multi done message", NULL);
-#endif
-
-	*ack_flag = 1;
-
-	return NL_STOP;
-}
-
-static int
-ipvs_nl_err_cb(__attribute__((unused)) struct sockaddr_nl *nla, __attribute__((unused)) struct nlmsgerr *nlerr, void *arg)
 {
 	int *ack_flag = arg;
 
@@ -358,22 +321,6 @@
 	if (!(sock = nl_socket_alloc()))
 		return -1;
 
-=======
-	dump_nl_msg("That was an ERROR message", NULL);
-#endif
-
-	*ack_flag = 1;
-
-	return NL_STOP;
-}
-
-static int
-open_nl_sock(void)
-{
-	if (!(sock = nl_socket_alloc()))
-		return -1;
-
->>>>>>> 61cbc187
 	if (
 #if HAVE_DECL_CLONE_NEWNET
 	    nl_ipvs_connect(global_data->network_namespace_ipvs, sock)
@@ -389,15 +336,11 @@
 	}
 
 	/* We finish receiving if we get an error, an ACK, or a DONE for a multipart message */
-<<<<<<< HEAD
-	if (nl_socket_modify_err_cb(sock, NL_CB_CUSTOM, ipvs_nl_err_cb, &nl_ack_flag) != 0)
-=======
 #ifndef _HAVE_LIBNL1_
 	if (nl_socket_modify_err_cb(sock, NL_CB_CUSTOM, ipvs_nl_err_cb, &nl_ack_flag))
 #else
 	if (nl_cb_err(nl_socket_get_cb(sock), NL_CB_CUSTOM, ipvs_nl_err_cb, &nl_ack_flag))
 #endif
->>>>>>> 61cbc187
 		log_message(LOG_INFO, "Setting err_cb failed");
 
 	nl_socket_modify_cb(sock, NL_CB_ACK, NL_CB_CUSTOM, recv_ack_cb, &nl_ack_flag);
@@ -434,15 +377,11 @@
 	dump_nl_msg("Sending message", msg);
 #endif
 
-<<<<<<< HEAD
-	if (nl_send_auto(sock, msg) >= 0) {
-=======
 #ifndef _HAVE_LIBNL1_
 	if (nl_send_auto(sock, msg) >= 0) {
 #else
 	if (nl_send_auto_complete(sock, msg) >= 0) {
 #endif
->>>>>>> 61cbc187
 		nl_ack_flag = 0;
 		do {
 			if ((err = -nl_recvmsgs_default(sock)) > 0) {
@@ -832,8 +771,7 @@
 {
 	struct nlmsghdr *nlh = nlmsg_hdr(msg);
 	struct nlattr *attrs[IPVS_CMD_ATTR_MAX + 1];
-<<<<<<< HEAD
-	ipvs_timeout_t *u = (ipvs_timeout_t *)arg;
+	ipvs_timeout_t *u = PTR_CAST(ipvs_timeout_t, arg);
 
 	if (genlmsg_parse(nlh, 0, attrs, IPVS_CMD_ATTR_MAX, ipvs_cmd_policy) != 0)
 		return -1;
@@ -874,49 +812,6 @@
 	}
 }
 
-=======
-	ipvs_timeout_t *u = PTR_CAST(ipvs_timeout_t, arg);
-
-	if (genlmsg_parse(nlh, 0, attrs, IPVS_CMD_ATTR_MAX, ipvs_cmd_policy) != 0)
-		return -1;
-
-	if (attrs[IPVS_CMD_ATTR_TIMEOUT_TCP])
-		u->tcp_timeout = nla_get_u32(attrs[IPVS_CMD_ATTR_TIMEOUT_TCP]);
-	if (attrs[IPVS_CMD_ATTR_TIMEOUT_TCP_FIN])
-		u->tcp_fin_timeout = nla_get_u32(attrs[IPVS_CMD_ATTR_TIMEOUT_TCP_FIN]);
-	if (attrs[IPVS_CMD_ATTR_TIMEOUT_UDP])
-		u->udp_timeout = nla_get_u32(attrs[IPVS_CMD_ATTR_TIMEOUT_UDP]);
-
-	return NL_OK;
-}
-#endif
-
-static void
-ipvs_get_timeout(void)
-{
-	socklen_t len;
-
-	ipvs_func = ipvs_get_timeout;
-#ifdef LIBIPVS_USE_NL
-	if (try_nl) {
-		struct nl_msg *msg;
-		msg = ipvs_nl_message(IPVS_CMD_GET_CONFIG, 0);
-		if (!msg || ipvs_nl_send_message(msg, ipvs_timeout_parse_cb, &orig_ipvs_timeouts))
-			log_message(LOG_INFO, "Failed to get IPVS timeouts");
-
-		return;
-	}
-#endif
-
-	len = sizeof(orig_ipvs_timeouts);
-	if (getsockopt(sockfd, IPPROTO_IP, IP_VS_SO_GET_TIMEOUT,
-		       (char *)&orig_ipvs_timeouts, &len)) {
-		log_message(LOG_INFO, "Failed to get IPVS timeouts");
-		return;
-	}
-}
-
->>>>>>> 61cbc187
 int ipvs_set_timeout(const ipvs_timeout_t *to)
 {
 	ipvs_func = ipvs_set_timeout;
