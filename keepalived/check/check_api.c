/*
 * Soft:        Keepalived is a failover program for the LVS project
 *              <www.linuxvirtualserver.org>. It monitor & manipulate
 *              a loadbalanced server pool using multi-layer checks.
 *
 * Part:        Checkers registration.
 *
 * Author:      Alexandre Cassen, <acassen@linux-vs.org>
 *
 *              This program is distributed in the hope that it will be useful,
 *              but WITHOUT ANY WARRANTY; without even the implied warranty of
 *              MERCHANTABILITY or FITNESS FOR A PARTICULAR PURPOSE.
 *              See the GNU General Public License for more details.
 *
 *              This program is free software; you can redistribute it and/or
 *              modify it under the terms of the GNU General Public License
 *              as published by the Free Software Foundation; either version
 *              2 of the License, or (at your option) any later version.
 *
 * Copyright (C) 2001-2017 Alexandre Cassen, <acassen@gmail.com>
 */

#include "config.h"

#include <dlfcn.h>
#include <stdint.h>
#include <stdio.h>
#include <arpa/inet.h>

#include "check_api.h"
#include "main.h"
#include "parser.h"
#include "utils.h"
#include "logger.h"
#include "bitops.h"
#include "global_data.h"
#include "keepalived_netlink.h"
#include "check_misc.h"
#include "check_smtp.h"
#include "check_tcp.h"
#include "check_http.h"
#include "check_ssl.h"
#include "check_dns.h"
#include "check_ping.h"
#include "check_udp.h"
#include "check_file.h"
#include "ipwrapper.h"
#include "check_daemon.h"
#ifdef _WITH_BFD_
#include "check_bfd.h"
#include "bfd_event.h"
#include "bfd_daemon.h"
#endif
#include "track_file.h"

/* Global vars */
list_head_t checkers_queue;
#ifdef _CHECKER_DEBUG_
bool do_checker_debug;
#endif

/* free checker data */
void
free_checker(checker_t *checker)
<<<<<<< HEAD
{
	list_del_init(&checker->e_list);
	(*checker->free_func) (checker);
=======
{
	list_del_init(&checker->e_list);
	(*checker->checker_funcs->free_func) (checker);
}
void
free_checker_list(list_head_t *l)
{
	checker_t *checker, *checker_tmp;

	list_for_each_entry_safe(checker, checker_tmp, l, e_list)
		free_checker(checker);
>>>>>>> 61cbc187
}
void
free_checker_list(list_head_t *l)
{
	checker_t *checker, *checker_tmp;

	list_for_each_entry_safe(checker, checker_tmp, l, e_list)
		free_checker(checker);
}

/* dump checker data */
static void
dump_checker(FILE *fp, const checker_t *checker)
{
	conf_write(fp, " %s -> %s", FMT_VS(checker->vs), FMT_CHK(checker));
	conf_write(fp, "   Enabled = %s", checker->enabled ? "yes" : "no");
	conf_write(fp, "   Up = %s", checker->is_up ? "yes" : "no");
	conf_write(fp, "   Has run = %s", checker->has_run ? "yes" : "no");
<<<<<<< HEAD
	conf_write(fp, "   Alpha = %s", checker->has_run ? "yes" : "no");
	conf_write(fp, "   Delay loop = %lu us", checker->delay_loop);
	conf_write(fp, "   Warmup = %lu us", checker->warmup);
	conf_write(fp, "   Retries = %u", checker->retry);
	conf_write(fp, "   Delay before retry = %lu us", checker->delay_before_retry);
	conf_write(fp, "   Retries iterations = %u", checker->retry_it);
	conf_write(fp, "   Default delay before retry = %lu us", checker->default_delay_before_retry);
	conf_write(fp, "   Log all failures = %s", checker->log_all_failures ? "yes" : "no");
=======
	conf_write(fp, "   Current weight = %d", checker->cur_weight);
	if (checker->checker_funcs->type != CHECKER_FILE) {
		conf_write(fp, "   Alpha = %s", checker->alpha ? "yes" : "no");
		conf_write(fp, "   Delay loop = %lu us", checker->delay_loop);
		conf_write(fp, "   Warmup = %lu us", checker->warmup);
		conf_write(fp, "   Retries = %u", checker->retry);
		if (checker->retry) {
			conf_write(fp, "   Delay before retry = %lu us", checker->delay_before_retry);
			conf_write(fp, "   Retries iterations = %u", checker->retry_it);
		}
		conf_write(fp, "   Default delay before retry = %lu us", checker->default_delay_before_retry);
	}
	conf_write(fp, "   Log all failures = %s", checker->log_all_failures ? "yes" : "no");

	if (checker->co) {
		conf_write(fp, "   Connection");
		dump_connection_opts(fp, checker->co);
	}
>>>>>>> 61cbc187

	(*checker->checker_funcs->dump_func) (fp, checker);
}
static void
dump_checker_list(FILE *fp, const list_head_t *l)
{
	checker_t *checker;

	list_for_each_entry(checker, l, e_list)
		dump_checker(fp, checker);
}
static void
dump_checker_list(FILE *fp, const list_head_t *l)
{
	checker_t *checker;

	list_for_each_entry(checker, l, e_list)
		dump_checker(fp, checker);
}

void
dump_connection_opts(FILE *fp, const void *data)
{
	const conn_opts_t *conn = data;

	conf_write(fp, "     Dest = %s", inet_sockaddrtopair(&conn->dst));
	if (conn->bindto.ss_family)
		conf_write(fp, "     Bind to = %s", inet_sockaddrtopair(&conn->bindto));
	if (conn->bind_if[0])
		conf_write(fp, "     Bind i/f = %s", conn->bind_if);
#ifdef _WITH_SO_MARK_
	if (conn->fwmark != 0)
		conf_write(fp, "     Mark = %u", conn->fwmark);
#endif
	conf_write(fp, "     Timeout = %f", (double)conn->connection_to / TIMER_HZ);
	if (conn->last_errno)
		conf_write(fp, "     Last errno = %d", conn->last_errno);
<<<<<<< HEAD
}

void
dump_checker_opts(FILE *fp, const void *data)
{
	const checker_t *checker = data;
	const conn_opts_t *conn = checker->co;

	if (conn) {
		conf_write(fp, "   Connection");
		dump_connection_opts(fp, conn);
	}

	conf_write(fp, "   Alpha is %s", checker->alpha ? "ON" : "OFF");
	conf_write(fp, "   Log all failures %s", checker->log_all_failures ? "ON" : "OFF");
	conf_write(fp, "   Delay loop = %f" , (double)checker->delay_loop / TIMER_HZ);
	if (checker->retry) {
		conf_write(fp, "   Retry count = %u" , checker->retry);
		conf_write(fp, "   Retry delay = %f" , (double)checker->delay_before_retry / TIMER_HZ);
	}
	conf_write(fp, "   Warmup = %f", (double)checker->warmup / TIMER_HZ);

	conf_write(fp, "   Enabled = %d", checker->enabled);
	conf_write(fp, "   Is up = %d", checker->is_up);
	conf_write(fp, "   Has run = %d", checker->has_run);
	conf_write(fp, "   Retries left before fail = %u", checker->retry_it);
	conf_write(fp, "   Delay before retry = %f", (double)checker->default_delay_before_retry / TIMER_HZ);
=======
>>>>>>> 61cbc187
}

/* Queue a checker into the checkers_queue */
checker_t *
queue_checker(const checker_funcs_t *funcs
	      , thread_func_t launch
<<<<<<< HEAD
	      , bool (*compare) (const checker_t *, checker_t *)
=======
>>>>>>> 61cbc187
	      , void *data
	      , conn_opts_t *co
	      , bool fd_required)
{
	virtual_server_t *vs = list_last_entry(&check_data->vs, virtual_server_t, e_list);
	real_server_t *rs = list_last_entry(&vs->rs, real_server_t, e_list);
	checker_t *checker;

	/* Set default dst = RS, timeout = default */
	if (co) {
		co->dst = rs->addr;
		co->connection_to = UINT_MAX;
	}

	PMALLOC(checker);
	INIT_LIST_HEAD(&checker->e_list);
<<<<<<< HEAD
	checker->free_func = free_func;
	checker->dump_func = dump_func;
=======
	checker->checker_funcs = funcs;
>>>>>>> 61cbc187
	checker->launch = launch;
	checker->vs = vs;
	checker->rs = rs;
	checker->data = data;
	checker->co = co;
	checker->enabled = true;
	checker->alpha = -1;
	checker->delay_loop = ULONG_MAX;
	checker->warmup = ULONG_MAX;
	checker->retry = UINT_MAX;
	checker->delay_before_retry = ULONG_MAX;
	checker->retry_it = 0;
	checker->is_up = true;
	checker->default_delay_before_retry = 1 * TIMER_HZ;
	checker->default_retry = 1 ;

	/* queue the checker */
	list_add_tail(&checker->e_list, &checkers_queue);

	if (fd_required)
		check_data->num_checker_fd_required++;

	return checker;
}

void
dequeue_new_checker(void)
{
	checker_t *checker = CHECKER_GET_CURRENT();

	if (!checker->is_up)
		set_checker_state(checker, true);

	free_checker(checker);
}

bool
check_conn_opts(conn_opts_t *co)
{
	if (co->dst.ss_family == AF_INET6 &&
	    IN6_IS_ADDR_LINKLOCAL(&PTR_CAST(struct sockaddr_in6, &co->dst)->sin6_addr) &&
	    !co->bind_if[0]) {
		report_config_error(CONFIG_GENERAL_ERROR, "Checker link local address %s requires a bind_if", inet_sockaddrtos(&co->dst));
		return false;
	}

	return true;
}

bool __attribute__ ((pure))
compare_conn_opts(const conn_opts_t *a, const conn_opts_t *b)
{
	if (a == b)
		return true;

	if (!a || !b)
		return false;
	if (!sockstorage_equal(&a->dst, &b->dst))
		return false;
	if (!sockstorage_equal(&a->bindto, &b->bindto))
		return false;
	if (strcmp(a->bind_if, b->bind_if))
		return false;
	if (a->connection_to != b->connection_to)
		return false;
#ifdef _WITH_SO_MARK_
	if (a->fwmark != b->fwmark)
		return false;
#endif

	return true;
}

void
checker_set_dst_port(struct sockaddr_storage *dst, uint16_t port)
{
	/* NOTE: we are relying on the offset of sin_port and sin6_port being
	 * the same if an IPv6 address is specified after the port */
	if (dst->ss_family == AF_INET6) {
		struct sockaddr_in6 *addr6 = PTR_CAST(struct sockaddr_in6, dst);
		addr6->sin6_port = port;
	} else if (dst->ss_family == AF_UNSPEC &&
		   offsetof(struct sockaddr_in6, sin6_port) != offsetof(struct sockaddr_in, sin_port)) {
		log_message(LOG_INFO, "BUG: checker_set_dst_port() in/in6 port offsets differ");
	} else {
		struct sockaddr_in *addr4 = PTR_CAST(struct sockaddr_in, dst);
		addr4->sin_port = port;
	}
}

/* "connect_ip" keyword */
static void
co_ip_handler(const vector_t *strvec)
{
	conn_opts_t *co = CHECKER_GET_CO();

	if (inet_stosockaddr(strvec_slot(strvec, 1), NULL, &co->dst))
		report_config_error(CONFIG_GENERAL_ERROR, "Invalid connect_ip address %s - ignoring", strvec_slot(strvec, 1));
	else if (co->bindto.ss_family != AF_UNSPEC &&
		 co->bindto.ss_family != co->dst.ss_family) {
		report_config_error(CONFIG_GENERAL_ERROR, "connect_ip address %s does not match address family of bindto - skipping", strvec_slot(strvec, 1));
		co->dst.ss_family = AF_UNSPEC;
	}
}

/* "connect_port" keyword */
static void
co_port_handler(const vector_t *strvec)
{
	conn_opts_t *co = CHECKER_GET_CO();
	unsigned port;

	if (!read_unsigned_strvec(strvec, 1, &port, 1, 65535, true)) {
		report_config_error(CONFIG_GENERAL_ERROR, "Invalid checker connect_port '%s'", strvec_slot(strvec, 1));
		return;
	}

	checker_set_dst_port(&co->dst, htons(port));
}

/* "bindto" keyword */
static void
co_srcip_handler(const vector_t *strvec)
{
	conn_opts_t *co = CHECKER_GET_CO();
	if (inet_stosockaddr(strvec_slot(strvec, 1), NULL, &co->bindto))
		report_config_error(CONFIG_GENERAL_ERROR, "Invalid bindto address %s - ignoring", strvec_slot(strvec, 1));
	else if (co->dst.ss_family != AF_UNSPEC &&
		 co->dst.ss_family != co->bindto.ss_family) {
		report_config_error(CONFIG_GENERAL_ERROR, "bindto address %s does not match address family of connect_ip - skipping", strvec_slot(strvec, 1));
		co->bindto.ss_family = AF_UNSPEC;
	}
}

/* "bind_port" keyword */
static void
co_srcport_handler(const vector_t *strvec)
{
	conn_opts_t *co = CHECKER_GET_CO();
	unsigned port;

	if (!read_unsigned_strvec(strvec, 1, &port, 1, 65535, true)) {
		report_config_error(CONFIG_GENERAL_ERROR, "Invalid checker bind_port '%s'", strvec_slot(strvec, 1));
		return;
	}

	checker_set_dst_port(&co->bindto, htons(port));
}

/* "bind_if" keyword */
static void
co_srcif_handler(const vector_t *strvec)
{
	// This is needed for link local IPv6 bindto address
	conn_opts_t *co = CHECKER_GET_CO();

	if (strlen(strvec_slot(strvec, 1)) > sizeof(co->bind_if) - 1) {
		report_config_error(CONFIG_GENERAL_ERROR, "Interface name %s is too long - ignoring", strvec_slot(strvec, 1));
		return;
	}
	strcpy(co->bind_if, strvec_slot(strvec, 1));
}

/* "connect_timeout" keyword */
static void
co_timeout_handler(const vector_t *strvec)
{
	conn_opts_t *co = CHECKER_GET_CO();
	unsigned long timer;

	if (!read_timer(strvec, 1, &timer, 1, UINT_MAX, true)) {
		report_config_error(CONFIG_GENERAL_ERROR, "connect_timeout %s invalid - ignoring", strvec_slot(strvec, 1));
		return;
	}
	co->connection_to = timer;
}

#ifdef _WITH_SO_MARK_
/* "fwmark" keyword */
static void
co_fwmark_handler(const vector_t *strvec)
{
	conn_opts_t *co = CHECKER_GET_CO();
	unsigned fwmark;

	if (!read_unsigned_strvec(strvec, 1, &fwmark, 0, UINT_MAX, true)) {
		report_config_error(CONFIG_GENERAL_ERROR, "Invalid fwmark connection value '%s'", strvec_slot(strvec, 1));
		return;
	}
	co->fwmark = fwmark;
}
#endif

static void
retry_handler(const vector_t *strvec)
{
	checker_t *checker = CHECKER_GET_CURRENT();
	unsigned retry;

	if (!read_unsigned_strvec(strvec, 1, &retry, 0, UINT_MAX, true)) {
		report_config_error(CONFIG_GENERAL_ERROR, "Invalid retry connection value '%s'", strvec_slot(strvec, 1));
		return;
	}

	checker->retry = retry;
}

static void
delay_before_retry_handler(const vector_t *strvec)
{
	checker_t *checker = CHECKER_GET_CURRENT();
	unsigned long delay;

	if (!read_timer(strvec, 1, &delay, 0, 0, true)) {
		report_config_error(CONFIG_GENERAL_ERROR, "Invalid delay_before_retry connection value '%s'", strvec_slot(strvec, 1));
		return;
	}

	checker->delay_before_retry = delay;
}

/* "warmup" keyword */
static void
warmup_handler(const vector_t *strvec)
{
	checker_t *checker = CHECKER_GET_CURRENT();
	unsigned long warmup;

	if (!read_timer(strvec, 1, &warmup, 0, 0, true)) {
		report_config_error(CONFIG_GENERAL_ERROR, "Invalid warmup connection value '%s'", strvec_slot(strvec, 1));
		return;
	}

	checker->warmup = warmup;
}

static void
delay_handler(const vector_t *strvec)
{
	checker_t *checker = CHECKER_GET_CURRENT();
	unsigned long delay_loop;

	if (!read_timer(strvec, 1, &delay_loop, 1, 0, true)) {
		report_config_error(CONFIG_GENERAL_ERROR, "delay_loop '%s' is invalid - ignoring", strvec_slot(strvec, 1));
		return;
	}

	checker->delay_loop = delay_loop;
}

static void
alpha_handler(const vector_t *strvec)
{
	checker_t *checker = CHECKER_GET_CURRENT();
	int res = true;

	if (vector_size(strvec) >= 2) {
		res = check_true_false(strvec_slot(strvec, 1));
		if (res == -1) {
			report_config_error(CONFIG_GENERAL_ERROR, "Invalid alpha parameter %s", strvec_slot(strvec, 1));
			return;
		}
	}
	checker->alpha = res;
}
static void
log_all_failures_handler(const vector_t *strvec)
{
	checker_t *checker = CHECKER_GET_CURRENT();
	int res = true;

	if (vector_size(strvec) >= 2) {
		res = check_true_false(strvec_slot(strvec, 1));
		if (res == -1) {
			report_config_error(CONFIG_GENERAL_ERROR, "Invalid log_all_failures parameter %s", strvec_slot(strvec, 1));
			return;
		}
	}
	checker->log_all_failures = res;
}
void
install_checker_common_keywords(bool connection_keywords)
{
	if (connection_keywords) {
		install_keyword("connect_ip", &co_ip_handler);
		install_keyword("connect_port", &co_port_handler);
		install_keyword("bindto", &co_srcip_handler);
		install_keyword("bind_port", &co_srcport_handler);
		install_keyword("bind_if", &co_srcif_handler);
		install_keyword("connect_timeout", &co_timeout_handler);
#ifdef _WITH_SO_MARK_
		install_keyword("fwmark", &co_fwmark_handler);
#endif
	}
	install_keyword("retry", &retry_handler);
	install_keyword("delay_before_retry", &delay_before_retry_handler);
	install_keyword("warmup", &warmup_handler);
	install_keyword("delay_loop", &delay_handler);
	install_keyword("alpha", &alpha_handler);
	install_keyword("log_all_failures", &log_all_failures_handler);
}

/* dump the checkers_queue */
void
dump_checkers_queue(FILE *fp)
{
	if (!list_empty(&checkers_queue)) {
		conf_write(fp, "------< Health checkers >------");
		dump_checker_list(fp, &checkers_queue);
	}
}

/* init the global checkers queue */
void
init_checkers_queue(void)
{
	INIT_LIST_HEAD(&checkers_queue);
}

/* release the checkers for a virtual server */
void
free_vs_checkers(const virtual_server_t *vs)
{
	checker_t *checker, *checker_tmp;

	list_for_each_entry_safe(checker, checker_tmp, &checkers_queue, e_list) {
		if (checker->vs != vs)
			continue;

		free_checker(checker);
	}
}

/* release the checkers for a virtual server */
void
free_rs_checkers(const real_server_t *rs)
{
	checker_t *checker, *checker_tmp;

	list_for_each_entry_safe(checker, checker_tmp, &checkers_queue, e_list) {
		if (checker->rs != rs)
			continue;

		free_checker(checker);
	}
}

/* release the checkers_queue */
void
free_checkers_queue(void)
{
	free_checker_list(&checkers_queue);
}

/* register checkers to the global I/O scheduler */
void
register_checkers_thread(void)
{
	checker_t *checker;
	unsigned long warmup;

	list_for_each_entry(checker, &checkers_queue, e_list) {
		if (checker->launch)
		{
			if (checker->vs->ha_suspend && !checker->vs->ha_suspend_addr_count)
				checker->enabled = false;

			log_message(LOG_INFO, "%sctivating healthchecker for service %s for VS %s"
					    , checker->enabled ? "A" : "Dea", FMT_RS(checker->rs, checker->vs), FMT_VS(checker->vs));

			/* wait for a random timeout to begin checker thread.
			   It helps avoiding multiple simultaneous checks to
			   the same RS.
			*/
			warmup = checker->warmup;
			if (warmup) {
				/* coverity[dont_call] */
				warmup = warmup * (unsigned)random() / RAND_MAX;
			}
			thread_add_timer(master, checker->launch, checker,
					 BOOTSTRAP_DELAY + warmup);
		}
	}

#ifdef _WITH_BFD_
	log_message(LOG_INFO, "Activating BFD healthchecker");

	/* We need to always enable this, since the bfd process may write to the pipe, and we
	 * need to ensure that messages are stripped out. */
	start_bfd_monitoring(master);
#endif
}

/* Sync checkers activity with netlink kernel reflection */
static bool __attribute__ ((pure))
addr_matches(const virtual_server_t *vs, void *address)
{
	virtual_server_group_entry_t *vsg_entry;
	struct in_addr mask_addr = {0};
	struct in6_addr mask_addr6 = {{{0}}};
	unsigned addr_base;
	const void *addr;

	if (vs->addr.ss_family != AF_UNSPEC) {
		if (vs->addr.ss_family == AF_INET6)
			addr = (const void *)&PTR_CAST_CONST(struct sockaddr_in6, &vs->addr)->sin6_addr;
		else
			addr = (const void *)&PTR_CAST_CONST(struct sockaddr_in, &vs->addr)->sin_addr;

		return inaddr_equal(vs->addr.ss_family, addr, address);
	}

	if (!vs->vsg || list_empty(&vs->vsg->addr_range))
		return false;

	if (vs->af == AF_INET) {
<<<<<<< HEAD
		mask_addr = *(struct in_addr*)address;
		addr_base = ntohl(mask_addr.s_addr) & 0xFF;
		mask_addr.s_addr &= htonl(0xFFFFFF00);
	} else {
		mask_addr6 = *(struct in6_addr*)address;
=======
		mask_addr = *PTR_CAST(struct in_addr, address);
		addr_base = ntohl(mask_addr.s_addr) & 0xFF;
		mask_addr.s_addr &= htonl(0xFFFFFF00);
	} else {
		mask_addr6 = *PTR_CAST(struct in6_addr, address);
>>>>>>> 61cbc187
		addr_base = ntohs(mask_addr6.s6_addr16[7]);
		mask_addr6.s6_addr16[7] = 0;
	}

	list_for_each_entry(vsg_entry, &vs->vsg->addr_range, e_list) {
		struct sockaddr_storage range_addr = vsg_entry->addr;
		uint32_t ra_base;

		if (!vsg_entry->range) {
			if (vsg_entry->addr.ss_family == AF_INET6)
<<<<<<< HEAD
				addr = (void *) &((struct sockaddr_in6 *)&vsg_entry->addr)->sin6_addr;
			else
				addr = (void *) &((struct sockaddr_in *)&vsg_entry->addr)->sin_addr;
=======
				addr = (void *)&PTR_CAST(struct sockaddr_in6, &vsg_entry->addr)->sin6_addr;
			else
				addr = (void *)&PTR_CAST(struct sockaddr_in, &vsg_entry->addr)->sin_addr;
>>>>>>> 61cbc187

			if (inaddr_equal(vsg_entry->addr.ss_family, addr, address))
				return true;

			continue;
		}

		if (range_addr.ss_family == AF_INET) {
			struct in_addr ra;

<<<<<<< HEAD
			ra = ((struct sockaddr_in *)&range_addr)->sin_addr;
=======
			ra = PTR_CAST(struct sockaddr_in, &range_addr)->sin_addr;
>>>>>>> 61cbc187
			ra_base = ntohl(ra.s_addr) & 0xFF;

			if (addr_base < ra_base || addr_base > ra_base + vsg_entry->range)
				continue;

			ra.s_addr &= htonl(0xFFFFFF00);
			if (ra.s_addr != mask_addr.s_addr)
				continue;
		} else {
<<<<<<< HEAD
			struct in6_addr ra = ((struct sockaddr_in6 *)&range_addr)->sin6_addr;
=======
			struct in6_addr ra = PTR_CAST(struct sockaddr_in6, &range_addr)->sin6_addr;
>>>>>>> 61cbc187
			ra_base = ntohs(ra.s6_addr16[7]);

			if (addr_base < ra_base || addr_base > ra_base + vsg_entry->range)
				continue;

			ra.s6_addr16[7] = 0;
			if (!inaddr_equal(AF_INET6, &ra, &mask_addr6))
				continue;
		}

		return true;
	}

	return false;
}

void
update_checker_activity(sa_family_t family, void *address, bool enable)
{
	checker_t *checker;
	virtual_server_t *vs;
	char addr_str[INET6_ADDRSTRLEN];
	bool address_logged = false;

	if (__test_bit(LOG_ADDRESS_CHANGES, &debug)) {
		inet_ntop(family, address, addr_str, sizeof(addr_str));
		log_message(LOG_INFO, "Netlink reflector reports IP %s %s"
				    , addr_str, (enable) ? "added" : "removed");
		address_logged = true;
	}

	if (!using_ha_suspend)
		return;

	if (list_empty(&checkers_queue))
		return;

	/* Check if any of the virtual servers are using this address, and have ha_suspend */
	list_for_each_entry(vs, &check_data->vs, e_list) {
		if (!vs->ha_suspend)
			continue;

		/* If there is no address configured, the family will be AF_UNSPEC */
		if (vs->af != family)
			continue;

		if (!addr_matches(vs, address))
			continue;

		if (!address_logged &&
		    __test_bit(LOG_DETAIL_BIT, &debug)) {
			inet_ntop(family, address, addr_str, sizeof(addr_str));
			log_message(LOG_INFO, "Netlink reflector reports IP %s %s"
					    , addr_str, (enable) ? "added" : "removed");
		}
		address_logged = true;

		/* If we have that same address (IPv6 link local) on multiple interfaces,
		 * we want to count them multiple times so that we only suspend the checkers
		 * if they are all deleted */
		if (enable)
			vs->ha_suspend_addr_count++;
		else
			vs->ha_suspend_addr_count--;

		/* Processing Healthcheckers queue for this vs */
		list_for_each_entry(checker, &checkers_queue, e_list) {
			if (checker->vs != vs)
				continue;

			if (enable != checker->enabled &&
			    (enable || vs->ha_suspend_addr_count == 0)) {
				log_message(LOG_INFO, "%sing healthchecker for service %s for VS %s",
							!checker->enabled ? "Activat" : "Suspend",
							FMT_RS(checker->rs, checker->vs), FMT_VS(checker->vs));
				checker->enabled = enable;
			}
		}
	}
}

/* Install checkers keywords */
void
install_checkers_keyword(void)
{
	install_misc_check_keyword();
	install_smtp_check_keyword();
	install_tcp_check_keyword();
	install_ping_check_keyword();
	install_udp_check_keyword();
	install_http_check_keyword();
	install_ssl_check_keyword();
	install_dns_check_keyword();
	install_file_check_keyword();
#ifdef _WITH_BFD_
	install_bfd_check_keyword();
#endif
}<|MERGE_RESOLUTION|>--- conflicted
+++ resolved
@@ -62,23 +62,9 @@
 /* free checker data */
 void
 free_checker(checker_t *checker)
-<<<<<<< HEAD
-{
-	list_del_init(&checker->e_list);
-	(*checker->free_func) (checker);
-=======
 {
 	list_del_init(&checker->e_list);
 	(*checker->checker_funcs->free_func) (checker);
-}
-void
-free_checker_list(list_head_t *l)
-{
-	checker_t *checker, *checker_tmp;
-
-	list_for_each_entry_safe(checker, checker_tmp, l, e_list)
-		free_checker(checker);
->>>>>>> 61cbc187
 }
 void
 free_checker_list(list_head_t *l)
@@ -97,16 +83,6 @@
 	conf_write(fp, "   Enabled = %s", checker->enabled ? "yes" : "no");
 	conf_write(fp, "   Up = %s", checker->is_up ? "yes" : "no");
 	conf_write(fp, "   Has run = %s", checker->has_run ? "yes" : "no");
-<<<<<<< HEAD
-	conf_write(fp, "   Alpha = %s", checker->has_run ? "yes" : "no");
-	conf_write(fp, "   Delay loop = %lu us", checker->delay_loop);
-	conf_write(fp, "   Warmup = %lu us", checker->warmup);
-	conf_write(fp, "   Retries = %u", checker->retry);
-	conf_write(fp, "   Delay before retry = %lu us", checker->delay_before_retry);
-	conf_write(fp, "   Retries iterations = %u", checker->retry_it);
-	conf_write(fp, "   Default delay before retry = %lu us", checker->default_delay_before_retry);
-	conf_write(fp, "   Log all failures = %s", checker->log_all_failures ? "yes" : "no");
-=======
 	conf_write(fp, "   Current weight = %d", checker->cur_weight);
 	if (checker->checker_funcs->type != CHECKER_FILE) {
 		conf_write(fp, "   Alpha = %s", checker->alpha ? "yes" : "no");
@@ -125,17 +101,8 @@
 		conf_write(fp, "   Connection");
 		dump_connection_opts(fp, checker->co);
 	}
->>>>>>> 61cbc187
 
 	(*checker->checker_funcs->dump_func) (fp, checker);
-}
-static void
-dump_checker_list(FILE *fp, const list_head_t *l)
-{
-	checker_t *checker;
-
-	list_for_each_entry(checker, l, e_list)
-		dump_checker(fp, checker);
 }
 static void
 dump_checker_list(FILE *fp, const list_head_t *l)
@@ -163,46 +130,12 @@
 	conf_write(fp, "     Timeout = %f", (double)conn->connection_to / TIMER_HZ);
 	if (conn->last_errno)
 		conf_write(fp, "     Last errno = %d", conn->last_errno);
-<<<<<<< HEAD
-}
-
-void
-dump_checker_opts(FILE *fp, const void *data)
-{
-	const checker_t *checker = data;
-	const conn_opts_t *conn = checker->co;
-
-	if (conn) {
-		conf_write(fp, "   Connection");
-		dump_connection_opts(fp, conn);
-	}
-
-	conf_write(fp, "   Alpha is %s", checker->alpha ? "ON" : "OFF");
-	conf_write(fp, "   Log all failures %s", checker->log_all_failures ? "ON" : "OFF");
-	conf_write(fp, "   Delay loop = %f" , (double)checker->delay_loop / TIMER_HZ);
-	if (checker->retry) {
-		conf_write(fp, "   Retry count = %u" , checker->retry);
-		conf_write(fp, "   Retry delay = %f" , (double)checker->delay_before_retry / TIMER_HZ);
-	}
-	conf_write(fp, "   Warmup = %f", (double)checker->warmup / TIMER_HZ);
-
-	conf_write(fp, "   Enabled = %d", checker->enabled);
-	conf_write(fp, "   Is up = %d", checker->is_up);
-	conf_write(fp, "   Has run = %d", checker->has_run);
-	conf_write(fp, "   Retries left before fail = %u", checker->retry_it);
-	conf_write(fp, "   Delay before retry = %f", (double)checker->default_delay_before_retry / TIMER_HZ);
-=======
->>>>>>> 61cbc187
 }
 
 /* Queue a checker into the checkers_queue */
 checker_t *
 queue_checker(const checker_funcs_t *funcs
 	      , thread_func_t launch
-<<<<<<< HEAD
-	      , bool (*compare) (const checker_t *, checker_t *)
-=======
->>>>>>> 61cbc187
 	      , void *data
 	      , conn_opts_t *co
 	      , bool fd_required)
@@ -219,12 +152,7 @@
 
 	PMALLOC(checker);
 	INIT_LIST_HEAD(&checker->e_list);
-<<<<<<< HEAD
-	checker->free_func = free_func;
-	checker->dump_func = dump_func;
-=======
 	checker->checker_funcs = funcs;
->>>>>>> 61cbc187
 	checker->launch = launch;
 	checker->vs = vs;
 	checker->rs = rs;
@@ -641,19 +569,11 @@
 		return false;
 
 	if (vs->af == AF_INET) {
-<<<<<<< HEAD
-		mask_addr = *(struct in_addr*)address;
-		addr_base = ntohl(mask_addr.s_addr) & 0xFF;
-		mask_addr.s_addr &= htonl(0xFFFFFF00);
-	} else {
-		mask_addr6 = *(struct in6_addr*)address;
-=======
 		mask_addr = *PTR_CAST(struct in_addr, address);
 		addr_base = ntohl(mask_addr.s_addr) & 0xFF;
 		mask_addr.s_addr &= htonl(0xFFFFFF00);
 	} else {
 		mask_addr6 = *PTR_CAST(struct in6_addr, address);
->>>>>>> 61cbc187
 		addr_base = ntohs(mask_addr6.s6_addr16[7]);
 		mask_addr6.s6_addr16[7] = 0;
 	}
@@ -664,15 +584,9 @@
 
 		if (!vsg_entry->range) {
 			if (vsg_entry->addr.ss_family == AF_INET6)
-<<<<<<< HEAD
-				addr = (void *) &((struct sockaddr_in6 *)&vsg_entry->addr)->sin6_addr;
-			else
-				addr = (void *) &((struct sockaddr_in *)&vsg_entry->addr)->sin_addr;
-=======
 				addr = (void *)&PTR_CAST(struct sockaddr_in6, &vsg_entry->addr)->sin6_addr;
 			else
 				addr = (void *)&PTR_CAST(struct sockaddr_in, &vsg_entry->addr)->sin_addr;
->>>>>>> 61cbc187
 
 			if (inaddr_equal(vsg_entry->addr.ss_family, addr, address))
 				return true;
@@ -683,11 +597,7 @@
 		if (range_addr.ss_family == AF_INET) {
 			struct in_addr ra;
 
-<<<<<<< HEAD
-			ra = ((struct sockaddr_in *)&range_addr)->sin_addr;
-=======
 			ra = PTR_CAST(struct sockaddr_in, &range_addr)->sin_addr;
->>>>>>> 61cbc187
 			ra_base = ntohl(ra.s_addr) & 0xFF;
 
 			if (addr_base < ra_base || addr_base > ra_base + vsg_entry->range)
@@ -697,11 +607,7 @@
 			if (ra.s_addr != mask_addr.s_addr)
 				continue;
 		} else {
-<<<<<<< HEAD
-			struct in6_addr ra = ((struct sockaddr_in6 *)&range_addr)->sin6_addr;
-=======
 			struct in6_addr ra = PTR_CAST(struct sockaddr_in6, &range_addr)->sin6_addr;
->>>>>>> 61cbc187
 			ra_base = ntohs(ra.s6_addr16[7]);
 
 			if (addr_base < ra_base || addr_base > ra_base + vsg_entry->range)
