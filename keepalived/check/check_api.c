--- conflicted
+++ resolved
@@ -599,13 +599,8 @@
 		if (vsg_entry->addr.ss_family == AF_INET) {
 			struct in_addr ra;
 
-<<<<<<< HEAD
-			ra = PTR_CAST(struct sockaddr_in, &range_addr)->sin_addr;
-			ra_base = ntohl(ra.s_addr) & 0xFF;
-=======
 			ra_base = ntohl(PTR_CAST(struct sockaddr_in, &vsg_entry->addr)->sin_addr.s_addr) & 0xFF;
 			ra_end = ntohl(PTR_CAST(struct sockaddr_in, &vsg_entry->addr_end)->sin_addr.s_addr) & 0xFF;
->>>>>>> 1664242c
 
 			if (addr_base < ra_base || addr_base > ra_end)
 				continue;
@@ -615,15 +610,10 @@
 			if (ra.s_addr != mask_addr.s_addr)
 				continue;
 		} else {
-<<<<<<< HEAD
-			struct in6_addr ra = PTR_CAST(struct sockaddr_in6, &range_addr)->sin6_addr;
-			ra_base = ntohs(ra.s6_addr16[7]);
-=======
 			struct in6_addr ra;
 
 			ra_base = ntohs(PTR_CAST(struct sockaddr_in6, &vsg_entry->addr)->sin6_addr.s6_addr16[7]);
 			ra_end = ntohs(PTR_CAST(struct sockaddr_in6, &vsg_entry->addr_end)->sin6_addr.s6_addr16[7]);
->>>>>>> 1664242c
 
 			if (addr_base < ra_base || addr_base > ra_end)
 				continue;
