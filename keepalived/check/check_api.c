--- conflicted
+++ resolved
@@ -62,13 +62,10 @@
 	log_message(LOG_INFO, "   Connection dest = %s", inet_sockaddrtopair(&conn->dst));
 	if (conn->bindto.ss_family)
 		log_message(LOG_INFO, "   Bind to = %s", inet_sockaddrtopair(&conn->bindto));
-<<<<<<< HEAD
-=======
 #ifdef _WITH_SO_MARK_
 	if (conn->fwmark != 0)
 		log_message(LOG_INFO, "   Connection mark = %u", conn->fwmark);
 #endif
->>>>>>> afa72933
 	log_message(LOG_INFO, "   Connection timeout = %d", conn->connection_to/TIMER_HZ);
 }
 
