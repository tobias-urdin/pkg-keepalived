/*
 * Soft:        Keepalived is a failover program for the LVS project
 *              <www.linuxvirtualserver.org>. It monitor & manipulate
 *              a loadbalanced server pool using multi-layer checks.
 *
 * Part:        Healthcheckers dynamic data structure definition.
 *
 * Author:      Alexandre Cassen, <acassen@linux-vs.org>
 *
 *              This program is distributed in the hope that it will be useful,
 *              but WITHOUT ANY WARRANTY; without even the implied warranty of
 *              MERCHANTABILITY or FITNESS FOR A PARTICULAR PURPOSE.
 *              See the GNU General Public License for more details.
 *
 *              This program is free software; you can redistribute it and/or
 *              modify it under the terms of the GNU General Public License
 *              as published by the Free Software Foundation; either version
 *              2 of the License, or (at your option) any later version.
 *
 * Copyright (C) 2001-2012 Alexandre Cassen, <acassen@gmail.com>
 */

#include <netdb.h>
#include "check_data.h"
#include "check_api.h"
#include "logger.h"
#include "memory.h"
#include "utils.h"
#include "ipwrapper.h"

/* global vars */
check_data_t *check_data = NULL;
check_data_t *old_check_data = NULL;

/* SSL facility functions */
ssl_data_t *
alloc_ssl(void)
{
	ssl_data_t *ssl = (ssl_data_t *) MALLOC(sizeof(ssl_data_t));
	return ssl;
}
void
free_ssl(void)
{
	ssl_data_t *ssl = check_data->ssl;

	if (!ssl)
		return;
	FREE_PTR(ssl->password);
	FREE_PTR(ssl->cafile);
	FREE_PTR(ssl->certfile);
	FREE_PTR(ssl->keyfile);
	FREE(ssl);
}
static void
dump_ssl(void)
{
	ssl_data_t *ssl = check_data->ssl;

	if (ssl->password)
		log_message(LOG_INFO, " Password : %s", ssl->password);
	if (ssl->cafile)
		log_message(LOG_INFO, " CA-file : %s", ssl->cafile);
	if (ssl->certfile)
		log_message(LOG_INFO, " Certificate file : %s", ssl->certfile);
	if (ssl->keyfile)
		log_message(LOG_INFO, " Key file : %s", ssl->keyfile);
	if (!ssl->password && !ssl->cafile && !ssl->certfile && !ssl->keyfile)
		log_message(LOG_INFO, " Using autogen SSL context");
}

/* Virtual server group facility functions */
static void
free_vsg(void *data)
{
	virtual_server_group_t *vsg = data;
	FREE_PTR(vsg->gname);
	free_list(vsg->addr_ip);
	free_list(vsg->range);
	free_list(vsg->vfwmark);
	FREE(vsg);
}
static void
dump_vsg(void *data)
{
	virtual_server_group_t *vsg = data;

	log_message(LOG_INFO, " Virtual Server Group = %s", vsg->gname);
	dump_list(vsg->addr_ip);
	dump_list(vsg->range);
	dump_list(vsg->vfwmark);
}
static void
free_vsg_entry(void *data)
{
	FREE(data);
}
static void
dump_vsg_entry(void *data)
{
	virtual_server_group_entry_t *vsg_entry = data;

	if (vsg_entry->vfwmark)
		log_message(LOG_INFO, "   FWMARK = %u", vsg_entry->vfwmark);
	else if (vsg_entry->range)
		log_message(LOG_INFO, "   VIP Range = %s-%d, VPORT = %d"
				    , inet_sockaddrtos(&vsg_entry->addr)
				    , vsg_entry->range
				    , ntohs(inet_sockaddrport(&vsg_entry->addr)));
	else
		log_message(LOG_INFO, "   VIP = %s, VPORT = %d"
				    , inet_sockaddrtos(&vsg_entry->addr)
				    , ntohs(inet_sockaddrport(&vsg_entry->addr)));
}
void
alloc_vsg(char *gname)
{
	int size = strlen(gname);
	virtual_server_group_t *new;

	new = (virtual_server_group_t *) MALLOC(sizeof(virtual_server_group_t));
	new->gname = (char *) MALLOC(size + 1);
	memcpy(new->gname, gname, size);
	new->addr_ip = alloc_list(free_vsg_entry, dump_vsg_entry);
	new->range = alloc_list(free_vsg_entry, dump_vsg_entry);
	new->vfwmark = alloc_list(free_vsg_entry, dump_vsg_entry);

	list_add(check_data->vs_group, new);
}
void
alloc_vsg_entry(vector_t *strvec)
{
	virtual_server_group_t *vsg = LIST_TAIL_DATA(check_data->vs_group);
	virtual_server_group_entry_t *new;

	new = (virtual_server_group_entry_t *) MALLOC(sizeof(virtual_server_group_entry_t));

	if (!strcmp(vector_slot(strvec, 0), "fwmark")) {
		new->vfwmark = atoi(vector_slot(strvec, 1));
		list_add(vsg->vfwmark, new);
	} else {
		new->range = inet_stor(vector_slot(strvec, 0));
		inet_stosockaddr(vector_slot(strvec, 0), vector_slot(strvec, 1), &new->addr);
		if (!new->range)
			list_add(vsg->addr_ip, new);
		else
			list_add(vsg->range, new);
	}
}

/* Virtual server facility functions */
static void
free_vs(void *data)
{
	virtual_server_t *vs = data;
	FREE_PTR(vs->vsgname);
	FREE_PTR(vs->virtualhost);
	FREE_PTR(vs->s_svr);
	free_list(vs->rs);
	FREE_PTR(vs->quorum_up);
	FREE_PTR(vs->quorum_down);
	FREE(vs);
}
static void
dump_vs(void *data)
{
	virtual_server_t *vs = data;

	if (vs->vsgname)
		log_message(LOG_INFO, " VS GROUP = %s", vs->vsgname);
	else if (vs->vfwmark)
		log_message(LOG_INFO, " VS FWMARK = %u", vs->vfwmark);
	else
		log_message(LOG_INFO, " VIP = %s, VPORT = %d"
				    , inet_sockaddrtos(&vs->addr), ntohs(inet_sockaddrport(&vs->addr)));
	if (vs->virtualhost)
		log_message(LOG_INFO, "   VirtualHost = %s", vs->virtualhost);
	log_message(LOG_INFO, "   delay_loop = %lu, lb_algo = %s",
	       (vs->delay_loop >= TIMER_MAX_SEC) ? vs->delay_loop/TIMER_HZ :
						   vs->delay_loop,
	       vs->sched);
	if (atoi(vs->timeout_persistence) > 0)
		log_message(LOG_INFO, "   persistence timeout = %s",
		       vs->timeout_persistence);
	if (vs->granularity_persistence)
		log_message(LOG_INFO, "   persistence granularity = %s",
		       inet_ntop2(vs->granularity_persistence));
	log_message(LOG_INFO, "   protocol = %s",
	       (vs->service_type == IPPROTO_TCP) ? "TCP" : "UDP");
	log_message(LOG_INFO, "   alpha is %s, omega is %s",
		    vs->alpha ? "ON" : "OFF", vs->omega ? "ON" : "OFF");
	log_message(LOG_INFO, "   quorum = %lu, hysteresis = %lu", vs->quorum, vs->hysteresis);
	if (vs->quorum_up)
		log_message(LOG_INFO, "   -> Notify script UP = %s",
			    vs->quorum_up);
	if (vs->quorum_down)
		log_message(LOG_INFO, "   -> Notify script DOWN = %s",
			    vs->quorum_down);
	if (vs->ha_suspend)
		log_message(LOG_INFO, "   Using HA suspend");

	switch (vs->loadbalancing_kind) {
#ifdef _WITH_LVS_
	case IP_VS_CONN_F_MASQ:
		log_message(LOG_INFO, "   lb_kind = NAT");
		break;
	case IP_VS_CONN_F_DROUTE:
		log_message(LOG_INFO, "   lb_kind = DR");
		break;
	case IP_VS_CONN_F_TUNNEL:
		log_message(LOG_INFO, "   lb_kind = TUN");
		break;
#endif
	}

	if (vs->s_svr) {
		log_message(LOG_INFO, "   sorry server = %s"
				    , FMT_RS(vs->s_svr));
	}
	if (!LIST_ISEMPTY(vs->rs))
		dump_list(vs->rs);
}

void
alloc_vs(char *ip, char *port)
{
	int size = strlen(port);
	virtual_server_t *new;

	new = (virtual_server_t *) MALLOC(sizeof(virtual_server_t));

	if (!strcmp(ip, "group")) {
		new->vsgname = (char *) MALLOC(size + 1);
		memcpy(new->vsgname, port, size);
	} else if (!strcmp(ip, "fwmark")) {
		new->vfwmark = atoi(port);
	} else {
		inet_stosockaddr(ip, port, &new->addr);
	}

	new->delay_loop = KEEPALIVED_DEFAULT_DELAY;
	strncpy(new->timeout_persistence, "0", 1);
	new->virtualhost = NULL;
	new->alpha = 0;
	new->omega = 0;
	new->quorum_up = NULL;
	new->quorum_down = NULL;
	new->quorum = 1;
	new->hysteresis = 0;
	new->quorum_state = UP;

	list_add(check_data->vs, new);
}

/* Sorry server facility functions */
void
alloc_ssvr(char *ip, char *port)
{
	virtual_server_t *vs = LIST_TAIL_DATA(check_data->vs);

	vs->s_svr = (real_server_t *) MALLOC(sizeof(real_server_t));
	vs->s_svr->weight = 1;
	vs->s_svr->iweight = 1;
	inet_stosockaddr(ip, port, &vs->s_svr->addr);
}

/* Real server facility functions */
static void
free_rs(void *data)
{
	real_server_t *rs = data;
	FREE_PTR(rs->notify_up);
	FREE_PTR(rs->notify_down);
	free_list(rs->failed_checkers);
	FREE(rs);
}
static void
dump_rs(void *data)
{
	real_server_t *rs = data;

	log_message(LOG_INFO, "   RIP = %s, RPORT = %d, WEIGHT = %d"
			    , inet_sockaddrtos(&rs->addr)
			    , ntohs(inet_sockaddrport(&rs->addr))
			    , rs->weight);
	if (rs->inhibit)
		log_message(LOG_INFO, "     -> Inhibit service on failure");
	if (rs->notify_up)
		log_message(LOG_INFO, "     -> Notify script UP = %s",
		       rs->notify_up);
	if (rs->notify_down)
		log_message(LOG_INFO, "     -> Notify script DOWN = %s",
		       rs->notify_down);
}

static void
free_failed_checkers(void *data)
{
	FREE(data);
}

void
alloc_rs(char *ip, char *port)
{
	virtual_server_t *vs = LIST_TAIL_DATA(check_data->vs);
	real_server_t *new;

	new = (real_server_t *) MALLOC(sizeof(real_server_t));
	inet_stosockaddr(ip, port, &new->addr);

	new->weight = 1;
	new->iweight = 1;
	new->failed_checkers = alloc_list(free_failed_checkers, NULL);

	if (LIST_ISEMPTY(vs->rs))
		vs->rs = alloc_list(free_rs, dump_rs);
	list_add(vs->rs, new);
}

/* data facility functions */
check_data_t *
alloc_check_data(void)
{
	check_data_t *new;

	new = (check_data_t *) MALLOC(sizeof(check_data_t));
	new->vs = alloc_list(free_vs, dump_vs);
	new->vs_group = alloc_list(free_vsg, dump_vsg);

	return new;
}

void
free_check_data(check_data_t *data)
{
	free_list(data->vs);
	free_list(data->vs_group);
	FREE(data);
}

void
dump_check_data(check_data_t *data)
{
	if (data->ssl) {
		log_message(LOG_INFO, "------< SSL definitions >------");
		dump_ssl();
	}
	if (!LIST_ISEMPTY(data->vs)) {
		log_message(LOG_INFO, "------< LVS Topology >------");
		log_message(LOG_INFO, " System is compiled with LVS v%d.%d.%d",
		       NVERSION(IP_VS_VERSION_CODE));
		if (!LIST_ISEMPTY(data->vs_group))
			dump_list(data->vs_group);
		dump_list(data->vs);
	}
	dump_checkers_queue();
}

char *
format_vs (virtual_server_t *vs)
{
<<<<<<< HEAD
	static char addr_str[INET6_ADDRSTRLEN + 1];
=======
>>>>>>> afa72933
	/* alloc large buffer because of unknown length of vs->vsgname */
	static char ret[512];

	if (vs->vsgname)
		snprintf (ret, sizeof (ret) - 1, "[%s]:%d"
			, vs->vsgname
			, ntohs(inet_sockaddrport(&vs->addr)));
	else if (vs->vfwmark)
<<<<<<< HEAD
		snprintf (ret, sizeof (ret) - 1, "FWM %d", vs->vfwmark);
	else {
		inet_sockaddrtos2(&vs->addr, addr_str);
		snprintf(ret, sizeof(ret) - 1, "[%s]:%d"
			, addr_str
			, ntohs(inet_sockaddrport(&vs->addr)));
	}
=======
		snprintf (ret, sizeof (ret) - 1, "FWM %u", vs->vfwmark);
	else
		snprintf(ret, sizeof(ret) - 1, "%s"
			, inet_sockaddrtopair(&vs->addr));

>>>>>>> afa72933
	return ret;
}<|MERGE_RESOLUTION|>--- conflicted
+++ resolved
@@ -359,10 +359,6 @@
 char *
 format_vs (virtual_server_t *vs)
 {
-<<<<<<< HEAD
-	static char addr_str[INET6_ADDRSTRLEN + 1];
-=======
->>>>>>> afa72933
 	/* alloc large buffer because of unknown length of vs->vsgname */
 	static char ret[512];
 
@@ -371,20 +367,10 @@
 			, vs->vsgname
 			, ntohs(inet_sockaddrport(&vs->addr)));
 	else if (vs->vfwmark)
-<<<<<<< HEAD
-		snprintf (ret, sizeof (ret) - 1, "FWM %d", vs->vfwmark);
-	else {
-		inet_sockaddrtos2(&vs->addr, addr_str);
-		snprintf(ret, sizeof(ret) - 1, "[%s]:%d"
-			, addr_str
-			, ntohs(inet_sockaddrport(&vs->addr)));
-	}
-=======
 		snprintf (ret, sizeof (ret) - 1, "FWM %u", vs->vfwmark);
 	else
 		snprintf(ret, sizeof(ret) - 1, "%s"
 			, inet_sockaddrtopair(&vs->addr));
 
->>>>>>> afa72933
 	return ret;
 }