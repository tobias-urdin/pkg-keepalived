# Makefile.am
#
# Keepalived OpenSource project.
#
# Copyright (C) 2001-2017 Alexandre Cassen, <acassen@gmail.com>

AM_CPPFLAGS		= -I $(top_srcdir)/keepalived/include -I $(top_srcdir)/lib
AM_CPPFLAGS		+= $(KA_CPPFLAGS) $(DEBUG_CPPFLAGS)
AM_CFLAGS		= $(KA_CFLAGS) $(DEBUG_CFLAGS)
AM_LDFLAGS		= $(KA_LDFLAGS) $(DEBUG_LDFLAGS)
# AM_LIBTOOLFLAGS	= $(KA_LIBTOOLFLAGS)

edit = echo "  EDIT     $@"; \
	sed \
	 -e 's|@sbindir[@]|$(sbindir)|g' \
	 -e 's|@localstatedir[@]|$(localstatedir)|g' \
	 -e 's|@sysconfdir[@]|$(sysconfdir)|g' \
	 -e 's|@RUN_DIR[@]|$(RUN_DIR)|g' \
	 -e 's|@SNMP_SERVICE[@]|$(SNMP_SERVICE)|g' \
<<<<<<< HEAD
	 -e 's|@SYSTEMD_SERVICE_TYPE[@]|$(SYSTEMD_SERVICE_TYPE)|g'
=======
	 -e 's|@SYSTEMD_SERVICE_TYPE[@]|$(SYSTEMD_SERVICE_TYPE)|g' \
	 -e 's|@SYSTEMD_EXEC_START_OPTIONS[@]|$(SYSTEMD_EXEC_START_OPTIONS)|g'
>>>>>>> 1664242c

sbin_PROGRAMS		= keepalived
keepalived_SOURCES	= main.c

noinst_HEADERS		= $(srcdir)/include/*.h

TRACKER_SUBDIR		= trackers
TRACKER_LIB		= trackers/libtracker.a

if WITH_IPVS
  IPVS_SUBDIR		= check
  IPVS_LIB		= check/libcheck.a
endif

if WITH_VRRP
  VRRP_SUBDIR		= vrrp
  VRRP_LIB		= vrrp/libvrrp.a
endif

if WITH_DBUS
  DBUS_SUBDIR		= dbus
endif

if WITH_BFD
  BFD_SUBDIR		= bfd
  BFD_LIB		= bfd/libbfd.a
endif

if INIT_SYSTEMD
keepalived.service: $(srcdir)/Makefile.am
	@rm -f $@ $@.tmp
	@$(edit) '$(srcdir)/$@.in' >$@

keepalived.service: $(srcdir)/keepalived.service.in
endif

SUBDIRS			= core $(VRRP_SUBDIR) $(IPVS_SUBDIR) $(DBUS_SUBDIR) $(BFD_SUBDIR) $(TRACKER_SUBDIR) etc

EXTRA_DIST		= keepalived.service.in

keepalived_LDADD	= core/libcore.a $(IPVS_LIB) $(VRRP_LIB) $(BFD_LIB) core/libcore.a $(TRACKER_LIB) ../lib/liblib.a $(KA_LIBS)

MOSTLYCLEANFILES	= keepalived.service

MAINTAINERCLEANFILES	= @MAINTAINERCLEANFILES@

<<<<<<< HEAD
sysconfigdir		= $(sysconfdir)/sysconfig
sysconfig_DATA		= etc/sysconfig/keepalived

=======
>>>>>>> 1664242c
if INIT_SYSTEMD
systemdsystemunit_DATA	= keepalived.service
endif

if INIT_OPENRC
initdir			= $(sysconfdir)/init.d
init_DATA		= etc/openrc/keepalived
endif<|MERGE_RESOLUTION|>--- conflicted
+++ resolved
@@ -17,12 +17,8 @@
 	 -e 's|@sysconfdir[@]|$(sysconfdir)|g' \
 	 -e 's|@RUN_DIR[@]|$(RUN_DIR)|g' \
 	 -e 's|@SNMP_SERVICE[@]|$(SNMP_SERVICE)|g' \
-<<<<<<< HEAD
-	 -e 's|@SYSTEMD_SERVICE_TYPE[@]|$(SYSTEMD_SERVICE_TYPE)|g'
-=======
 	 -e 's|@SYSTEMD_SERVICE_TYPE[@]|$(SYSTEMD_SERVICE_TYPE)|g' \
 	 -e 's|@SYSTEMD_EXEC_START_OPTIONS[@]|$(SYSTEMD_EXEC_START_OPTIONS)|g'
->>>>>>> 1664242c
 
 sbin_PROGRAMS		= keepalived
 keepalived_SOURCES	= main.c
@@ -69,12 +65,6 @@
 
 MAINTAINERCLEANFILES	= @MAINTAINERCLEANFILES@
 
-<<<<<<< HEAD
-sysconfigdir		= $(sysconfdir)/sysconfig
-sysconfig_DATA		= etc/sysconfig/keepalived
-
-=======
->>>>>>> 1664242c
 if INIT_SYSTEMD
 systemdsystemunit_DATA	= keepalived.service
 endif
