--- conflicted
+++ resolved
@@ -35,15 +35,12 @@
 #define IP_VS_SVC_F_PERSISTENT	0x0001		/* persistent port */
 #define IP_VS_SVC_F_HASHED	0x0002		/* hashed entry */
 #define IP_VS_SVC_F_ONEPACKET	0x0004		/* one-packet scheduling */
-<<<<<<< HEAD
-=======
 #define IP_VS_SVC_F_SCHED1	0x0008		/* scheduler flag 1 */
 #define IP_VS_SVC_F_SCHED2	0x0010		/* scheduler flag 2 */
 #define IP_VS_SVC_F_SCHED3	0x0020		/* scheduler flag 3 */
 
 #define IP_VS_SVC_F_SCHED_SH_FALLBACK	IP_VS_SVC_F_SCHED1 /* SH fallback */
 #define IP_VS_SVC_F_SCHED_SH_PORT	IP_VS_SVC_F_SCHED2 /* SH use port */
->>>>>>> 1e9c32b9
 
 
 /*
