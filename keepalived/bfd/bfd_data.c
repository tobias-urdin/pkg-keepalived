/*
 * Soft:        Keepalived is a failover program for the LVS project
 *              <www.linuxvirtualserver.org>. It monitor & manipulate
 *              a loadbalanced server pool using multi-layer checks.
 *
 * Part:        Dynamic data structure definition
 *
 * Author:      Ilya Voronin, <ivoronin@gmail.com>
 *
 *              This program is distributed in the hope that it will be useful,
 *              but WITHOUT ANY WARRANTY; without even the implied warranty of
 *              MERCHANTABILITY or FITNESS FOR A PARTICULAR PURPOSE.
 *              See the GNU General Public License for more details.
 *
 *              This program is free software; you can redistribute it and/or
 *              modify it under the terms of the GNU General Public License
 *              as published by the Free Software Foundation; either version
 *              2 of the License, or (at your option) any later version.
 *
 * Copyright (C) 2015-2017 Alexandre Cassen, <acassen@gmail.com>
 */

#include "config.h"

#include "bfd.h"
#include "global_data.h"
#include "bfd_data.h"
#include "logger.h"
#include "parser.h"
#include "memory.h"
#include "utils.h"
#include "main.h"
#include "assert_debug.h"

/* Global vars */
bfd_data_t *bfd_data;
bfd_data_t *old_bfd_data;
char *bfd_buffer;

/* Local vars */
<<<<<<< HEAD
static const char *dump_file = "/tmp/keepalived_bfd.data";
=======
static const char *dump_file = KA_TMP_DIR "/keepalived_bfd.data";
>>>>>>> 61cbc187

/*
 *	bfd_t functions
 */
/* Initialize bfd_t */
bool
alloc_bfd(const char *name)
{
	bfd_t *bfd;

	assert(name);

	if (strlen(name) >= sizeof(bfd->iname)) {
		report_config_error(CONFIG_GENERAL_ERROR, "Configuration error: BFD instance %s"
			    " name too long (maximum length is %zu"
			    " characters) - ignoring", name,
			    sizeof(bfd->iname) - 1);
		return false;
	}

	if (find_bfd_by_name(name)) {
		report_config_error(CONFIG_GENERAL_ERROR,
			    "Configuration error: BFD instance %s"
			    " already configured - ignoring", name);
		return false;
	}

	PMALLOC(bfd);
	INIT_LIST_HEAD(&bfd->e_list);
	strcpy(bfd->iname, name);

	/* Set defaults */
	bfd->local_min_rx_intv = BFD_MINRX_DEFAULT * TIMER_HZ / 1000;
	bfd->local_min_tx_intv = BFD_MINTX_DEFAULT * TIMER_HZ / 1000;
	bfd->local_idle_tx_intv = BFD_IDLETX_DEFAULT * TIMER_HZ / 1000;
	bfd->local_detect_mult = BFD_MULTIPLIER_DEFAULT;

	bfd->ttl = 0;
	bfd->max_hops = 0;

	/* Initialize internal variables */
	bfd->fd_out = -1;
	bfd->thread_out = NULL;
	bfd->thread_exp = NULL;
	bfd->thread_rst = NULL;
	bfd->sands_out = TIMER_NEVER;
	bfd->sands_exp = TIMER_NEVER;
	bfd->sands_rst = TIMER_NEVER;

	list_add_tail(&bfd->e_list, &bfd_data->bfd);

	return true;
}

void
free_bfd(bfd_t *bfd)
{
	list_del_init(&bfd->e_list);
	FREE(bfd);

}
static void
free_bfd_list(list_head_t *l)
{
	bfd_t *bfd, *bfd_tmp;

	list_for_each_entry_safe(bfd, bfd_tmp, l, e_list)
		free_bfd(bfd);
}

static void
conf_write_sands(FILE *fp, const char *text, unsigned long sands)
{
	char time_str[26];
	long secs;

	if (sands == TIMER_NEVER) {
		conf_write(fp, "   %s = [disabled]", text);
		return;
	}

	secs = sands / TIMER_HZ;
	if (!ctime_r(&secs, time_str))
		strcpy(time_str, "invalid time ");
	conf_write(fp, "   %s = %ld.%6.6lu (%.19s.%6.6lu)", text, secs, sands % TIMER_HZ, time_str, sands % TIMER_HZ);
}

/* Dump BFD instance configuration parameters */
static void
dump_bfd(FILE *fp, const bfd_t *bfd)
{
	char time_str[26];

	conf_write(fp, " BFD Instance = %s", bfd->iname);
	conf_write(fp, "   Neighbor IP = %s",
		    inet_sockaddrtos(&bfd->nbr_addr));

	if (bfd->src_addr.ss_family != AF_UNSPEC)
		conf_write(fp, "   Source IP = %s",
			    inet_sockaddrtos(&bfd->src_addr));

	conf_write(fp, "   Required min RX interval = %u us", bfd->local_min_rx_intv);
	conf_write(fp, "   Desired min TX interval = %u us", bfd->local_min_tx_intv);
	conf_write(fp, "   Desired idle TX interval = %u us", bfd->local_idle_tx_intv);
	conf_write(fp, "   Detection multiplier = %d", bfd->local_detect_mult);
	conf_write(fp, "   %s = %d",
		    bfd->nbr_addr.ss_family == AF_INET ? "TTL" : "hoplimit",
		    bfd->ttl);
	conf_write(fp, "   max_hops = %d",
		    bfd->max_hops);
	conf_write(fp, "   passive = %s", bfd->passive ? "true" : "false");
#ifdef _WITH_VRRP_
	conf_write(fp, "   send event to VRRP process = %s",
		    bfd->vrrp ? "Yes" : "No");
#endif
#ifdef _WITH_LVS_
	conf_write(fp, "   send event to checker process = %s",
		    bfd->checker ? "Yes" : "No");
#endif
	/* If this is not at startup time, write some state variables */
	if (fp) {
		conf_write(fp, "   fd_out %d", bfd->fd_out);
		conf_write(fp, "   thread_out 0x%p", bfd->thread_out);
		conf_write_sands(fp, "sands_out", bfd->sands_out);
		conf_write(fp, "   thread_exp 0x%p", bfd->thread_exp);
		conf_write_sands(fp, "sands_exp", bfd->sands_exp);
		conf_write(fp, "   thread_rst 0x%p", bfd->thread_rst);
		conf_write_sands(fp, "sands_rst", bfd->sands_rst);
		conf_write(fp, "   send error = %s", bfd->send_error ? "true" : "false");
		conf_write(fp, "   local state = %s", BFD_STATE_STR(bfd->local_state));
		conf_write(fp, "   remote state = %s", BFD_STATE_STR(bfd->remote_state));
		conf_write(fp, "   local discriminator = 0x%x", bfd->local_discr);
		conf_write(fp, "   remote discriminator = 0x%x", bfd->remote_discr);
		conf_write(fp, "   local diag = %s", BFD_DIAG_STR(bfd->local_diag));
		conf_write(fp, "   remote diag = %s", BFD_DIAG_STR(bfd->remote_diag));
<<<<<<< HEAD
		conf_write(fp, "   remote min tx intv = %u ms", bfd->remote_min_tx_intv / (TIMER_HZ / 1000));
		conf_write(fp, "   remote min rx intv = %u ms", bfd->remote_min_rx_intv / (TIMER_HZ / 1000));
=======
		conf_write(fp, "   remote min tx intv = %u us", bfd->remote_min_tx_intv);
		conf_write(fp, "   remote min rx intv = %u us", bfd->remote_min_rx_intv);
>>>>>>> 61cbc187
		conf_write(fp, "   local demand = %u", bfd->local_demand);
		conf_write(fp, "   remote demand = %u", bfd->remote_demand);
		conf_write(fp, "   remote detect multiplier = %u", bfd->remote_detect_mult);
		conf_write(fp, "   %spoll, %sfinal", bfd->poll ? "" : "!", bfd->final ? "" : "!");
<<<<<<< HEAD
		conf_write(fp, "   local tx intv = %u ms", bfd->local_tx_intv / (TIMER_HZ / 1000));
		conf_write(fp, "   remote tx intv = %u ms", bfd->remote_tx_intv / (TIMER_HZ / 1000));
		conf_write(fp, "   local detection time = %" PRIu64 " ms", bfd->local_detect_time / (TIMER_HZ / 1000));
		conf_write(fp, "   remote detection time = %" PRIu64 " ms", bfd->remote_detect_time / (TIMER_HZ / 1000));
=======
		conf_write(fp, "   local tx intv = %u us", bfd->local_tx_intv);
		conf_write(fp, "   remote tx intv = %u us", bfd->remote_tx_intv);
		conf_write(fp, "   local detection time = %" PRIu64 " us", bfd->local_detect_time);
		conf_write(fp, "   remote detection time = %" PRIu64 " us", bfd->remote_detect_time);
>>>>>>> 61cbc187
		if (bfd->last_seen.tv_sec == 0)
			conf_write(fp, "   last_seen = [never]");
		else {
			ctime_r(&bfd->last_seen.tv_sec, time_str);
			conf_write(fp, "   last seen = %ld.%6.6ld (%.24s.%6.6ld)", bfd->last_seen.tv_sec, bfd->last_seen.tv_usec, time_str, bfd->last_seen.tv_usec);
		}
	}
}
static void
dump_bfd_list(FILE *fp, const list_head_t *l)
{
	bfd_t *bfd;

	list_for_each_entry(bfd, l, e_list)
		dump_bfd(fp, bfd);
}

/*
 *	Looks up bfd instance by name
 */
static bfd_t * __attribute__ ((pure))
find_bfd_by_name2(const char *name, const bfd_data_t *data)
{
	bfd_t *bfd;

	assert(name);
	assert(data);

	list_for_each_entry(bfd, &data->bfd, e_list) {
		if (!strcmp(name, bfd->iname))
			return bfd;
	}

	return NULL;
}

bfd_t * __attribute__ ((pure))
find_bfd_by_name(const char *name)
{
	return find_bfd_by_name2(name, bfd_data);
}

/* compares old and new timers, returns 0 if they are the same */
static int
bfd_cmp_timers(bfd_t * old_bfd, bfd_t * bfd)
{
	return (old_bfd->local_min_rx_intv != bfd->local_min_rx_intv
		|| old_bfd->local_min_tx_intv != bfd->local_min_tx_intv);
}

/*
 *	bfd_data_t functions
 */
bfd_data_t *
alloc_bfd_data(void)
{
	bfd_data_t *data;

	PMALLOC(data);
	INIT_LIST_HEAD(&data->bfd);

	/* Initialize internal variables */
	data->thread_in = NULL;
	data->fd_in = -1;

	return data;
}

void
free_bfd_data(bfd_data_t *data)
{
	assert(data);

	free_bfd_list(&data->bfd);
	FREE(data);
}

void
dump_bfd_data(FILE *fp, const bfd_data_t *data)
{
	assert(data);

	dump_global_data(fp, global_data);

	if (fp) {
		conf_write(fp, "------< BFD Data >------");
		conf_write(fp, " fd_in = %d", data->fd_in);
		conf_write(fp, " thread_in = 0x%p", data->thread_in);
	}

	if (!list_empty(&data->bfd)) {
		conf_write(fp, "------< BFD Topology >------");
		dump_bfd_list(fp, &data->bfd);
	}
}

void
bfd_print_data(void)
{
	FILE *file = fopen_safe(dump_file, "w");

	if (!file) {
		log_message(LOG_INFO, "Can't open %s (%d: %m)", dump_file, errno);
		return;
	}

	dump_bfd_data(file, bfd_data);

	fclose(file);
}

void
bfd_complete_init(void)
{
	bfd_t *bfd, *bfd_old;

	assert(bfd_data);

	/* Build configuration */
	list_for_each_entry(bfd, &bfd_data->bfd, e_list) {
		/* If there was an old instance with the same name
		   copy its state and thread sands during reload */
		if (reload && (bfd_old = find_bfd_by_name2(bfd->iname, old_bfd_data))) {
			bfd_copy_state(bfd, bfd_old, true);
			bfd_copy_sands(bfd, bfd_old);
			if (bfd_cmp_timers(bfd_old, bfd))
				bfd_set_poll(bfd);
		} else
			bfd_init_state(bfd);
	}

	/* Copy old input fd on reload */
	if (reload)
		bfd_data->fd_in = old_bfd_data->fd_in;
}

/*
 *	bfd_buffer functions
 */
void
alloc_bfd_buffer(void)
{
	if (!bfd_buffer)
		bfd_buffer = (char *)MALLOC(BFD_BUFFER_SIZE);
}

void
free_bfd_buffer(void)
{
	FREE(bfd_buffer);
	bfd_buffer = NULL;
}

/*
 *	Lookup functions
 */
/* Looks up bfd instance by neighbor address, and optional local address.
 * If local address is not set, then it is a configuration time check and
 * the bfd instance is configured without a local address. */
bfd_t * __attribute__ ((pure))
find_bfd_by_addr(const struct sockaddr_storage *nbr_addr, const struct sockaddr_storage *local_addr)
{
	bfd_t *bfd;
	assert(nbr_addr);
	assert(local_addr);
	assert(bfd_data);

	list_for_each_entry(bfd, &bfd_data->bfd, e_list) {
		if (&bfd->nbr_addr == nbr_addr)
			continue;

		if (inet_sockaddrcmp(&bfd->nbr_addr, nbr_addr))
			continue;

		if (!bfd->src_addr.ss_family)
			return bfd;

		if (!local_addr->ss_family) {
			/* A new bfd instance without an address is being configured,
			 * but we already have the neighbor address configured. */
			return bfd;
		}

		if (!inet_sockaddrcmp(&bfd->src_addr, local_addr))
			return bfd;
	}

	return NULL;
}

/* Looks up bfd instance by local discriminator */
bfd_t * __attribute__ ((pure))
find_bfd_by_discr(const uint32_t discr)
{
	bfd_t *bfd;

	list_for_each_entry(bfd, &bfd_data->bfd, e_list) {
		if (bfd->local_discr == discr)
			return bfd;
	}

	return NULL;
}

/*
 *	Utility functions
 */

/* Check if uint64_t is large enough to hold uint32_t * int */
#if INT_MAX <= INT32_MAX
#define CALC_TYPE uint64_t
#else
#define CALC_TYPE double
#endif

/* Generates a random number in the specified interval */
uint32_t
rand_intv(uint32_t min, uint32_t max)
{
	/* coverity[dont_call] */
	return (uint32_t)((((CALC_TYPE)max - min + 1) * random()) / (RAND_MAX + 1U)) + min;
}

#undef CALC_TYPE

/* Returns random disciminator number */
uint32_t
bfd_get_random_discr(bfd_data_t *data)
{
	bfd_t *bfd;
	uint32_t discr;

	assert(data);

	do {
		/* rand_intv(1, UINT32_MAX) only returns even numbers, since
		 * RAND_MAX == INT32_MAX == UINT32_MAX / 2 */
		discr = (rand_intv(1, UINT32_MAX) & ~1) | (time_now.tv_sec & 1);

		/* Check for collisions */
		list_for_each_entry(bfd, &data->bfd, e_list) {
			if (bfd->local_discr == discr) {
				discr = 0;
				break;
			}
		}
	} while (!discr);

	return discr;
}<|MERGE_RESOLUTION|>--- conflicted
+++ resolved
@@ -38,11 +38,7 @@
 char *bfd_buffer;
 
 /* Local vars */
-<<<<<<< HEAD
-static const char *dump_file = "/tmp/keepalived_bfd.data";
-=======
 static const char *dump_file = KA_TMP_DIR "/keepalived_bfd.data";
->>>>>>> 61cbc187
 
 /*
  *	bfd_t functions
@@ -178,28 +174,16 @@
 		conf_write(fp, "   remote discriminator = 0x%x", bfd->remote_discr);
 		conf_write(fp, "   local diag = %s", BFD_DIAG_STR(bfd->local_diag));
 		conf_write(fp, "   remote diag = %s", BFD_DIAG_STR(bfd->remote_diag));
-<<<<<<< HEAD
-		conf_write(fp, "   remote min tx intv = %u ms", bfd->remote_min_tx_intv / (TIMER_HZ / 1000));
-		conf_write(fp, "   remote min rx intv = %u ms", bfd->remote_min_rx_intv / (TIMER_HZ / 1000));
-=======
 		conf_write(fp, "   remote min tx intv = %u us", bfd->remote_min_tx_intv);
 		conf_write(fp, "   remote min rx intv = %u us", bfd->remote_min_rx_intv);
->>>>>>> 61cbc187
 		conf_write(fp, "   local demand = %u", bfd->local_demand);
 		conf_write(fp, "   remote demand = %u", bfd->remote_demand);
 		conf_write(fp, "   remote detect multiplier = %u", bfd->remote_detect_mult);
 		conf_write(fp, "   %spoll, %sfinal", bfd->poll ? "" : "!", bfd->final ? "" : "!");
-<<<<<<< HEAD
-		conf_write(fp, "   local tx intv = %u ms", bfd->local_tx_intv / (TIMER_HZ / 1000));
-		conf_write(fp, "   remote tx intv = %u ms", bfd->remote_tx_intv / (TIMER_HZ / 1000));
-		conf_write(fp, "   local detection time = %" PRIu64 " ms", bfd->local_detect_time / (TIMER_HZ / 1000));
-		conf_write(fp, "   remote detection time = %" PRIu64 " ms", bfd->remote_detect_time / (TIMER_HZ / 1000));
-=======
 		conf_write(fp, "   local tx intv = %u us", bfd->local_tx_intv);
 		conf_write(fp, "   remote tx intv = %u us", bfd->remote_tx_intv);
 		conf_write(fp, "   local detection time = %" PRIu64 " us", bfd->local_detect_time);
 		conf_write(fp, "   remote detection time = %" PRIu64 " us", bfd->remote_detect_time);
->>>>>>> 61cbc187
 		if (bfd->last_seen.tv_sec == 0)
 			conf_write(fp, "   last_seen = [never]");
 		else {
