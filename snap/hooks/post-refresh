--- conflicted
+++ resolved
@@ -1,10 +1,6 @@
 #!/bin/sh
 
-<<<<<<< HEAD
-# Create a default (emtpy) configuration file
-=======
 # Create a default (empty) configuration file
->>>>>>> 61cbc187
 if [ ! -f /etc/keepalived/keepalived.conf ]; then
   mkdir -p /etc/keepalived
   touch /etc/keepalived/keepalived.conf
