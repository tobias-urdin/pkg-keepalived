# $Id$
# Authority: dag

# Ugly, but we need headers from a kernel to rebuild against
%define kernel %(rpm -q kernel-devel --qf '%{RPMTAG_VERSION}-%{RPMTAG_RELEASE}\\n' 2>/dev/null | head -1)

Summary: HA monitor built upon LVS, VRRP and services poller
Name: keepalived
<<<<<<< HEAD
Version: 1.2.9
=======
Version: 1.2.11
>>>>>>> 1e9c32b9
Release: 5
License: GPL
Group: Applications/System
URL: http://www.keepalived.org/

Source0: http://www.keepalived.org/software/keepalived-%{version}.tar.gz
BuildRoot: %{_tmppath}/%{name}-%{version}-%{release}-root

BuildRequires: openssl-devel
# We need both of these for proper LVS support
BuildRequires: kernel, kernel-devel
Requires(post): /sbin/chkconfig
Requires(preun): /sbin/service, /sbin/chkconfig
Requires(postun): /sbin/service

%description
The main goal of the keepalived project is to add a strong & robust keepalive
facility to the Linux Virtual Server project. This project is written in C with
multilayer TCP/IP stack checks. Keepalived implements a framework based on
three family checks : Layer3, Layer4 & Layer5/7. This framework gives the
daemon the ability to check the state of an LVS server pool. When one of the
servers of the LVS server pool is down, keepalived informs the linux kernel via
a setsockopt call to remove this server entry from the LVS topology. In
addition keepalived implements an independent VRRPv2 stack to handle director
failover. So in short keepalived is a userspace daemon for LVS cluster nodes
healthchecks and LVS directors failover.


%prep
%setup


%build
%{?el3:export CPPFLAGS="-I/usr/kerberos/include"}
%{?rh9:export CPPFLAGS="-I/usr/kerberos/include"}
%configure \
%{?el3:--includedir="/usr/kerberos/include"} \
%{?rh9:--includedir="/usr/kerberos/include"} \
    --with-kernel-dir="/lib/modules/%{kernel}/build"
%{__make} %{?_smp_mflags} STRIP=/bin/true


%install
%{__rm} -rf %{buildroot}
%{__make} install DESTDIR=%{buildroot}
# Remove "samples", as we include them in %%doc
%{__rm} -rf %{buildroot}%{_sysconfdir}/keepalived/samples/

%check
# A build could silently have LVS support disabled if the kernel includes can't
# be properly found, we need to avoid that.
if ! grep -q "IPVS_SUPPORT='_WITH_LVS_'" config.log; then
    echo "ERROR: We do not want keeepalived lacking LVS support."
    exit 1
fi


%clean
%{__rm} -rf %{buildroot}


%post
/sbin/chkconfig --add keepalived

%preun
if [ $1 -eq 0 ]; then
    /sbin/service keepalived stop &>/dev/null || :
    /sbin/chkconfig --del keepalived
fi

%postun
if [ $1 -ge 1 ]; then
    /sbin/service keepalived condrestart &>/dev/null || :
fi


%files
%defattr(-, root, root, 0755)
%doc AUTHOR ChangeLog CONTRIBUTORS COPYING README TODO
%doc doc/keepalived.conf.SYNOPSIS doc/samples/
%dir %{_sysconfdir}/keepalived/
%attr(0600, root, root) %config(noreplace) %{_sysconfdir}/keepalived/keepalived.conf
%attr(0600, root, root) %config(noreplace) %{_sysconfdir}/sysconfig/keepalived
%{_sysconfdir}/rc.d/init.d/keepalived
%{_bindir}/genhash
%{_sbindir}/keepalived
%{_mandir}/man1/genhash.1*
%{_mandir}/man5/keepalived.conf.5*
%{_mandir}/man8/keepalived.8*


%changelog
* Thu Sep 13 2007 Alexandre Cassen <acassen@linux-vs.org> 1.1.14
- Merge work done by freshrpms.net... Thanks guys !!! ;)

* Wed Feb 14 2007 Matthias Saou <http://freshrpms.net/> 1.1.13-5
- Add missing scriplet requirements.

* Tue Feb 13 2007 Matthias Saou <http://freshrpms.net/> 1.1.13-4
- Add missing \n to the kernel define, for when multiple kernels are installed.
- Pass STRIP=/bin/true to "make" in order to get a useful debuginfo package.

* Tue Feb 13 2007 Matthias Saou <http://freshrpms.net/> 1.1.13-3
- Add %%check section to make sure any build without LVS support will fail.

* Mon Feb  5 2007 Matthias Saou <http://freshrpms.net/> 1.1.13-2
- Use our own init script, include a sysconfig entry used by it for options.

* Thu Jan 25 2007 Matthias Saou <http://freshrpms.net/> 1.1.13-1
- Update to 1.1.13.
- Change mode of configuration file to 0600.
- Don't include all of "doc" since it meant re-including all man pages.
- Don't include samples in the main configuration path, they're in %%doc.
- Include patch to add an optional label to interfaces.

* Sat Apr 08 2006 Dries Verachtert <dries@ulyssis.org> - 1.1.12-1.2
- Rebuild for Fedora Core 5.

* Sun Mar 12 2006 Dag Wieers <dag@wieers.com> - 1.1.12-1
- Updated to release 1.1.12.

* Fri Mar 04 2005 Dag Wieers <dag@wieers.com> - 1.1.11-1
- Updated to release 1.1.11.

* Wed Feb 23 2005 Dag Wieers <dag@wieers.com> - 1.1.10-2
- Fixed IPVS/LVS support. (Joe Sauer)

* Tue Feb 15 2005 Dag Wieers <dag@wieers.com> - 1.1.10-1
- Updated to release 1.1.10.

* Mon Feb 07 2005 Dag Wieers <dag@wieers.com> - 1.1.9-1
- Updated to release 1.1.9.

* Sun Oct 17 2004 Dag Wieers <dag@wieers.com> - 1.1.7-2
- Fixes to build with kernel IPVS support. (Tim Verhoeven)

* Fri Sep 24 2004 Dag Wieers <dag@wieers.com> - 1.1.7-1
- Updated to release 1.1.7. (Mathieu Lubrano)

* Mon Feb 23 2004 Dag Wieers <dag@wieers.com> - 1.1.6-0
- Updated to release 1.1.6.

* Mon Jan 26 2004 Dag Wieers <dag@wieers.com> - 1.1.5-0
- Updated to release 1.1.5.

* Mon Dec 29 2003 Dag Wieers <dag@wieers.com> - 1.1.4-0
- Updated to release 1.1.4.

* Fri Jun 06 2003 Dag Wieers <dag@wieers.com> - 1.0.3-0
- Initial package. (using DAR)
<|MERGE_RESOLUTION|>--- conflicted
+++ resolved
@@ -6,11 +6,7 @@
 
 Summary: HA monitor built upon LVS, VRRP and services poller
 Name: keepalived
-<<<<<<< HEAD
-Version: 1.2.9
-=======
 Version: 1.2.11
->>>>>>> 1e9c32b9
 Release: 5
 License: GPL
 Group: Applications/System
