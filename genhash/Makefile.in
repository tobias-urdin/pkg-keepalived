# Makefile.in generated by automake 1.16.1 from Makefile.am.
# @configure_input@

# Copyright (C) 1994-2018 Free Software Foundation, Inc.

# This Makefile.in is free software; the Free Software Foundation
# gives unlimited permission to copy and/or distribute it,
# with or without modifications, as long as this notice is preserved.

# This program is distributed in the hope that it will be useful,
# but WITHOUT ANY WARRANTY, to the extent permitted by law; without
# even the implied warranty of MERCHANTABILITY or FITNESS FOR A
# PARTICULAR PURPOSE.

@SET_MAKE@

# Makefile.am
#
# Keepalived OpenSource project.
#
# Copyright (C) 2001-2017 Alexandre Cassen, <acassen@gmail.com>


VPATH = @srcdir@
am__is_gnu_make = { \
  if test -z '$(MAKELEVEL)'; then \
    false; \
  elif test -n '$(MAKE_HOST)'; then \
    true; \
  elif test -n '$(MAKE_VERSION)' && test -n '$(CURDIR)'; then \
    true; \
  else \
    false; \
  fi; \
}
am__make_running_with_option = \
  case $${target_option-} in \
      ?) ;; \
      *) echo "am__make_running_with_option: internal error: invalid" \
              "target option '$${target_option-}' specified" >&2; \
         exit 1;; \
  esac; \
  has_opt=no; \
  sane_makeflags=$$MAKEFLAGS; \
  if $(am__is_gnu_make); then \
    sane_makeflags=$$MFLAGS; \
  else \
    case $$MAKEFLAGS in \
      *\\[\ \	]*) \
        bs=\\; \
        sane_makeflags=`printf '%s\n' "$$MAKEFLAGS" \
          | sed "s/$$bs$$bs[$$bs $$bs	]*//g"`;; \
    esac; \
  fi; \
  skip_next=no; \
  strip_trailopt () \
  { \
    flg=`printf '%s\n' "$$flg" | sed "s/$$1.*$$//"`; \
  }; \
  for flg in $$sane_makeflags; do \
    test $$skip_next = yes && { skip_next=no; continue; }; \
    case $$flg in \
      *=*|--*) continue;; \
        -*I) strip_trailopt 'I'; skip_next=yes;; \
      -*I?*) strip_trailopt 'I';; \
        -*O) strip_trailopt 'O'; skip_next=yes;; \
      -*O?*) strip_trailopt 'O';; \
        -*l) strip_trailopt 'l'; skip_next=yes;; \
      -*l?*) strip_trailopt 'l';; \
      -[dEDm]) skip_next=yes;; \
      -[JT]) skip_next=yes;; \
    esac; \
    case $$flg in \
      *$$target_option*) has_opt=yes; break;; \
    esac; \
  done; \
  test $$has_opt = yes
am__make_dryrun = (target_option=n; $(am__make_running_with_option))
am__make_keepgoing = (target_option=k; $(am__make_running_with_option))
pkgdatadir = $(datadir)/@PACKAGE@
pkgincludedir = $(includedir)/@PACKAGE@
pkglibdir = $(libdir)/@PACKAGE@
pkglibexecdir = $(libexecdir)/@PACKAGE@
am__cd = CDPATH="$${ZSH_VERSION+.}$(PATH_SEPARATOR)" && cd
install_sh_DATA = $(install_sh) -c -m 644
install_sh_PROGRAM = $(install_sh) -c
install_sh_SCRIPT = $(install_sh) -c
INSTALL_HEADER = $(INSTALL_DATA)
transform = $(program_transform_name)
NORMAL_INSTALL = :
PRE_INSTALL = :
POST_INSTALL = :
NORMAL_UNINSTALL = :
PRE_UNINSTALL = :
POST_UNINSTALL = :
bin_PROGRAMS = genhash$(EXEEXT)
subdir = genhash
ACLOCAL_M4 = $(top_srcdir)/aclocal.m4
am__aclocal_m4_deps = $(top_srcdir)/m4/pkg.m4 \
	$(top_srcdir)/configure.ac
am__configure_deps = $(am__aclocal_m4_deps) $(CONFIGURE_DEPENDENCIES) \
	$(ACLOCAL_M4)
DIST_COMMON = $(srcdir)/Makefile.am $(noinst_HEADERS) \
	$(am__DIST_COMMON)
mkinstalldirs = $(install_sh) -d
CONFIG_HEADER = $(top_builddir)/lib/config.h \
	$(top_builddir)/lib/config_warnings.h
CONFIG_CLEAN_FILES =
CONFIG_CLEAN_VPATH_FILES =
am__installdirs = "$(DESTDIR)$(bindir)"
PROGRAMS = $(bin_PROGRAMS)
am_genhash_OBJECTS = main.$(OBJEXT) sock.$(OBJEXT) layer4.$(OBJEXT) \
	http.$(OBJEXT) ssl.$(OBJEXT)
genhash_OBJECTS = $(am_genhash_OBJECTS)
am__DEPENDENCIES_1 =
genhash_DEPENDENCIES = ../lib/liblib.a $(am__DEPENDENCIES_1) \
	$(am__DEPENDENCIES_1)
AM_V_P = $(am__v_P_@AM_V@)
am__v_P_ = $(am__v_P_@AM_DEFAULT_V@)
am__v_P_0 = false
am__v_P_1 = :
AM_V_GEN = $(am__v_GEN_@AM_V@)
am__v_GEN_ = $(am__v_GEN_@AM_DEFAULT_V@)
am__v_GEN_0 = @echo "  GEN     " $@;
am__v_GEN_1 = 
AM_V_at = $(am__v_at_@AM_V@)
am__v_at_ = $(am__v_at_@AM_DEFAULT_V@)
am__v_at_0 = @
am__v_at_1 = 
DEFAULT_INCLUDES = -I.@am__isrc@ -I$(top_builddir)/lib
depcomp = $(SHELL) $(top_srcdir)/build-aux/depcomp
am__maybe_remake_depfiles = depfiles
am__depfiles_remade = ./$(DEPDIR)/http.Po ./$(DEPDIR)/layer4.Po \
	./$(DEPDIR)/main.Po ./$(DEPDIR)/sock.Po ./$(DEPDIR)/ssl.Po
am__mv = mv -f
COMPILE = $(CC) $(DEFS) $(DEFAULT_INCLUDES) $(INCLUDES) $(AM_CPPFLAGS) \
	$(CPPFLAGS) $(AM_CFLAGS) $(CFLAGS)
AM_V_CC = $(am__v_CC_@AM_V@)
am__v_CC_ = $(am__v_CC_@AM_DEFAULT_V@)
am__v_CC_0 = @echo "  CC      " $@;
am__v_CC_1 = 
CCLD = $(CC)
LINK = $(CCLD) $(AM_CFLAGS) $(CFLAGS) $(AM_LDFLAGS) $(LDFLAGS) -o $@
AM_V_CCLD = $(am__v_CCLD_@AM_V@)
am__v_CCLD_ = $(am__v_CCLD_@AM_DEFAULT_V@)
am__v_CCLD_0 = @echo "  CCLD    " $@;
am__v_CCLD_1 = 
SOURCES = $(genhash_SOURCES)
DIST_SOURCES = $(genhash_SOURCES)
am__can_run_installinfo = \
  case $$AM_UPDATE_INFO_DIR in \
    n|no|NO) false;; \
    *) (install-info --version) >/dev/null 2>&1;; \
  esac
HEADERS = $(noinst_HEADERS)
am__tagged_files = $(HEADERS) $(SOURCES) $(TAGS_FILES) $(LISP)
# Read a list of newline-separated strings from the standard input,
# and print each of them once, without duplicates.  Input order is
# *not* preserved.
am__uniquify_input = $(AWK) '\
  BEGIN { nonempty = 0; } \
  { items[$$0] = 1; nonempty = 1; } \
  END { if (nonempty) { for (i in items) print i; }; } \
'
# Make sure the list of sources is unique.  This is necessary because,
# e.g., the same source file might be shared among _SOURCES variables
# for different programs/libraries.
am__define_uniq_tagged_files = \
  list='$(am__tagged_files)'; \
  unique=`for i in $$list; do \
    if test -f "$$i"; then echo $$i; else echo $(srcdir)/$$i; fi; \
  done | $(am__uniquify_input)`
ETAGS = etags
CTAGS = ctags
am__DIST_COMMON = $(srcdir)/Makefile.in \
	$(top_srcdir)/build-aux/depcomp COPYING ChangeLog INSTALL \
	README
DISTFILES = $(DIST_COMMON) $(DIST_SOURCES) $(TEXINFOS) $(EXTRA_DIST)
ACLOCAL = @ACLOCAL@
AMTAR = @AMTAR@
AM_DEFAULT_VERBOSITY = @AM_DEFAULT_VERBOSITY@
AR = @AR@
ARFLAGS = @ARFLAGS@
AUTOCONF = @AUTOCONF@
AUTOHEADER = @AUTOHEADER@
AUTOMAKE = @AUTOMAKE@
AWK = @AWK@
CC = @CC@
CCDEPMODE = @CCDEPMODE@
CFLAGS = @CFLAGS@
CPP = @CPP@
CPPFLAGS = @CPPFLAGS@
CYGPATH_W = @CYGPATH_W@
DEFAULT_CONFIG_DIR = @DEFAULT_CONFIG_DIR@
DEFAULT_CONFIG_FILE = @DEFAULT_CONFIG_FILE@
DEFAULT_CONFIG_FILENAME = @DEFAULT_CONFIG_FILENAME@
DEFS = @DEFS@
DEPDIR = @DEPDIR@
ECHO_C = @ECHO_C@
ECHO_N = @ECHO_N@
ECHO_T = @ECHO_T@
EGREP = @EGREP@
EXEEXT = @EXEEXT@
GENHASH_LIBS = @GENHASH_LIBS@
GREP = @GREP@
HAVE_RPM = @HAVE_RPM@
HAVE_RPMBUILD = @HAVE_RPMBUILD@
HAVE_SPHINX_BUILD = @HAVE_SPHINX_BUILD@
INSTALL = @INSTALL@
INSTALL_DATA = @INSTALL_DATA@
INSTALL_PROGRAM = @INSTALL_PROGRAM@
INSTALL_SCRIPT = @INSTALL_SCRIPT@
INSTALL_STRIP_PROGRAM = @INSTALL_STRIP_PROGRAM@
KA_CFLAGS = @KA_CFLAGS@
KA_CPPFLAGS = @KA_CPPFLAGS@
KA_LDFLAGS = @KA_LDFLAGS@
KA_LIBS = @KA_LIBS@
KA_TMP_DIR = @KA_TMP_DIR@
<<<<<<< HEAD
=======
KEEPALIVED_RUNTIME_OPTIONS = @KEEPALIVED_RUNTIME_OPTIONS@
>>>>>>> 1664242c
LDD = @LDD@
LDFLAGS = @LDFLAGS@
LIBOBJS = @LIBOBJS@
LIBS = @LIBS@
LN_S = @LN_S@
LTLIBOBJS = @LTLIBOBJS@
MAINTAINERCLEANFILES = @MAINTAINERCLEANFILES@
MAKEINFO = @MAKEINFO@
MKDIR_P = @MKDIR_P@
NETSNMP_CONFIG = @NETSNMP_CONFIG@
OBJEXT = @OBJEXT@
PACKAGE = @PACKAGE@
PACKAGE_BUGREPORT = @PACKAGE_BUGREPORT@
PACKAGE_NAME = @PACKAGE_NAME@
PACKAGE_STRING = @PACKAGE_STRING@
PACKAGE_TARNAME = @PACKAGE_TARNAME@
PACKAGE_URL = @PACKAGE_URL@
PACKAGE_VERSION = @PACKAGE_VERSION@
PATH_SEPARATOR = @PATH_SEPARATOR@
PKG_CONFIG = @PKG_CONFIG@
PKG_CONFIG_LIBDIR = @PKG_CONFIG_LIBDIR@
PKG_CONFIG_PATH = @PKG_CONFIG_PATH@
RANLIB = @RANLIB@
RUN_DIR_ROOT = @RUN_DIR_ROOT@
SED = @SED@
SET_MAKE = @SET_MAKE@
SHELL = @SHELL@
SNMP_SERVICE = @SNMP_SERVICE@
SPHINXBUILDNAME = @SPHINXBUILDNAME@
STRIP = @STRIP@
<<<<<<< HEAD
=======
SYSTEMD_EXEC_START_OPTIONS = @SYSTEMD_EXEC_START_OPTIONS@
>>>>>>> 1664242c
SYSTEMD_SERVICE_TYPE = @SYSTEMD_SERVICE_TYPE@
VERSION = @VERSION@
abs_builddir = @abs_builddir@
abs_srcdir = @abs_srcdir@
abs_top_builddir = @abs_top_builddir@
abs_top_srcdir = @abs_top_srcdir@
ac_ct_AR = @ac_ct_AR@
ac_ct_CC = @ac_ct_CC@
am__include = @am__include@
am__leading_dot = @am__leading_dot@
am__quote = @am__quote@
am__tar = @am__tar@
am__untar = @am__untar@
bindir = @bindir@
build_alias = @build_alias@
builddir = @builddir@
datadir = @datadir@
datarootdir = @datarootdir@
docdir = @docdir@
dvidir = @dvidir@
exec_prefix = @exec_prefix@
host_alias = @host_alias@
htmldir = @htmldir@
includedir = @includedir@
infodir = @infodir@
install_sh = @install_sh@
libdir = @libdir@
libexecdir = @libexecdir@
localedir = @localedir@
localstatedir = @localstatedir@
mandir = @mandir@
mkdir_p = @mkdir_p@
oldincludedir = @oldincludedir@
pdfdir = @pdfdir@
prefix = @prefix@
program_transform_name = @program_transform_name@
psdir = @psdir@
runstatedir = @runstatedir@
sbindir = @sbindir@
sharedstatedir = @sharedstatedir@
srcdir = @srcdir@
sysconfdir = @sysconfdir@
systemdsystemunitdir = @systemdsystemunitdir@
target_alias = @target_alias@
top_build_prefix = @top_build_prefix@
top_builddir = @top_builddir@
top_srcdir = @top_srcdir@
AM_CPPFLAGS = -I$(top_srcdir)/lib $(KA_CPPFLAGS) $(DEBUG_CPPFLAGS)
AM_CFLAGS = $(KA_CFLAGS) $(DEBUG_CFLAGS)
AM_LDFLAGS = $(KA_LDFLAGS) $(DEBUG_LDFLAGS)
genhash_SOURCES = main.c sock.c layer4.c http.c ssl.c
genhash_LDADD = ../lib/liblib.a $(KA_LIBS) $(GENHASH_LIBS)
noinst_HEADERS = $(srcdir)/include/*.h
EXTRA_DIST = AUTHOR
all: all-am

.SUFFIXES:
.SUFFIXES: .c .o .obj
$(srcdir)/Makefile.in:  $(srcdir)/Makefile.am  $(am__configure_deps)
	@for dep in $?; do \
	  case '$(am__configure_deps)' in \
	    *$$dep*) \
	      ( cd $(top_builddir) && $(MAKE) $(AM_MAKEFLAGS) am--refresh ) \
	        && { if test -f $@; then exit 0; else break; fi; }; \
	      exit 1;; \
	  esac; \
	done; \
	echo ' cd $(top_srcdir) && $(AUTOMAKE) --foreign genhash/Makefile'; \
	$(am__cd) $(top_srcdir) && \
	  $(AUTOMAKE) --foreign genhash/Makefile
Makefile: $(srcdir)/Makefile.in $(top_builddir)/config.status
	@case '$?' in \
	  *config.status*) \
	    cd $(top_builddir) && $(MAKE) $(AM_MAKEFLAGS) am--refresh;; \
	  *) \
	    echo ' cd $(top_builddir) && $(SHELL) ./config.status $(subdir)/$@ $(am__maybe_remake_depfiles)'; \
	    cd $(top_builddir) && $(SHELL) ./config.status $(subdir)/$@ $(am__maybe_remake_depfiles);; \
	esac;

$(top_builddir)/config.status: $(top_srcdir)/configure $(CONFIG_STATUS_DEPENDENCIES)
	cd $(top_builddir) && $(MAKE) $(AM_MAKEFLAGS) am--refresh

$(top_srcdir)/configure:  $(am__configure_deps)
	cd $(top_builddir) && $(MAKE) $(AM_MAKEFLAGS) am--refresh
$(ACLOCAL_M4):  $(am__aclocal_m4_deps)
	cd $(top_builddir) && $(MAKE) $(AM_MAKEFLAGS) am--refresh
$(am__aclocal_m4_deps):
install-binPROGRAMS: $(bin_PROGRAMS)
	@$(NORMAL_INSTALL)
	@list='$(bin_PROGRAMS)'; test -n "$(bindir)" || list=; \
	if test -n "$$list"; then \
	  echo " $(MKDIR_P) '$(DESTDIR)$(bindir)'"; \
	  $(MKDIR_P) "$(DESTDIR)$(bindir)" || exit 1; \
	fi; \
	for p in $$list; do echo "$$p $$p"; done | \
	sed 's/$(EXEEXT)$$//' | \
	while read p p1; do if test -f $$p \
	  ; then echo "$$p"; echo "$$p"; else :; fi; \
	done | \
	sed -e 'p;s,.*/,,;n;h' \
	    -e 's|.*|.|' \
	    -e 'p;x;s,.*/,,;s/$(EXEEXT)$$//;$(transform);s/$$/$(EXEEXT)/' | \
	sed 'N;N;N;s,\n, ,g' | \
	$(AWK) 'BEGIN { files["."] = ""; dirs["."] = 1 } \
	  { d=$$3; if (dirs[d] != 1) { print "d", d; dirs[d] = 1 } \
	    if ($$2 == $$4) files[d] = files[d] " " $$1; \
	    else { print "f", $$3 "/" $$4, $$1; } } \
	  END { for (d in files) print "f", d, files[d] }' | \
	while read type dir files; do \
	    if test "$$dir" = .; then dir=; else dir=/$$dir; fi; \
	    test -z "$$files" || { \
	      echo " $(INSTALL_PROGRAM_ENV) $(INSTALL_PROGRAM) $$files '$(DESTDIR)$(bindir)$$dir'"; \
	      $(INSTALL_PROGRAM_ENV) $(INSTALL_PROGRAM) $$files "$(DESTDIR)$(bindir)$$dir" || exit $$?; \
	    } \
	; done

uninstall-binPROGRAMS:
	@$(NORMAL_UNINSTALL)
	@list='$(bin_PROGRAMS)'; test -n "$(bindir)" || list=; \
	files=`for p in $$list; do echo "$$p"; done | \
	  sed -e 'h;s,^.*/,,;s/$(EXEEXT)$$//;$(transform)' \
	      -e 's/$$/$(EXEEXT)/' \
	`; \
	test -n "$$list" || exit 0; \
	echo " ( cd '$(DESTDIR)$(bindir)' && rm -f" $$files ")"; \
	cd "$(DESTDIR)$(bindir)" && rm -f $$files

clean-binPROGRAMS:
	-test -z "$(bin_PROGRAMS)" || rm -f $(bin_PROGRAMS)

genhash$(EXEEXT): $(genhash_OBJECTS) $(genhash_DEPENDENCIES) $(EXTRA_genhash_DEPENDENCIES) 
	@rm -f genhash$(EXEEXT)
	$(AM_V_CCLD)$(LINK) $(genhash_OBJECTS) $(genhash_LDADD) $(LIBS)

mostlyclean-compile:
	-rm -f *.$(OBJEXT)

distclean-compile:
	-rm -f *.tab.c

@AMDEP_TRUE@@am__include@ @am__quote@./$(DEPDIR)/http.Po@am__quote@ # am--include-marker
@AMDEP_TRUE@@am__include@ @am__quote@./$(DEPDIR)/layer4.Po@am__quote@ # am--include-marker
@AMDEP_TRUE@@am__include@ @am__quote@./$(DEPDIR)/main.Po@am__quote@ # am--include-marker
@AMDEP_TRUE@@am__include@ @am__quote@./$(DEPDIR)/sock.Po@am__quote@ # am--include-marker
@AMDEP_TRUE@@am__include@ @am__quote@./$(DEPDIR)/ssl.Po@am__quote@ # am--include-marker

$(am__depfiles_remade):
	@$(MKDIR_P) $(@D)
	@echo '# dummy' >$@-t && $(am__mv) $@-t $@

am--depfiles: $(am__depfiles_remade)

.c.o:
@am__fastdepCC_TRUE@	$(AM_V_CC)$(COMPILE) -MT $@ -MD -MP -MF $(DEPDIR)/$*.Tpo -c -o $@ $<
@am__fastdepCC_TRUE@	$(AM_V_at)$(am__mv) $(DEPDIR)/$*.Tpo $(DEPDIR)/$*.Po
@AMDEP_TRUE@@am__fastdepCC_FALSE@	$(AM_V_CC)source='$<' object='$@' libtool=no @AMDEPBACKSLASH@
@AMDEP_TRUE@@am__fastdepCC_FALSE@	DEPDIR=$(DEPDIR) $(CCDEPMODE) $(depcomp) @AMDEPBACKSLASH@
@am__fastdepCC_FALSE@	$(AM_V_CC@am__nodep@)$(COMPILE) -c -o $@ $<

.c.obj:
@am__fastdepCC_TRUE@	$(AM_V_CC)$(COMPILE) -MT $@ -MD -MP -MF $(DEPDIR)/$*.Tpo -c -o $@ `$(CYGPATH_W) '$<'`
@am__fastdepCC_TRUE@	$(AM_V_at)$(am__mv) $(DEPDIR)/$*.Tpo $(DEPDIR)/$*.Po
@AMDEP_TRUE@@am__fastdepCC_FALSE@	$(AM_V_CC)source='$<' object='$@' libtool=no @AMDEPBACKSLASH@
@AMDEP_TRUE@@am__fastdepCC_FALSE@	DEPDIR=$(DEPDIR) $(CCDEPMODE) $(depcomp) @AMDEPBACKSLASH@
@am__fastdepCC_FALSE@	$(AM_V_CC@am__nodep@)$(COMPILE) -c -o $@ `$(CYGPATH_W) '$<'`

ID: $(am__tagged_files)
	$(am__define_uniq_tagged_files); mkid -fID $$unique
tags: tags-am
TAGS: tags

tags-am: $(TAGS_DEPENDENCIES) $(am__tagged_files)
	set x; \
	here=`pwd`; \
	$(am__define_uniq_tagged_files); \
	shift; \
	if test -z "$(ETAGS_ARGS)$$*$$unique"; then :; else \
	  test -n "$$unique" || unique=$$empty_fix; \
	  if test $$# -gt 0; then \
	    $(ETAGS) $(ETAGSFLAGS) $(AM_ETAGSFLAGS) $(ETAGS_ARGS) \
	      "$$@" $$unique; \
	  else \
	    $(ETAGS) $(ETAGSFLAGS) $(AM_ETAGSFLAGS) $(ETAGS_ARGS) \
	      $$unique; \
	  fi; \
	fi
ctags: ctags-am

CTAGS: ctags
ctags-am: $(TAGS_DEPENDENCIES) $(am__tagged_files)
	$(am__define_uniq_tagged_files); \
	test -z "$(CTAGS_ARGS)$$unique" \
	  || $(CTAGS) $(CTAGSFLAGS) $(AM_CTAGSFLAGS) $(CTAGS_ARGS) \
	     $$unique

GTAGS:
	here=`$(am__cd) $(top_builddir) && pwd` \
	  && $(am__cd) $(top_srcdir) \
	  && gtags -i $(GTAGS_ARGS) "$$here"
cscopelist: cscopelist-am

cscopelist-am: $(am__tagged_files)
	list='$(am__tagged_files)'; \
	case "$(srcdir)" in \
	  [\\/]* | ?:[\\/]*) sdir="$(srcdir)" ;; \
	  *) sdir=$(subdir)/$(srcdir) ;; \
	esac; \
	for i in $$list; do \
	  if test -f "$$i"; then \
	    echo "$(subdir)/$$i"; \
	  else \
	    echo "$$sdir/$$i"; \
	  fi; \
	done >> $(top_builddir)/cscope.files

distclean-tags:
	-rm -f TAGS ID GTAGS GRTAGS GSYMS GPATH tags

distdir: $(BUILT_SOURCES)
	$(MAKE) $(AM_MAKEFLAGS) distdir-am

distdir-am: $(DISTFILES)
	@srcdirstrip=`echo "$(srcdir)" | sed 's/[].[^$$\\*]/\\\\&/g'`; \
	topsrcdirstrip=`echo "$(top_srcdir)" | sed 's/[].[^$$\\*]/\\\\&/g'`; \
	list='$(DISTFILES)'; \
	  dist_files=`for file in $$list; do echo $$file; done | \
	  sed -e "s|^$$srcdirstrip/||;t" \
	      -e "s|^$$topsrcdirstrip/|$(top_builddir)/|;t"`; \
	case $$dist_files in \
	  */*) $(MKDIR_P) `echo "$$dist_files" | \
			   sed '/\//!d;s|^|$(distdir)/|;s,/[^/]*$$,,' | \
			   sort -u` ;; \
	esac; \
	for file in $$dist_files; do \
	  if test -f $$file || test -d $$file; then d=.; else d=$(srcdir); fi; \
	  if test -d $$d/$$file; then \
	    dir=`echo "/$$file" | sed -e 's,/[^/]*$$,,'`; \
	    if test -d "$(distdir)/$$file"; then \
	      find "$(distdir)/$$file" -type d ! -perm -700 -exec chmod u+rwx {} \;; \
	    fi; \
	    if test -d $(srcdir)/$$file && test $$d != $(srcdir); then \
	      cp -fpR $(srcdir)/$$file "$(distdir)$$dir" || exit 1; \
	      find "$(distdir)/$$file" -type d ! -perm -700 -exec chmod u+rwx {} \;; \
	    fi; \
	    cp -fpR $$d/$$file "$(distdir)$$dir" || exit 1; \
	  else \
	    test -f "$(distdir)/$$file" \
	    || cp -p $$d/$$file "$(distdir)/$$file" \
	    || exit 1; \
	  fi; \
	done
check-am: all-am
check: check-am
all-am: Makefile $(PROGRAMS) $(HEADERS)
installdirs:
	for dir in "$(DESTDIR)$(bindir)"; do \
	  test -z "$$dir" || $(MKDIR_P) "$$dir"; \
	done
install: install-am
install-exec: install-exec-am
install-data: install-data-am
uninstall: uninstall-am

install-am: all-am
	@$(MAKE) $(AM_MAKEFLAGS) install-exec-am install-data-am

installcheck: installcheck-am
install-strip:
	if test -z '$(STRIP)'; then \
	  $(MAKE) $(AM_MAKEFLAGS) INSTALL_PROGRAM="$(INSTALL_STRIP_PROGRAM)" \
	    install_sh_PROGRAM="$(INSTALL_STRIP_PROGRAM)" INSTALL_STRIP_FLAG=-s \
	      install; \
	else \
	  $(MAKE) $(AM_MAKEFLAGS) INSTALL_PROGRAM="$(INSTALL_STRIP_PROGRAM)" \
	    install_sh_PROGRAM="$(INSTALL_STRIP_PROGRAM)" INSTALL_STRIP_FLAG=-s \
	    "INSTALL_PROGRAM_ENV=STRIPPROG='$(STRIP)'" install; \
	fi
mostlyclean-generic:

clean-generic:

distclean-generic:
	-test -z "$(CONFIG_CLEAN_FILES)" || rm -f $(CONFIG_CLEAN_FILES)
	-test . = "$(srcdir)" || test -z "$(CONFIG_CLEAN_VPATH_FILES)" || rm -f $(CONFIG_CLEAN_VPATH_FILES)

maintainer-clean-generic:
	@echo "This command is intended for maintainers to use"
	@echo "it deletes files that may require special tools to rebuild."
	-test -z "$(MAINTAINERCLEANFILES)" || rm -f $(MAINTAINERCLEANFILES)
clean: clean-am

clean-am: clean-binPROGRAMS clean-generic mostlyclean-am

distclean: distclean-am
		-rm -f ./$(DEPDIR)/http.Po
	-rm -f ./$(DEPDIR)/layer4.Po
	-rm -f ./$(DEPDIR)/main.Po
	-rm -f ./$(DEPDIR)/sock.Po
	-rm -f ./$(DEPDIR)/ssl.Po
	-rm -f Makefile
distclean-am: clean-am distclean-compile distclean-generic \
	distclean-tags

dvi: dvi-am

dvi-am:

html: html-am

html-am:

info: info-am

info-am:

install-data-am:

install-dvi: install-dvi-am

install-dvi-am:

install-exec-am: install-binPROGRAMS

install-html: install-html-am

install-html-am:

install-info: install-info-am

install-info-am:

install-man:

install-pdf: install-pdf-am

install-pdf-am:

install-ps: install-ps-am

install-ps-am:

installcheck-am:

maintainer-clean: maintainer-clean-am
		-rm -f ./$(DEPDIR)/http.Po
	-rm -f ./$(DEPDIR)/layer4.Po
	-rm -f ./$(DEPDIR)/main.Po
	-rm -f ./$(DEPDIR)/sock.Po
	-rm -f ./$(DEPDIR)/ssl.Po
	-rm -f Makefile
maintainer-clean-am: distclean-am maintainer-clean-generic

mostlyclean: mostlyclean-am

mostlyclean-am: mostlyclean-compile mostlyclean-generic

pdf: pdf-am

pdf-am:

ps: ps-am

ps-am:

uninstall-am: uninstall-binPROGRAMS

.MAKE: install-am install-strip

.PHONY: CTAGS GTAGS TAGS all all-am am--depfiles check check-am clean \
	clean-binPROGRAMS clean-generic cscopelist-am ctags ctags-am \
	distclean distclean-compile distclean-generic distclean-tags \
	distdir dvi dvi-am html html-am info info-am install \
	install-am install-binPROGRAMS install-data install-data-am \
	install-dvi install-dvi-am install-exec install-exec-am \
	install-html install-html-am install-info install-info-am \
	install-man install-pdf install-pdf-am install-ps \
	install-ps-am install-strip installcheck installcheck-am \
	installdirs maintainer-clean maintainer-clean-generic \
	mostlyclean mostlyclean-compile mostlyclean-generic pdf pdf-am \
	ps ps-am tags tags-am uninstall uninstall-am \
	uninstall-binPROGRAMS

.PRECIOUS: Makefile


# Tell versions [3.59,3.63) of GNU make to not export all variables.
# Otherwise a system limit (for SysV at least) may be exceeded.
.NOEXPORT:<|MERGE_RESOLUTION|>--- conflicted
+++ resolved
@@ -216,10 +216,7 @@
 KA_LDFLAGS = @KA_LDFLAGS@
 KA_LIBS = @KA_LIBS@
 KA_TMP_DIR = @KA_TMP_DIR@
-<<<<<<< HEAD
-=======
 KEEPALIVED_RUNTIME_OPTIONS = @KEEPALIVED_RUNTIME_OPTIONS@
->>>>>>> 1664242c
 LDD = @LDD@
 LDFLAGS = @LDFLAGS@
 LIBOBJS = @LIBOBJS@
@@ -250,10 +247,7 @@
 SNMP_SERVICE = @SNMP_SERVICE@
 SPHINXBUILDNAME = @SPHINXBUILDNAME@
 STRIP = @STRIP@
-<<<<<<< HEAD
-=======
 SYSTEMD_EXEC_START_OPTIONS = @SYSTEMD_EXEC_START_OPTIONS@
->>>>>>> 1664242c
 SYSTEMD_SERVICE_TYPE = @SYSTEMD_SERVICE_TYPE@
 VERSION = @VERSION@
 abs_builddir = @abs_builddir@
