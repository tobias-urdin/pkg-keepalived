--- conflicted
+++ resolved
@@ -1,8 +1,4 @@
-<<<<<<< HEAD
-.TH keepalived.conf 5 2020-05-31 "Keepalived" "Keepalived Configuration's Manual"
-=======
 .TH keepalived.conf 5 2021-01-10 "Keepalived" "Keepalived Configuration's Manual"
->>>>>>> 61cbc187
 .SH NAME
 keepalived.conf - configuration file for Keepalived
 .br
@@ -459,8 +455,6 @@
     # and/or "6" and _igmp/_mld to previously specified names.
     \fBvrrp_ipsets \fR[keepalived [keepalived6 [keepalived_if6 [keepalived_igmp [keepalived_mld]]]]]
 
-<<<<<<< HEAD
-=======
     # An alternative to moving IGMP messages from VMACs to their parent interfaces
     # is to disable them altogether in the kernel by setting
     # igmp_link_local_mcast_reports false.
@@ -469,7 +463,6 @@
     # This is available from Linux 4.3 onwards.
     disable_local_igmp
 
->>>>>>> 61cbc187
     # The following enables checking that when in unicast mode, the
     # source address of a VRRP packet is one of our unicast peers.
     \fBvrrp_check_unicast_src\fR
@@ -751,8 +744,6 @@
     # will be generated).
     \fBrandom_seed \fRUNSIGNED_INT
 
-<<<<<<< HEAD
-=======
     # If a configuration reload is attempted with an updated configuration file that has
     # errors, keepalived may terminate, and possibly enter a loop indefinitely restarting
     # and terminating. If reload_check_config is set, then keepalived will attempt to
@@ -781,7 +772,6 @@
     # If no option is specified, it is the same as specifying all options.
     \fBinclude_check \fR[OPTIONS]
 
->>>>>>> 61cbc187
     # reload_time_file allows a reload of keepalived to be scheduled in the future. This is
     # particularly useful if there is a master keepalived and one or more backup keepalived
     # instances and the new configuration is incompatible with the previous configuration,
@@ -820,8 +810,6 @@
     # some times are duplicated and hence ambiguous.
     \fBreload_time_file\fR ABSOLUTE-PATHNAME-OF-FILE
     \fBreload_repeat\fR
-<<<<<<< HEAD
-=======
 
     # Some users frequently update their configurations and reload keepalived. reload_file
     # provides a mechanism that allows the configuration update processes not to update the
@@ -838,7 +826,6 @@
     # file, if update process creates the reload_file with non-zero size, it can detect
     # the reloading starting by the reload_file becoming zero length.
     \fBreload_file\fR [ABSOLUTE-PATHNAME-OF-FILE]
->>>>>>> 61cbc187
 }
 .fi
 .SH Linkbeat interfaces
@@ -990,15 +977,10 @@
 Likewise, if the vrrp instance is the address owner, weight 0 must also be set.
 
 For real servers monitoring the file, the limits of values read from the track
-<<<<<<< HEAD
-file are 2147483646 to -2147483647. The value, once multiplied by the weight, will
-be added to the real server's IPVS weight.
-=======
 file are 2147483648 to -2147483648. The value, once multiplied by the weight, will
 be added to the real server's IPVS weight. If the result is <= than 2147483648
 then the checker will be in the FAULT state.
 
->>>>>>> 61cbc187
 NOTE: weights for track_file for real servers are not fully implemented yet. In
 particular allowing weight 0, handling negative calculated values and reloading.
 .PP
@@ -1662,10 +1644,7 @@
     \fBgarp_lower_prio_repeat \fR1
     \fBgarp_master_refresh \fR60
     \fBgarp_master_refresh_repeat \fR2
-<<<<<<< HEAD
-=======
     \fBgarp_extra_if [all] \fR100	# specifiying 0 disable feature
->>>>>>> 61cbc187
 
     # If a lower priority advert is received, don't send another advert.
     # This causes adherence to the RFCs (defaults to global
@@ -1736,8 +1715,6 @@
     # preferred_lft is set to 0 to deprecate IPv6 addresses (this is the
     # default if the address mask is /128). Use "preferred_lft forever"
     # to specify that a /128 address should not be deprecated.
-<<<<<<< HEAD
-=======
     # NOTE: care needs to be taken if dev is specified for an address and
     # your network uses MAC learning switches. The VRRP protocol ensures
     # that the source MAC address of the interface sending adverts is
@@ -1750,7 +1727,6 @@
     # time out in the MAC caches of switches. In order to avoid this, use
     # the garp_extra_if or garp_extra_if_vmac options to send periodic
     # GARP/ND messages on those interfaces.
->>>>>>> 61cbc187
     \fBvirtual_ipaddress \fR{
         <IPADDR>[/<MASK>] [brd <IPADDR>] [dev <STRING>] [use_vmac] [scope <SCOPE>]
                           [label <LABEL>] [peer <IPADDR>] [home]
@@ -2071,11 +2047,7 @@
     \fBretry \fR<INTEGER>
 
     # delay before retry after failure. Defaults to delay_loop for DNS_CHECK,
-<<<<<<< HEAD
-    # 3 seconds for HTTP_CHECK and SSL_CHECK, and 1 second otherwise.
-=======
     # 3 seconds for HTTP_GET and SSL_GET, and 1 second otherwise.
->>>>>>> 61cbc187
     \fBdelay_before_retry \fR<TIMER>
 
     # Optional random delay to start the initial check
@@ -2322,11 +2294,6 @@
         #   HOST_UNREACH, NET_UNREACH, PORT_UNREACH. HOST_UNREACH relies on ARP requests
         #   timing out, and so connect_timeout should be long enough to allow for this (e.g.
         #   at least 4 seconds).
-<<<<<<< HEAD
-        # It may be that you will want to use PING_CHECK to the same server as well.
-        \fBUDP_CHECK \fR{
-	        \fBrequire_reply\fR		# Require a reply packet for check to be successful
-=======
 	# If payload is specified, the HEX_STR will be sent as the UDP data, otherwise a
 	# random payload will be sent.
 	# If require_reply is specified, the received data length is checked to ensure that it
@@ -2349,17 +2316,11 @@
 	        \fBrequire_reply\fR [<HEX_STR>]	# Require a reply packet for check to be successful
 		min_reply_length <INT>		# default 0
 		max_reply_length <INT>		# default is 255
->>>>>>> 61cbc187
         }
 
         # File checker
         # This reads and monitors the contents of a file, where STRING is the name specified
         # in the track_file configuration block (see above).
-<<<<<<< HEAD
-        # NOTE: weights for track_file for real servers are not fully implemented yet. In
-        # particular allowing weight 0, handling negative calculated values and reloading.
-=======
->>>>>>> 61cbc187
         \fBFILE_CHECK \fR{
             \fBtrack_file \fR<STRING>
 
