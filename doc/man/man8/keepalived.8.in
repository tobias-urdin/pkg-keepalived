.TH KEEPALIVED "8" "@DATE@"

.na
.nh

.SH "NAME"
keepalived \- load\-balancing and high\-availability service

.SH "SYNOPSIS"
\fBkeepalived\fP
[\fB\-f\fP|\fB\-\-use\-file\fP=FILE]
[\fB\-P\fP|\fB\-\-vrrp\fP]
[\fB\-C\fP|\fB\-\-check\fP]
[\fB\-B\fP|\fB\-\-no_bfd\fP]
[\fB\-\-all\fP]
[\fB\-l\fP|\fB\-\-log\-console\fP]
[\fB\-D\fP|\fB\-\-log\-detail\fP]
[\fB\-S\fP|\fB\-\-log\-facility\fP={0-7}]
[\fB\-g\fP|\fB\-\-log\-file\fP=FILE]
[\fB\-\-flush\-log\-file\fP]
[\fB\-G\fP|\fB\-\-no\-syslog\fP]
[\fB\-X\fP|\fB\-\-release\-vips\fP]
[\fB\-V\fP|\fB\-\-dont\-release\-vrrp\fP]
[\fB\-I\fP|\fB\-\-dont\-release\-ipvs\fP]
[\fB\-R\fP|\fB\-\-dont\-respawn\fP]
[\fB\-n\fP|\fB\-\-dont\-fork\fP]
[\fB\-d\fP|\fB\-\-dump\-conf\fP]
[\fB\-p\fP|\fB\-\-pid\fP=FILE]
[\fB\-r\fP|\fB\-\-vrrp_pid\fP=FILE]
[\fB\-c\fP|\fB\-\-checkers_pid\fP=FILE]
[\fB\-a\fP|\fB\-\-address-monitoring\fP]
[\fB\-b\fP|\fB\-\-bfd_pid\fP=FILE]
[\fB\-s\fP|\fB\-\-namespace\fP=NAME]
[\fB\-e\fP|\fB\-\-all-config\fP]
[\fB\-i\fP|\fB\-\-config-id\fP id]
[\fB\-x\fP|\fB\-\-snmp\fP]
[\fB\-A\fP|\fB\-\-snmp-agent-socket\fP=FILE]
[\fB\-u\fP|\fB\-\-umask\fP=NUMBER]
[\fB\-m\fP|\fB\-\-core\-dump\fP]
[\fB\-M\fP|\fB\-\-core\-dump\-pattern\fP[=PATTERN]]
[\fB\-\-signum\fP=SIGFUNC]
[\fB\-t\fP|\fB\-\-config\-test\fP[=FILE]]
[\fB\-\-perf\fP[={all|run|end}]]
[\fB\-\-debug\fP[=debug-options]]
[\fB\-\-no-mem-check\fP]
[\fB\-v\fP|\fB\-\-version\fP]
[\fB\-h\fP|\fB\-\-help\fP]

.SH "DESCRIPTION"
Keepalived provides simple and robust facilities for load\-balancing
and high\-availability. The load\-balancing framework relies on the
well\-known and widely used Linux Virtual Server (IPVS) kernel module
providing Layer4 load\-balancing. Keepalived implements a set of
checkers to dynamically and adaptively maintain and manage a
load\-balanced server pool according to their health. Keepalived also
implements the VRRPv2 and VRRPv3 protocols to achieve high\-availability
with director failover.

.SH "OPTIONS"
.TP
\fB -f, --use-file\fP=FILE
Use the specified configuration file. The default configuration file
is "@DEFAULT_CONFIG_FILE@".
.TP
\fB -P, --vrrp\fP
Only run the VRRP subsystem. This is useful for configurations that do
not use the IPVS load balancer.
.TP
\fB -C, --check\fP
Only run the healthcheck subsystem. This is useful for configurations
that use the IPVS load balancer with a single director with no failover.
.TP
\fB -B, --no_bfd\fP
Don't run the BFD subsystem.
.TP
\fB --all\fP
Run all subsystems, even if they have no configuration.
.TP
\fB -l, --log-console\fP
Log messages to the local console. The default behavior is to log
messages to syslog.
.TP
\fB -D, --log-detail\fP
Detailed log messages.
.TP
\fB -S, --log-facility\fP=[0-7]
Set syslog facility to LOG_LOCAL[0-7]. The default syslog facility is LOG_DAEMON.
.TP
\fB -g, --log-file\fP=FILE
Write log entries to FILE. FILE will have _vrrp, _healthcheckers, and _bfd
inserted before the last '.' in FILE for the log output for those processes.
.TP
\fB --flush-log-file\fP
If using the -g option, the log file stream will be flushed after each write.
.TP
\fB -G, --no-syslog\fP
Do not write log entries to syslog. This can be useful if the rate of writing
log entries is sufficiently high that syslog will rate limit them, and the -g
option is used instead.
.TP
\fB -X, --release-vips\fP
Drop VIP on transition from signal.
.TP
\fB -V, --dont-release-vrrp\fP
Don't remove VRRP VIPs and VROUTEs on daemon stop. The default
behavior is to remove all VIPs and VROUTEs when keepalived exits.
.TP
\fB -I, --dont-release-ipvs\fP
Don't remove IPVS topology on daemon stop. The default behavior it to
remove all entries from the IPVS virtual server table when
keepalived exits.
.TP
\fB -R, --dont-respawn\fP
Don't respawn child processes. The default behavior is to restart the
VRRP and checker processes if either process exits.
.TP
\fB -n, --dont-fork\fP
Don't fork the daemon process. This option will cause keepalived to
run in the foreground.
.TP
\fB -d, --dump-conf\fP
Dump the configuration data.
.TP
\fB -p, --pid\fP=FILE
Use the specified pidfile for the parent keepalived process. The default
<<<<<<< HEAD
pidfile for keepalived is "/run/keepalived.pid", unless a network
=======
pidfile for keepalived is "@RUN_DIR_ROOT@/run/keepalived.pid", unless a network
>>>>>>> 61cbc187
namespace is being used. See
.B NAMESPACES
below for more details.
.TP
\fB -r, --vrrp_pid\fP=FILE
Use the specified pidfile for the VRRP child process. The default pidfile
<<<<<<< HEAD
for the VRRP child process is "/run/keepalived_vrrp.pid", unless a
=======
for the VRRP child process is "@RUN_DIR_ROOT@/run/keepalived_vrrp.pid", unless a
>>>>>>> 61cbc187
network namespace is being used.
.TP
\fB -c, --checkers_pid\fP=FILE
Use the specified pidfile for checkers child process. The default pidfile
<<<<<<< HEAD
for the checker child process is "/run/keepalived_checkers.pid" unless
=======
for the checker child process is "@RUN_DIR_ROOT@/run/keepalived_checkers.pid" unless
>>>>>>> 61cbc187
a network namespace is being used.
.TP
\fB -a, --address-monitoring\fP
Log all address additions/deletions reported by netlink.
.TP
\fB -b, --bfd_pid\fP=FILE
Use the specified pidfile for the BFD child process. The default pidfile
<<<<<<< HEAD
for the BFD child process is "/run/keepalived_bfd.pid" unless
=======
for the BFD child process is "@RUN_DIR_ROOT@/run/keepalived_bfd.pid" unless
>>>>>>> 61cbc187
a network namespace is being used.
.TP
\fB -s, --namespace\fP=NAME
Run keepalived in network namespace NAME. See
.B NAMESPACES
below for more details.
.TP
\fB -e, --all-config
Don't load if any configuration file is missing or cannot be read.
.TP
\fB -i, --config-id ID
Use configuration id ID, for conditional configuration (defaults to
hostname without the domain name).
.TP
\fB -x, --snmp\fP
Enable the SNMP subsystem.
.TP
\fB -A, --snmp-agent-socket\fP=FILE
Use the specified socket for connection to SNMP master agent.
.TP
\fB -u, --umask\fP=NUMBER
The umask specified in the usual numeric way - see man umask(2)
.TP
\fB -m, --core-dump\fP
Override the RLIMIT_CORE hard and soft limits to enable keepalived to
produce a coredump in the event of a segfault or other failure.
This is most useful if keepalived has been built with 'make debug'.
Core dumps will be created in /, unless keepalived is run with the
--dont-fork option, in which case they will be created in the directory
from which keepalived was run, or they will be created in the directory
of a configuraton file if the fault occurs while reading the file.
.TP
\fB -M, --core-dump-pattern\fP[=PATTERN]
Sets option --core-dump, and also updates /proc/sys/kernel/core_pattern
to the pattern specified, or 'core' if none specified.
Provided the parent process doesn't terminate abnormally, it will restore
/proc/sys/kernel/core_pattern to its original value on exit.

\fBNote:\fP This will also affect any other process producing a core dump while keepalived is running.
.TP
\fB --signum\fP=PATTERN
<<<<<<< HEAD
Returns the signal number to use for STOP, RELOAD, DATA, STATS, STATS_CLEAR and JSON.
For example, to stop keepalived running, execute:
.IP
.nf
kill -s $(keepalived --signum=STOP) $(cat /run/keepalived.pid)
=======
Returns the signal number to use for STOP, RELOAD, DATA, STATS, STATS_CLEAR, JSON and TDATA.
For example, to stop keepalived running, execute:
.IP
.nf
kill -s $(keepalived --signum=STOP) $(cat @RUN_DIR_ROOT@/run/keepalived.pid)
>>>>>>> 61cbc187
.fi
.TP
\fB -t, --config-test\fP[=FILE]
Keepalived will check the configuration file and exit with non-zero exit
status if there are errors in the configuration, otherwise it exits with
exit status 0 (see \fBExit status\fP below for details).

Rather that writing to syslog, it will write diagnostic messages to stderr
unless file is specified, in which case it will write to the file.
.TP
\fB --perf\fP[={all|run|end}]
Record perf data for vrrp process. Data will be written to /perf_vrrp.data.
The data recorded is for use with the perf tool.
.TP
\fB --no-mem-check\fP
Disable malloc() etc mem-checks if they have been compiled into keepalived.
.TP
\fB --debug\fP[=debug-options]]
Enables debug options if they have been compiled into keepalived.
\fIdebug-options\fP is made up of a sequence of strings of the form Ulll.
.br
The upper case letter specifies the debug option, and the lower case letters
specify for which processes the option is to be enabled.
.br
If a debug option is not followed by any lower case letters, the debug option
is enabled for all processes.
.PP
.RS
The characters to identify the processes are:
.TS
tab(@);
c l
c l.
Chr@Process
_
p@Parent process
b@BFD process
c@Checker process
v@VRRP process
.TE
.PP
The characters used to identify the debug options are:
.TS
tab(@);
c l.
Chr@Debug option
_
D@Epoll thread dump
E@Epoll debug
F@VRRP fd debug
N@Netlink timers
P@Network timestamp
X@Regex timers
M@Email alert debug
T@Timer debug
S@TSM debug
R@Regex debug
B@Smtp connect debug
U@Checksum diagnostics
O@Track process debug
A@Track process debug with extra detail
C@Parser (config) debug
H@Checker debug
Z@Memory alloc/free error debug
G@VRRP recvmsg() debug
J@VRRP recvmsg() log rx data
V@Script debugging
K@Dump keywords
.TE
.PP
\fBExample:\fP --debug=DvEcvNR
.RE
.TP
\fB -v, --version\fP
Display the version and exit.
.TP
\fB -h, --help\fP
Display this help message and exit.
.SS "Exit status:"
.TP
0
if OK
.TP
1
if unable to malloc memory
.TP
2
if cannot initialise subsystems
.TP
3
if running with --config-test and configuration cannot be run
.TP
4
if running with --config-test and there are configuration errors but keepalived
will run after modifying the configuration
.TP
5
if running with --config-test and script security hasn't been enabled but scripts
are configured.
.SH NAMESPACES
.B keepalived
can be run in a network namespace (see
\fBkeepalived.conf\fP(5) for configuration details). When
run in a network namespace, a local mount namespace is also
<<<<<<< HEAD
created, and /run/keepalived/keepalived_NamespaceName
is mounted on /run/keepalived. By default, pid files with
the usual default names are then created in
/run/keepalived from the perspective of a process in the
mount namespace, and they will be visible in
/run/keepalived/keepalived_NamespaceName for a process
=======
created, and @RUN_DIR_ROOT@/run/keepalived/keepalived_NamespaceName
is mounted on @RUN_DIR_ROOT@/run/keepalived. By default, pid files with
the usual default names are then created in
@RUN_DIR_ROOT@/run/keepalived from the perspective of a process in the
mount namespace, and they will be visible in
@RUN_DIR_ROOT@/run/keepalived/keepalived_NamespaceName for a process
>>>>>>> 61cbc187
running in the default mount namespace.

.SH SIGNALS
.B keepalived
reacts to a set of signals.  You can send a signal to
the parent
.B keepalived
process using the following:
.IP
.nf
<<<<<<< HEAD
kill -SIGNAL $(cat /run/keepalived.pid)
=======
kill -SIGNAL $(cat @RUN_DIR_ROOT@/run/keepalived.pid)
>>>>>>> 61cbc187
.fi
.PP
or better:
.IP
.nf
<<<<<<< HEAD
kill -s $(keepalived --signum=SIGFUNC) $(cat /run/keepalived.pid)
=======
kill -s $(keepalived --signum=SIGFUNC) $(cat @RUN_DIR_ROOT@/run/keepalived.pid)
>>>>>>> 61cbc187
.fi
.PP
Note that if the first option is used, -SIGNAL must be
replaced with the actual signal you are trying to send,
e.g. with HUP. So it then becomes:
.IP
.nf
<<<<<<< HEAD
kill -HUP $(cat /run/keepalived.pid)
=======
kill -HUP $(cat @RUN_DIR_ROOT@/run/keepalived.pid)
>>>>>>> 61cbc187
.fi
.PP
Signals other than for STOP, RELOAD, DATA and STATS may change depending
on the kernel, and also what functionality is included in the version of
the keepalived depending on the build options used.
.PP
.TP
.B HUP\fP or \fBSIGFUNC=RELOAD
This causes
.B keepalived
to close down all interfaces, reload its configuration, and
start up with the new configuration.
.TP
.B TERM\fP, \fBINT\fP or \fBSIGFUNC=STOP
.B keepalived
will shut down.
.TP
.B USR1\fP or \fBSIGFUNC=DATA
Write configuration data to
.B @KA_TMP_DIR@/keepalived.data
.TP
.B USR2\fP or \fBSIGFUNC=STATS
Write statistics info to
<<<<<<< HEAD
.B /tmp/keepalived.stats
.TP
.B SIGFUNC=STATS_CLEAR
Write statistics info to
.B /tmp/keepalived.stats
=======
.B @KA_TMP_DIR@/keepalived.stats
.TP
.B SIGFUNC=STATS_CLEAR
Write statistics info to
.B @KA_TMP_DIR@/keepalived.stats
>>>>>>> 61cbc187
and clear the statistics counters
.TP
.B SIGFUNC=JSON
Write configuration data in JSON format to
.B @KA_TMP_DIR@/keepalived.json
.TP
.B SIGFUNC=TDATA
This causes
.B keepalived
to write the current state of its internal threads to the log
.LP
.SH "USING KEEPALIVED WITH FIREWALLD"
If you are running a firewall (see
.BR firewalld (8) )
you must allow VRRP protocol traffic through the firewall. For example
if this instance of
.B keepalived(8)
has a peer node on IPv4 address 192.168.0.1:
.IP
.nf
# firewall-cmd \\
    --add-rich-rule="rule family='ipv4' \\
                     source address='192.168.0.1' \\
                     protocol value='vrrp' accept" --permanent
# firewall-cmd --reload
.fi
.SH "SEE ALSO"
\fBkeepalived.conf\fP(5), \fBipvsadm\fP(8)

.SH "AUTHOR"
This man page was written by Ryan O'Hara <rohara@redhat.com><|MERGE_RESOLUTION|>--- conflicted
+++ resolved
@@ -123,31 +123,19 @@
 .TP
 \fB -p, --pid\fP=FILE
 Use the specified pidfile for the parent keepalived process. The default
-<<<<<<< HEAD
-pidfile for keepalived is "/run/keepalived.pid", unless a network
-=======
 pidfile for keepalived is "@RUN_DIR_ROOT@/run/keepalived.pid", unless a network
->>>>>>> 61cbc187
 namespace is being used. See
 .B NAMESPACES
 below for more details.
 .TP
 \fB -r, --vrrp_pid\fP=FILE
 Use the specified pidfile for the VRRP child process. The default pidfile
-<<<<<<< HEAD
-for the VRRP child process is "/run/keepalived_vrrp.pid", unless a
-=======
 for the VRRP child process is "@RUN_DIR_ROOT@/run/keepalived_vrrp.pid", unless a
->>>>>>> 61cbc187
 network namespace is being used.
 .TP
 \fB -c, --checkers_pid\fP=FILE
 Use the specified pidfile for checkers child process. The default pidfile
-<<<<<<< HEAD
-for the checker child process is "/run/keepalived_checkers.pid" unless
-=======
 for the checker child process is "@RUN_DIR_ROOT@/run/keepalived_checkers.pid" unless
->>>>>>> 61cbc187
 a network namespace is being used.
 .TP
 \fB -a, --address-monitoring\fP
@@ -155,11 +143,7 @@
 .TP
 \fB -b, --bfd_pid\fP=FILE
 Use the specified pidfile for the BFD child process. The default pidfile
-<<<<<<< HEAD
-for the BFD child process is "/run/keepalived_bfd.pid" unless
-=======
 for the BFD child process is "@RUN_DIR_ROOT@/run/keepalived_bfd.pid" unless
->>>>>>> 61cbc187
 a network namespace is being used.
 .TP
 \fB -s, --namespace\fP=NAME
@@ -201,19 +185,11 @@
 \fBNote:\fP This will also affect any other process producing a core dump while keepalived is running.
 .TP
 \fB --signum\fP=PATTERN
-<<<<<<< HEAD
-Returns the signal number to use for STOP, RELOAD, DATA, STATS, STATS_CLEAR and JSON.
-For example, to stop keepalived running, execute:
-.IP
-.nf
-kill -s $(keepalived --signum=STOP) $(cat /run/keepalived.pid)
-=======
 Returns the signal number to use for STOP, RELOAD, DATA, STATS, STATS_CLEAR, JSON and TDATA.
 For example, to stop keepalived running, execute:
 .IP
 .nf
 kill -s $(keepalived --signum=STOP) $(cat @RUN_DIR_ROOT@/run/keepalived.pid)
->>>>>>> 61cbc187
 .fi
 .TP
 \fB -t, --config-test\fP[=FILE]
@@ -318,21 +294,12 @@
 can be run in a network namespace (see
 \fBkeepalived.conf\fP(5) for configuration details). When
 run in a network namespace, a local mount namespace is also
-<<<<<<< HEAD
-created, and /run/keepalived/keepalived_NamespaceName
-is mounted on /run/keepalived. By default, pid files with
-the usual default names are then created in
-/run/keepalived from the perspective of a process in the
-mount namespace, and they will be visible in
-/run/keepalived/keepalived_NamespaceName for a process
-=======
 created, and @RUN_DIR_ROOT@/run/keepalived/keepalived_NamespaceName
 is mounted on @RUN_DIR_ROOT@/run/keepalived. By default, pid files with
 the usual default names are then created in
 @RUN_DIR_ROOT@/run/keepalived from the perspective of a process in the
 mount namespace, and they will be visible in
 @RUN_DIR_ROOT@/run/keepalived/keepalived_NamespaceName for a process
->>>>>>> 61cbc187
 running in the default mount namespace.
 
 .SH SIGNALS
@@ -343,21 +310,13 @@
 process using the following:
 .IP
 .nf
-<<<<<<< HEAD
-kill -SIGNAL $(cat /run/keepalived.pid)
-=======
 kill -SIGNAL $(cat @RUN_DIR_ROOT@/run/keepalived.pid)
->>>>>>> 61cbc187
 .fi
 .PP
 or better:
 .IP
 .nf
-<<<<<<< HEAD
-kill -s $(keepalived --signum=SIGFUNC) $(cat /run/keepalived.pid)
-=======
 kill -s $(keepalived --signum=SIGFUNC) $(cat @RUN_DIR_ROOT@/run/keepalived.pid)
->>>>>>> 61cbc187
 .fi
 .PP
 Note that if the first option is used, -SIGNAL must be
@@ -365,11 +324,7 @@
 e.g. with HUP. So it then becomes:
 .IP
 .nf
-<<<<<<< HEAD
-kill -HUP $(cat /run/keepalived.pid)
-=======
 kill -HUP $(cat @RUN_DIR_ROOT@/run/keepalived.pid)
->>>>>>> 61cbc187
 .fi
 .PP
 Signals other than for STOP, RELOAD, DATA and STATS may change depending
@@ -393,19 +348,11 @@
 .TP
 .B USR2\fP or \fBSIGFUNC=STATS
 Write statistics info to
-<<<<<<< HEAD
-.B /tmp/keepalived.stats
-.TP
-.B SIGFUNC=STATS_CLEAR
-Write statistics info to
-.B /tmp/keepalived.stats
-=======
 .B @KA_TMP_DIR@/keepalived.stats
 .TP
 .B SIGFUNC=STATS_CLEAR
 Write statistics info to
 .B @KA_TMP_DIR@/keepalived.stats
->>>>>>> 61cbc187
 and clear the statistics counters
 .TP
 .B SIGFUNC=JSON
