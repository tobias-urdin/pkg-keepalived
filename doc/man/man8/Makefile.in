# Makefile.in generated by automake 1.15.1 from Makefile.am.
# @configure_input@

# Copyright (C) 1994-2017 Free Software Foundation, Inc.

# This Makefile.in is free software; the Free Software Foundation
# gives unlimited permission to copy and/or distribute it,
# with or without modifications, as long as this notice is preserved.

# This program is distributed in the hope that it will be useful,
# but WITHOUT ANY WARRANTY, to the extent permitted by law; without
# even the implied warranty of MERCHANTABILITY or FITNESS FOR A
# PARTICULAR PURPOSE.

@SET_MAKE@

# Makefile.am
#
# Keepalived OpenSource project.
#
# Copyright (C) 2001-2017 Alexandre Cassen, <acassen@gmail.com>
VPATH = @srcdir@
am__is_gnu_make = { \
  if test -z '$(MAKELEVEL)'; then \
    false; \
  elif test -n '$(MAKE_HOST)'; then \
    true; \
  elif test -n '$(MAKE_VERSION)' && test -n '$(CURDIR)'; then \
    true; \
  else \
    false; \
  fi; \
}
am__make_running_with_option = \
  case $${target_option-} in \
      ?) ;; \
      *) echo "am__make_running_with_option: internal error: invalid" \
              "target option '$${target_option-}' specified" >&2; \
         exit 1;; \
  esac; \
  has_opt=no; \
  sane_makeflags=$$MAKEFLAGS; \
  if $(am__is_gnu_make); then \
    sane_makeflags=$$MFLAGS; \
  else \
    case $$MAKEFLAGS in \
      *\\[\ \	]*) \
        bs=\\; \
        sane_makeflags=`printf '%s\n' "$$MAKEFLAGS" \
          | sed "s/$$bs$$bs[$$bs $$bs	]*//g"`;; \
    esac; \
  fi; \
  skip_next=no; \
  strip_trailopt () \
  { \
    flg=`printf '%s\n' "$$flg" | sed "s/$$1.*$$//"`; \
  }; \
  for flg in $$sane_makeflags; do \
    test $$skip_next = yes && { skip_next=no; continue; }; \
    case $$flg in \
      *=*|--*) continue;; \
        -*I) strip_trailopt 'I'; skip_next=yes;; \
      -*I?*) strip_trailopt 'I';; \
        -*O) strip_trailopt 'O'; skip_next=yes;; \
      -*O?*) strip_trailopt 'O';; \
        -*l) strip_trailopt 'l'; skip_next=yes;; \
      -*l?*) strip_trailopt 'l';; \
      -[dEDm]) skip_next=yes;; \
      -[JT]) skip_next=yes;; \
    esac; \
    case $$flg in \
      *$$target_option*) has_opt=yes; break;; \
    esac; \
  done; \
  test $$has_opt = yes
am__make_dryrun = (target_option=n; $(am__make_running_with_option))
am__make_keepgoing = (target_option=k; $(am__make_running_with_option))
pkgdatadir = $(datadir)/@PACKAGE@
pkgincludedir = $(includedir)/@PACKAGE@
pkglibdir = $(libdir)/@PACKAGE@
pkglibexecdir = $(libexecdir)/@PACKAGE@
am__cd = CDPATH="$${ZSH_VERSION+.}$(PATH_SEPARATOR)" && cd
install_sh_DATA = $(install_sh) -c -m 644
install_sh_PROGRAM = $(install_sh) -c
install_sh_SCRIPT = $(install_sh) -c
INSTALL_HEADER = $(INSTALL_DATA)
transform = $(program_transform_name)
NORMAL_INSTALL = :
PRE_INSTALL = :
POST_INSTALL = :
NORMAL_UNINSTALL = :
PRE_UNINSTALL = :
POST_UNINSTALL = :
subdir = doc/man/man8
ACLOCAL_M4 = $(top_srcdir)/aclocal.m4
am__aclocal_m4_deps = $(top_srcdir)/m4/pkg.m4 \
	$(top_srcdir)/configure.ac
am__configure_deps = $(am__aclocal_m4_deps) $(CONFIGURE_DEPENDENCIES) \
	$(ACLOCAL_M4)
DIST_COMMON = $(srcdir)/Makefile.am $(am__DIST_COMMON)
mkinstalldirs = $(install_sh) -d
CONFIG_HEADER = $(top_builddir)/lib/config.h \
	$(top_builddir)/lib/config_warnings.h
CONFIG_CLEAN_FILES =
CONFIG_CLEAN_VPATH_FILES =
AM_V_P = $(am__v_P_@AM_V@)
am__v_P_ = $(am__v_P_@AM_DEFAULT_V@)
am__v_P_0 = false
am__v_P_1 = :
AM_V_GEN = $(am__v_GEN_@AM_V@)
am__v_GEN_ = $(am__v_GEN_@AM_DEFAULT_V@)
am__v_GEN_0 = @echo "  GEN     " $@;
am__v_GEN_1 = 
AM_V_at = $(am__v_at_@AM_V@)
am__v_at_ = $(am__v_at_@AM_DEFAULT_V@)
am__v_at_0 = @
am__v_at_1 = 
SOURCES =
DIST_SOURCES =
am__can_run_installinfo = \
  case $$AM_UPDATE_INFO_DIR in \
    n|no|NO) false;; \
    *) (install-info --version) >/dev/null 2>&1;; \
  esac
am__vpath_adj_setup = srcdirstrip=`echo "$(srcdir)" | sed 's|.|.|g'`;
am__vpath_adj = case $$p in \
    $(srcdir)/*) f=`echo "$$p" | sed "s|^$$srcdirstrip/||"`;; \
    *) f=$$p;; \
  esac;
am__strip_dir = f=`echo $$p | sed -e 's|^.*/||'`;
am__install_max = 40
am__nobase_strip_setup = \
  srcdirstrip=`echo "$(srcdir)" | sed 's/[].[^$$\\*|]/\\\\&/g'`
am__nobase_strip = \
  for p in $$list; do echo "$$p"; done | sed -e "s|$$srcdirstrip/||"
am__nobase_list = $(am__nobase_strip_setup); \
  for p in $$list; do echo "$$p $$p"; done | \
  sed "s| $$srcdirstrip/| |;"' / .*\//!s/ .*/ ./; s,\( .*\)/[^/]*$$,\1,' | \
  $(AWK) 'BEGIN { files["."] = "" } { files[$$2] = files[$$2] " " $$1; \
    if (++n[$$2] == $(am__install_max)) \
      { print $$2, files[$$2]; n[$$2] = 0; files[$$2] = "" } } \
    END { for (dir in files) print dir, files[dir] }'
am__base_list = \
  sed '$$!N;$$!N;$$!N;$$!N;$$!N;$$!N;$$!N;s/\n/ /g' | \
  sed '$$!N;$$!N;$$!N;$$!N;s/\n/ /g'
am__uninstall_files_from_dir = { \
  test -z "$$files" \
    || { test ! -d "$$dir" && test ! -f "$$dir" && test ! -r "$$dir"; } \
    || { echo " ( cd '$$dir' && rm -f" $$files ")"; \
         $(am__cd) "$$dir" && rm -f $$files; }; \
  }
man8dir = $(mandir)/man8
am__installdirs = "$(DESTDIR)$(man8dir)"
NROFF = nroff
MANS = $(dist_man8_MANS)
am__tagged_files = $(HEADERS) $(SOURCES) $(TAGS_FILES) $(LISP)
am__DIST_COMMON = $(dist_man8_MANS) $(srcdir)/Makefile.in
DISTFILES = $(DIST_COMMON) $(DIST_SOURCES) $(TEXINFOS) $(EXTRA_DIST)
ACLOCAL = @ACLOCAL@
AMTAR = @AMTAR@
AM_DEFAULT_VERBOSITY = @AM_DEFAULT_VERBOSITY@
AR = @AR@
ARFLAGS = @ARFLAGS@
AUTOCONF = @AUTOCONF@
AUTOHEADER = @AUTOHEADER@
AUTOMAKE = @AUTOMAKE@
AWK = @AWK@
CC = @CC@
CCDEPMODE = @CCDEPMODE@
CFLAGS = @CFLAGS@
CPP = @CPP@
CPPFLAGS = @CPPFLAGS@
CYGPATH_W = @CYGPATH_W@
DEFAULT_CONFIG_DIR = @DEFAULT_CONFIG_DIR@
DEFAULT_CONFIG_FILE = @DEFAULT_CONFIG_FILE@
DEFAULT_CONFIG_FILENAME = @DEFAULT_CONFIG_FILENAME@
DEFS = @DEFS@
DEPDIR = @DEPDIR@
ECHO_C = @ECHO_C@
ECHO_N = @ECHO_N@
ECHO_T = @ECHO_T@
EGREP = @EGREP@
EXEEXT = @EXEEXT@
GENHASH_LIBS = @GENHASH_LIBS@
GREP = @GREP@
HAVE_RPM = @HAVE_RPM@
HAVE_RPMBUILD = @HAVE_RPMBUILD@
HAVE_SPHINX_BUILD = @HAVE_SPHINX_BUILD@
INSTALL = @INSTALL@
INSTALL_DATA = @INSTALL_DATA@
INSTALL_PROGRAM = @INSTALL_PROGRAM@
INSTALL_SCRIPT = @INSTALL_SCRIPT@
INSTALL_STRIP_PROGRAM = @INSTALL_STRIP_PROGRAM@
KA_CFLAGS = @KA_CFLAGS@
KA_CPPFLAGS = @KA_CPPFLAGS@
KA_LDFLAGS = @KA_LDFLAGS@
KA_LIBS = @KA_LIBS@
KA_TMP_DIR = @KA_TMP_DIR@
LDD = @LDD@
LDFLAGS = @LDFLAGS@
LIBOBJS = @LIBOBJS@
LIBS = @LIBS@
LN_S = @LN_S@
LTLIBOBJS = @LTLIBOBJS@
MAINTAINERCLEANFILES = @MAINTAINERCLEANFILES@
MAKEINFO = @MAKEINFO@
MKDIR_P = @MKDIR_P@
NETSNMP_CONFIG = @NETSNMP_CONFIG@
OBJEXT = @OBJEXT@
PACKAGE = @PACKAGE@
PACKAGE_BUGREPORT = @PACKAGE_BUGREPORT@
PACKAGE_NAME = @PACKAGE_NAME@
PACKAGE_STRING = @PACKAGE_STRING@
PACKAGE_TARNAME = @PACKAGE_TARNAME@
PACKAGE_URL = @PACKAGE_URL@
PACKAGE_VERSION = @PACKAGE_VERSION@
PATH_SEPARATOR = @PATH_SEPARATOR@
PKG_CONFIG = @PKG_CONFIG@
PKG_CONFIG_LIBDIR = @PKG_CONFIG_LIBDIR@
PKG_CONFIG_PATH = @PKG_CONFIG_PATH@
RANLIB = @RANLIB@
<<<<<<< HEAD
RUN_DIR = @RUN_DIR@
=======
RUN_DIR_ROOT = @RUN_DIR_ROOT@
>>>>>>> 61cbc187
SED = @SED@
SET_MAKE = @SET_MAKE@
SHELL = @SHELL@
SNMP_SERVICE = @SNMP_SERVICE@
SPHINXBUILDNAME = @SPHINXBUILDNAME@
STRIP = @STRIP@
SYSTEMD_SERVICE_TYPE = @SYSTEMD_SERVICE_TYPE@
VERSION = @VERSION@
abs_builddir = @abs_builddir@
abs_srcdir = @abs_srcdir@
abs_top_builddir = @abs_top_builddir@
abs_top_srcdir = @abs_top_srcdir@
ac_ct_AR = @ac_ct_AR@
ac_ct_CC = @ac_ct_CC@
am__include = @am__include@
am__leading_dot = @am__leading_dot@
am__quote = @am__quote@
am__tar = @am__tar@
am__untar = @am__untar@
bindir = @bindir@
build_alias = @build_alias@
builddir = @builddir@
datadir = @datadir@
datarootdir = @datarootdir@
docdir = @docdir@
dvidir = @dvidir@
exec_prefix = @exec_prefix@
host_alias = @host_alias@
htmldir = @htmldir@
includedir = @includedir@
infodir = @infodir@
install_sh = @install_sh@
libdir = @libdir@
libexecdir = @libexecdir@
localedir = @localedir@
localstatedir = @localstatedir@
mandir = @mandir@
mkdir_p = @mkdir_p@
oldincludedir = @oldincludedir@
pdfdir = @pdfdir@
prefix = @prefix@
program_transform_name = @program_transform_name@
psdir = @psdir@
runstatedir = @runstatedir@
sbindir = @sbindir@
sharedstatedir = @sharedstatedir@
srcdir = @srcdir@
sysconfdir = @sysconfdir@
systemdsystemunitdir = @systemdsystemunitdir@
target_alias = @target_alias@
top_build_prefix = @top_build_prefix@
top_builddir = @top_builddir@
top_srcdir = @top_srcdir@
DATE = `date --date=\"\`git log -n 1 -- $@.in | grep Date: | sed -e \"s/  */ /g\" | cut -d' ' -f 4,3,6\`\" +\"%Y-%m-%d\"`
edit = echo "  EDIT     $@"; \
	sed \
	 -e 's|@DEFAULT_CONFIG_FILE[@]|$(DEFAULT_CONFIG_FILE)|g' \
	 -e "s|@DATE[@]|$(DATE)|g" \
	 -e 's|@RUN_DIR_ROOT[@]|$(RUN_DIR_ROOT)|g' \
	 -e 's|@KA_TMP_DIR[@]|$(KA_TMP_DIR)|g'

dist_man8_MANS = keepalived.8
EXTRA_DIST = keepalived.8.in
MOSTLYCLEANFILES = keepalived.8
all: all-am

.SUFFIXES:
$(srcdir)/Makefile.in:  $(srcdir)/Makefile.am  $(am__configure_deps)
	@for dep in $?; do \
	  case '$(am__configure_deps)' in \
	    *$$dep*) \
	      ( cd $(top_builddir) && $(MAKE) $(AM_MAKEFLAGS) am--refresh ) \
	        && { if test -f $@; then exit 0; else break; fi; }; \
	      exit 1;; \
	  esac; \
	done; \
	echo ' cd $(top_srcdir) && $(AUTOMAKE) --foreign doc/man/man8/Makefile'; \
	$(am__cd) $(top_srcdir) && \
	  $(AUTOMAKE) --foreign doc/man/man8/Makefile
Makefile: $(srcdir)/Makefile.in $(top_builddir)/config.status
	@case '$?' in \
	  *config.status*) \
	    cd $(top_builddir) && $(MAKE) $(AM_MAKEFLAGS) am--refresh;; \
	  *) \
	    echo ' cd $(top_builddir) && $(SHELL) ./config.status $(subdir)/$@ $(am__depfiles_maybe)'; \
	    cd $(top_builddir) && $(SHELL) ./config.status $(subdir)/$@ $(am__depfiles_maybe);; \
	esac;

$(top_builddir)/config.status: $(top_srcdir)/configure $(CONFIG_STATUS_DEPENDENCIES)
	cd $(top_builddir) && $(MAKE) $(AM_MAKEFLAGS) am--refresh

$(top_srcdir)/configure:  $(am__configure_deps)
	cd $(top_builddir) && $(MAKE) $(AM_MAKEFLAGS) am--refresh
$(ACLOCAL_M4):  $(am__aclocal_m4_deps)
	cd $(top_builddir) && $(MAKE) $(AM_MAKEFLAGS) am--refresh
$(am__aclocal_m4_deps):
install-man8: $(dist_man8_MANS)
	@$(NORMAL_INSTALL)
	@list1='$(dist_man8_MANS)'; \
	list2=''; \
	test -n "$(man8dir)" \
	  && test -n "`echo $$list1$$list2`" \
	  || exit 0; \
	echo " $(MKDIR_P) '$(DESTDIR)$(man8dir)'"; \
	$(MKDIR_P) "$(DESTDIR)$(man8dir)" || exit 1; \
	{ for i in $$list1; do echo "$$i"; done;  \
	if test -n "$$list2"; then \
	  for i in $$list2; do echo "$$i"; done \
	    | sed -n '/\.8[a-z]*$$/p'; \
	fi; \
	} | while read p; do \
	  if test -f $$p; then d=; else d="$(srcdir)/"; fi; \
	  echo "$$d$$p"; echo "$$p"; \
	done | \
	sed -e 'n;s,.*/,,;p;h;s,.*\.,,;s,^[^8][0-9a-z]*$$,8,;x' \
	      -e 's,\.[0-9a-z]*$$,,;$(transform);G;s,\n,.,' | \
	sed 'N;N;s,\n, ,g' | { \
	list=; while read file base inst; do \
	  if test "$$base" = "$$inst"; then list="$$list $$file"; else \
	    echo " $(INSTALL_DATA) '$$file' '$(DESTDIR)$(man8dir)/$$inst'"; \
	    $(INSTALL_DATA) "$$file" "$(DESTDIR)$(man8dir)/$$inst" || exit $$?; \
	  fi; \
	done; \
	for i in $$list; do echo "$$i"; done | $(am__base_list) | \
	while read files; do \
	  test -z "$$files" || { \
	    echo " $(INSTALL_DATA) $$files '$(DESTDIR)$(man8dir)'"; \
	    $(INSTALL_DATA) $$files "$(DESTDIR)$(man8dir)" || exit $$?; }; \
	done; }

uninstall-man8:
	@$(NORMAL_UNINSTALL)
	@list='$(dist_man8_MANS)'; test -n "$(man8dir)" || exit 0; \
	files=`{ for i in $$list; do echo "$$i"; done; \
	} | sed -e 's,.*/,,;h;s,.*\.,,;s,^[^8][0-9a-z]*$$,8,;x' \
	      -e 's,\.[0-9a-z]*$$,,;$(transform);G;s,\n,.,'`; \
	dir='$(DESTDIR)$(man8dir)'; $(am__uninstall_files_from_dir)
tags TAGS:

ctags CTAGS:

cscope cscopelist:


distdir: $(DISTFILES)
	@srcdirstrip=`echo "$(srcdir)" | sed 's/[].[^$$\\*]/\\\\&/g'`; \
	topsrcdirstrip=`echo "$(top_srcdir)" | sed 's/[].[^$$\\*]/\\\\&/g'`; \
	list='$(DISTFILES)'; \
	  dist_files=`for file in $$list; do echo $$file; done | \
	  sed -e "s|^$$srcdirstrip/||;t" \
	      -e "s|^$$topsrcdirstrip/|$(top_builddir)/|;t"`; \
	case $$dist_files in \
	  */*) $(MKDIR_P) `echo "$$dist_files" | \
			   sed '/\//!d;s|^|$(distdir)/|;s,/[^/]*$$,,' | \
			   sort -u` ;; \
	esac; \
	for file in $$dist_files; do \
	  if test -f $$file || test -d $$file; then d=.; else d=$(srcdir); fi; \
	  if test -d $$d/$$file; then \
	    dir=`echo "/$$file" | sed -e 's,/[^/]*$$,,'`; \
	    if test -d "$(distdir)/$$file"; then \
	      find "$(distdir)/$$file" -type d ! -perm -700 -exec chmod u+rwx {} \;; \
	    fi; \
	    if test -d $(srcdir)/$$file && test $$d != $(srcdir); then \
	      cp -fpR $(srcdir)/$$file "$(distdir)$$dir" || exit 1; \
	      find "$(distdir)/$$file" -type d ! -perm -700 -exec chmod u+rwx {} \;; \
	    fi; \
	    cp -fpR $$d/$$file "$(distdir)$$dir" || exit 1; \
	  else \
	    test -f "$(distdir)/$$file" \
	    || cp -p $$d/$$file "$(distdir)/$$file" \
	    || exit 1; \
	  fi; \
	done
check-am: all-am
check: check-am
all-am: Makefile $(MANS)
installdirs:
	for dir in "$(DESTDIR)$(man8dir)"; do \
	  test -z "$$dir" || $(MKDIR_P) "$$dir"; \
	done
install: install-am
install-exec: install-exec-am
install-data: install-data-am
uninstall: uninstall-am

install-am: all-am
	@$(MAKE) $(AM_MAKEFLAGS) install-exec-am install-data-am

installcheck: installcheck-am
install-strip:
	if test -z '$(STRIP)'; then \
	  $(MAKE) $(AM_MAKEFLAGS) INSTALL_PROGRAM="$(INSTALL_STRIP_PROGRAM)" \
	    install_sh_PROGRAM="$(INSTALL_STRIP_PROGRAM)" INSTALL_STRIP_FLAG=-s \
	      install; \
	else \
	  $(MAKE) $(AM_MAKEFLAGS) INSTALL_PROGRAM="$(INSTALL_STRIP_PROGRAM)" \
	    install_sh_PROGRAM="$(INSTALL_STRIP_PROGRAM)" INSTALL_STRIP_FLAG=-s \
	    "INSTALL_PROGRAM_ENV=STRIPPROG='$(STRIP)'" install; \
	fi
mostlyclean-generic:
	-test -z "$(MOSTLYCLEANFILES)" || rm -f $(MOSTLYCLEANFILES)

clean-generic:

distclean-generic:
	-test -z "$(CONFIG_CLEAN_FILES)" || rm -f $(CONFIG_CLEAN_FILES)
	-test . = "$(srcdir)" || test -z "$(CONFIG_CLEAN_VPATH_FILES)" || rm -f $(CONFIG_CLEAN_VPATH_FILES)

maintainer-clean-generic:
	@echo "This command is intended for maintainers to use"
	@echo "it deletes files that may require special tools to rebuild."
	-test -z "$(MAINTAINERCLEANFILES)" || rm -f $(MAINTAINERCLEANFILES)
clean: clean-am

clean-am: clean-generic mostlyclean-am

distclean: distclean-am
	-rm -f Makefile
distclean-am: clean-am distclean-generic

dvi: dvi-am

dvi-am:

html: html-am

html-am:

info: info-am

info-am:

install-data-am: install-man

install-dvi: install-dvi-am

install-dvi-am:

install-exec-am:

install-html: install-html-am

install-html-am:

install-info: install-info-am

install-info-am:

install-man: install-man8

install-pdf: install-pdf-am

install-pdf-am:

install-ps: install-ps-am

install-ps-am:

installcheck-am:

maintainer-clean: maintainer-clean-am
	-rm -f Makefile
maintainer-clean-am: distclean-am maintainer-clean-generic

mostlyclean: mostlyclean-am

mostlyclean-am: mostlyclean-generic

pdf: pdf-am

pdf-am:

ps: ps-am

ps-am:

uninstall-am: uninstall-man

uninstall-man: uninstall-man8

.MAKE: install-am install-strip

.PHONY: all all-am check check-am clean clean-generic cscopelist-am \
	ctags-am distclean distclean-generic distdir dvi dvi-am html \
	html-am info info-am install install-am install-data \
	install-data-am install-dvi install-dvi-am install-exec \
	install-exec-am install-html install-html-am install-info \
	install-info-am install-man install-man8 install-pdf \
	install-pdf-am install-ps install-ps-am install-strip \
	installcheck installcheck-am installdirs maintainer-clean \
	maintainer-clean-generic mostlyclean mostlyclean-generic pdf \
	pdf-am ps ps-am tags-am uninstall uninstall-am uninstall-man \
	uninstall-man8

.PRECIOUS: Makefile


keepalived.8: Makefile
	@$(edit) '$(srcdir)/$@.in' >$@

keepalived.8: $(srcdir)/keepalived.8.in

# Tell versions [3.59,3.63) of GNU make to not export all variables.
# Otherwise a system limit (for SysV at least) may be exceeded.
.NOEXPORT:<|MERGE_RESOLUTION|>--- conflicted
+++ resolved
@@ -219,11 +219,7 @@
 PKG_CONFIG_LIBDIR = @PKG_CONFIG_LIBDIR@
 PKG_CONFIG_PATH = @PKG_CONFIG_PATH@
 RANLIB = @RANLIB@
-<<<<<<< HEAD
-RUN_DIR = @RUN_DIR@
-=======
 RUN_DIR_ROOT = @RUN_DIR_ROOT@
->>>>>>> 61cbc187
 SED = @SED@
 SET_MAKE = @SET_MAKE@
 SHELL = @SHELL@
