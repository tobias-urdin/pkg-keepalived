# Makefile.am
#
# Keepalived OpenSource project.
#
# Copyright (C) 2001-2017 Alexandre Cassen, <acassen@gmail.com>

<<<<<<< HEAD
DATE=`date --date=\"\`git log -n 1 -- $@.in | grep Date: | sed -e \"s/  */ /g\" | cut -d' ' -f 4,3,6\`\" +\"%Y-%m-%d\"`
=======
DATE=`date -u --date=@\"\`git log -n 1 --format=%ct -- $@.in 2>/dev/null || date --reference=$@.in +%s\`\" +\"%Y-%m-%d\"`
>>>>>>> 1664242c

edit = echo "  EDIT     $@"; \
	sed \
	 -e 's|@DEFAULT_CONFIG_FILE[@]|$(DEFAULT_CONFIG_FILE)|g' \
	 -e "s|@DATE[@]|$(DATE)|g" \
	 -e 's|@RUN_DIR_ROOT[@]|$(RUN_DIR_ROOT)|g' \
	 -e 's|@KA_TMP_DIR[@]|$(KA_TMP_DIR)|g'

dist_man8_MANS  = keepalived.8

keepalived.8: Makefile.am
	@$(edit) '$(srcdir)/$@.in' >$@

keepalived.8: $(srcdir)/keepalived.8.in

EXTRA_DIST		= keepalived.8.in

MOSTLYCLEANFILES	= keepalived.8<|MERGE_RESOLUTION|>--- conflicted
+++ resolved
@@ -4,11 +4,7 @@
 #
 # Copyright (C) 2001-2017 Alexandre Cassen, <acassen@gmail.com>
 
-<<<<<<< HEAD
-DATE=`date --date=\"\`git log -n 1 -- $@.in | grep Date: | sed -e \"s/  */ /g\" | cut -d' ' -f 4,3,6\`\" +\"%Y-%m-%d\"`
-=======
 DATE=`date -u --date=@\"\`git log -n 1 --format=%ct -- $@.in 2>/dev/null || date --reference=$@.in +%s\`\" +\"%Y-%m-%d\"`
->>>>>>> 1664242c
 
 edit = echo "  EDIT     $@"; \
 	sed \
