--- conflicted
+++ resolved
@@ -94,11 +94,7 @@
 
 dnl ----[ Process this file with autoconf to produce a configure script ]----
 AC_PREREQ([2.63])
-<<<<<<< HEAD
-AC_INIT([Keepalived], [2.2.1], [keepalived-users@groups.io], [], [http://www.keepalived.org/])
-=======
 AC_INIT([Keepalived], [2.2.2], [keepalived-users@groups.io], [], [http://www.keepalived.org/])
->>>>>>> 1664242c
 AC_CONFIG_AUX_DIR([build-aux])
 AC_CONFIG_MACRO_DIR([m4])
 AM_INIT_AUTOMAKE([-Wall -Werror -Woverride foreign])
@@ -126,12 +122,8 @@
 		 genhash/Makefile keepalived/check/Makefile keepalived/vrrp/Makefile \
 		 keepalived/bfd/Makefile doc/Makefile bin_install/Makefile keepalived/dbus/Makefile \
 		 keepalived/etc/Makefile keepalived/etc/init/Makefile keepalived/etc/init.d/Makefile \
-<<<<<<< HEAD
-		 keepalived/etc/keepalived/Makefile keepalived/trackers/Makefile \
-=======
 		 keepalived/etc/sysconfig/Makefile keepalived/etc/keepalived/Makefile \
 		 keepalived/trackers/Makefile \
->>>>>>> 1664242c
 		 doc/man/man8/Makefile doc/man/man5/Makefile doc/man/man1/Makefile])
 
 
@@ -1006,31 +998,8 @@
 #AC_FUNC_REALLOC
 dnl - dup3 since Linux 2.6.27 and glibc 2.9
 AC_CHECK_FUNCS([dup2 dup3 getcwd gettimeofday malloc memmove memset realloc select setenv socket strcasecmp strchr strdup strerror strpbrk strstr strtol strtoul uname])
-<<<<<<< HEAD
-dnl - pipe2() since Linux 2.6.27 and glibc 2.9.
-AC_CHECK_FUNCS([pipe2], [add_system_opt([PIPE2])])
-dnl - signalfd() since Linux 2.6.22 and glibc 2.8
-AC_CHECK_FUNCS([signalfd], [add_system_opt([SIGNALFD])])
-dnl - inotify_init1() since Linux 2.6.27
-AC_CHECK_FUNCS([inotify_init1], [add_system_opt([INOTIFY_INIT1])])
-=======
->>>>>>> 1664242c
 dnl - vsyslog() Not defined by Posix, but available in glibc and musl
 AC_CHECK_FUNCS([vsyslog], [add_system_opt([VSYSLOG])])
-
-dnl - memfd_create() - since Linux 3.17 and glibc 2.27
-dnl - memfd_create() appeared in the kernel long before it appeared in
-dnl -   glibc so we use the raw syscall if it is available
-AC_CHECK_FUNCS([memfd_create], [add_system_opt([MEMFD_CREATE])])
-AS_IF([test "x$ac_cv_func_memfd_create" != xyes],
-  [
-    AC_CHECK_DECLS([__NR_memfd_create],
-      [AC_DEFINE([USE_MEMFD_CREATE_SYSCALL], [ 1 ], [Use syscall for memfd_create])], [],
-      [[#include <sys/syscall.h>]])
-  ])
-
-dnl - Since Linux 3.17
-AC_CHECK_DECLS([O_TMPFILE], [], [], [[#include <fcntl.h>]])
 
 dnl - memfd_create() - since Linux 3.17 and glibc 2.27
 dnl - memfd_create() appeared in the kernel long before it appeared in
@@ -1678,27 +1647,6 @@
 AS_IF([test $USE_IPTABLES = Yes -o $USE_NFTABLES = Yes], [AC_DEFINE([_WITH_FIREWALL_], [ 1 ], [Define to 1 if using iptables or nftables])])
 AM_CONDITIONAL([FIREWALL], [test $USE_IPTABLES = Yes -o $USE_NFTABLES = Yes])
 
-dnl ----[Check for systemd libraries]----
-USE_SYSTEMD=No
-SYSTEMD_SERVICE_TYPE=forking
-AS_IF([test .${enable_systemd} != .no],
- [
-  $PKG_CONFIG --exists libsystemd
-  AS_IF([test $? -eq 0],
-   [
-    USE_SYSTEMD=Yes
-    add_pkg_config([libsystemd])
-    AC_DEFINE([_USE_SYSTEMD_], [ 1 ], [Define to 1 if want systemd support])
-    add_config_opt([SYSTEMD])
-    SYSTEMD_SERVICE_TYPE="notify\\nNotifyAccess=all"
-   ],
-   [
-    AS_IF([test .${enable_systemd} = .yes], [AC_MSG_WARN([libsystemd missing])])
-   ])
- ])
-AM_CONDITIONAL([WITH_SYSTEMD], [test $USE_SYSTEMD = Yes])
-AC_SUBST([SYSTEMD_SERVICE_TYPE])
-
 dnl ----[Check if have linux/if.h and net/if.h namespace collision]----
 # Including <linux/if.h> and <net/if.h> can cause a namespace collision.
 # Later versions of the headers are OK if linux/if.h is included second
@@ -1976,28 +1924,8 @@
 
   AS_IF([test .$enable_track_process != .no],
     [
-<<<<<<< HEAD
-      AC_CHECK_HEADERS([linux/cn_proc.h],
-	[
-	  add_system_opt([CN_PROC])
-	  HAVE_CN_PROC=Yes
-	  AC_DEFINE([_WITH_CN_PROC_], [ 1 ], [Define to 1 if have linux/cn_proc.h and track-process not disabled])
-	  dnl -- PROC_EVENT_SID since Linux v2.6.32
-	  dnl -- PROC_EVENT_PTRACE since Linux v3.1
-	  dnl -- PROC_EVENT_COMM since Linux v3.2
-	  dnl -- PROC_EVENT_COREDUMP since Linux v3.10
-	  AC_CHECK_DECLS([PROC_EVENT_SID, PROC_EVENT_PTRACE, PROC_EVENT_COMM, PROC_EVENT_COREDUMP], [], [], [[#include <linux/cn_proc.h>]])
-	],
-	[
-	  AS_IF([test .$enable_track_process = .yes],
-	    [
-	      AC_MSG_ERROR([--enable-track-process specified but process events connector not supported])
-	    ])
-	])
-=======
       WITH_TRACK_PROCESS=Yes
       AC_DEFINE([_WITH_TRACK_PROCESS_], [ 1 ], [Define to 1 if track-process not disabled])
->>>>>>> 1664242c
     ],
     [add_config_opt([DISABLE_TRACK_PROCESS])])
 fi
@@ -2384,42 +2312,6 @@
     [[#include <sys/socket.h>]])
 fi
 
-<<<<<<< HEAD
-dnl ---[ check for setns() ]----
-SAV_CFLAGS="$CFLAGS"
-AC_CHECK_DECLS([__NR_setns],
-  [
-    dnl -- CLONE_NEWNET defined from Linux 3.0
-    AC_CHECK_DECLS([CLONE_NEWNET], [], [], [[#include <sched.h>]])
-    dnl -- From glibc 2.14. Otherwise use setns syscall, since Linux 2.4.x
-    AC_CHECK_FUNCS([setns])
-    dnl -- When building a RedHat RPM with hardening enabled, -pie is specified,
-    dnl -- and for setns this requires -fPIC
-    AS_IF([test $ac_cv_func_setns = no],
-      [
-	AS_UNSET([ac_cv_func_setns])
-	CFLAGS="$CFLAGS -fPIC"
-	AC_CHECK_FUNCS([setns])
-      ])
-  ],
-  [
-    AC_DEFINE([HAVE_DECL_CLONE_NEWNET], [ 0 ], [__NR_setns is not defined so cannot use CLONE_NEWNET])
-  ],
-  [[#include <linux/unistd.h>]])
-CFLAGS="$SAV_CFLAGS"
-AM_CONDITIONAL([WITH_NAMESPACES], [test .$ac_cv_have_decl_CLONE_NEWNET = .yes])
-
-dnl -- RLIMIT_RTTIME since Linux 2.6.25 - not supported with musl libc
-AC_CHECK_DECLS([RLIMIT_RTTIME], [], [], [[#include <sys/resource.h>]])
-
-dnl -- SCHED_RESET_ON_FORK since Linux 2.6.32
-AC_CHECK_DECLS([SCHED_RESET_ON_FORK],
-  [add_system_opt([SCHED_RESET_ON_FORK])],
-  [AC_DEFINE([SCHED_RESET_ON_FORK], [ 0 ], [Dummy definition if not defined in system headers])],
-  [[#include <sched.h>]])
-
-=======
->>>>>>> 1664242c
 dnl -- Do we want GNU standard paths (moves .pid files)
 GNU_STD_PATHS=No
 if test "${enable_gnu_std_paths}" = "yes"; then
@@ -2687,11 +2579,7 @@
 
 dnl ----[ Do we want to enable track process debugging code]----
 ENABLE_TRACK_PROCESS_DEBUG=No
-<<<<<<< HEAD
-AS_IF([test $HAVE_CN_PROC = Yes],
-=======
 AS_IF([test .$enable_track_process != .no],
->>>>>>> 1664242c
   [
     AS_IF([test .$enable_track_process_debug = .yes],
       [
@@ -2969,7 +2857,6 @@
   echo "Use libipset             : ${USE_LIBIPSET}"
 fi
 echo "Use nftables             : ${USE_NFTABLES}"
-echo "systemd integration      : ${USE_SYSTEMD}"
 echo "init type                : ${INIT_TYPE}"
 echo "systemd notify           : ${USE_SYSTEMD_NOTIFY}"
 echo "Strict config checks     : ${STRICT_CONFIG}"
