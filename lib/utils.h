--- conflicted
+++ resolved
@@ -223,11 +223,7 @@
 
 /* Prototypes defs */
 extern void dump_buffer(const char *, size_t, FILE *, int);
-<<<<<<< HEAD
-#ifdef _CHECKSUM_DEBUG_
-=======
 #if defined _CHECKSUM_DEBUG_ || defined _RECVMSG_DEBUG_
->>>>>>> 61cbc187
 extern void log_buffer(const char *, const void *, size_t);
 #endif
 #ifdef _WITH_STACKTRACE_
