--- conflicted
+++ resolved
@@ -112,11 +112,7 @@
 	}
 }
 
-<<<<<<< HEAD
-#ifdef _CHECKSUM_DEBUG_
-=======
 #if defined _CHECKSUM_DEBUG_ || defined _RECVMSG_DEBUG_
->>>>>>> 61cbc187
 void
 log_buffer(const char *msg, const void *buff, size_t count)
 {
