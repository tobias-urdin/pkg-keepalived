/*
 * Soft:	Keepalived is a failover program for the LVS project
 *		<www.linuxvirtualserver.org>. It monitor & manipulate
 *		a loadbalanced server pool using multi-layer checks.
 *
 * Part:	scheduler.c include file.
 *
 * Author:	Alexandre Cassen, <acassen@linux-vs.org>
 *
 *		This program is distributed in the hope that it will be useful,
 *		but WITHOUT ANY WARRANTY; without even the implied warranty of
 *		MERCHANTABILITY or FITNESS FOR A PARTICULAR PURPOSE.
 *		See the GNU General Public License for more details.
 *
 *		This program is free software; you can redistribute it and/or
 *		modify it under the terms of the GNU General Public License
 *		as published by the Free Software Foundation; either version
 *		2 of the License, or (at your option) any later version.
 *
 * Copyright (C) 2001-2017 Alexandre Cassen, <acassen@gmail.com>
 */

#ifndef _SCHEDULER_H
#define _SCHEDULER_H

/* system includes */
#include <sys/types.h>
#include <stdbool.h>
#include <stdlib.h>
#include <sys/timerfd.h>
#ifdef _WITH_SNMP_
#include <sys/select.h>
#endif
#ifdef THREAD_DUMP
#include <stdio.h>
#endif

#include "timer.h"
#include "list_head.h"
#include "rbtree.h"

/* Thread types. */
typedef enum {
	THREAD_READ,		/* thread_master.read rb tree */
	THREAD_WRITE,		/* thread_master.write rb tree */
	THREAD_TIMER,		/* thread_master.timer rb tree */
	THREAD_TIMER_SHUTDOWN,	/* thread_master.timer rb tree */
	THREAD_CHILD,		/* thread_master.child rb tree */
#define THREAD_MAX_WAITING THREAD_CHILD
	THREAD_UNUSED,		/* thread_master.unuse list_head */

	/* The following are all on the thread_master.e_list list_head */
	THREAD_READY,
	THREAD_EVENT,
	THREAD_WRITE_TIMEOUT,
	THREAD_READ_TIMEOUT,
	THREAD_CHILD_TIMEOUT,
	THREAD_CHILD_TERMINATED,
	THREAD_TERMINATE_START,
	THREAD_TERMINATE,
	THREAD_READY_READ_FD,
	THREAD_READY_WRITE_FD,
	THREAD_READ_ERROR,
	THREAD_WRITE_ERROR,
#ifdef USE_SIGNAL_THREADS
	THREAD_SIGNAL,
#endif
} thread_type_t;

/* Thread Event flags */
enum thread_flags {
	THREAD_FL_READ_BIT,
	THREAD_FL_WRITE_BIT,
	THREAD_FL_EPOLL_BIT,
	THREAD_FL_EPOLL_READ_BIT,
	THREAD_FL_EPOLL_WRITE_BIT,
};

/* epoll def */
#define THREAD_EPOLL_REALLOC_THRESH	64

typedef struct _thread thread_t;
typedef const thread_t * thread_ref_t;
typedef void (*thread_func_t)(thread_ref_t);

/* Thread itself. */
struct _thread {
	unsigned long id;
	thread_type_t type;		/* thread type */
	struct _thread_master *master;	/* pointer to the struct thread_master. */
	thread_func_t func;		/* event function */
	void *arg;			/* event argument */
	timeval_t sands;		/* rest of time sands value. */
	union {
		int val;		/* second argument of the event. */
		struct {
			int fd;		/* file descriptor in case of read/write. */
			bool close_on_reload;
		} f;
		struct {
			pid_t pid;	/* process id a child thread is wanting. */
			int status;	/* return status of the process */
		} c;
	} u;
	struct _thread_event *event;	/* Thread Event back-pointer */

	union {
		rb_node_t n;
		list_head_t e_list;
	};

	rb_node_t rb_data;		/* PID or fd/vrid */
};

/* Thread Event */
typedef struct _thread_event {
	thread_t		*read;
	thread_t		*write;
	unsigned long		flags;
	int			fd;

	rb_node_t		n;
} thread_event_t;

/* Master of the threads. */
typedef struct _thread_master {
	rb_root_cached_t	read;
	rb_root_cached_t	write;
	rb_root_cached_t	timer;
	rb_root_cached_t	child;
	list_head_t		event;
#ifdef USE_SIGNAL_THREADS
	list_head_t		signal;
#endif
	list_head_t		ready;
	list_head_t		unuse;

	thread_t		*current_thread;

	/* child process related */
	rb_root_t		child_pid;

	/* epoll related */
	rb_root_t		io_events;
	struct epoll_event	*epoll_events;
	thread_event_t		*current_event;
	unsigned int		epoll_size;
	unsigned int		epoll_count;
	int			epoll_fd;

	/* timer related */
	int			timer_fd;
	thread_ref_t		timer_thread;

	/* signal related */
	int			signal_fd;

#ifdef _WITH_SNMP_
	/* snmp related */
	thread_ref_t		snmp_timer_thread;
	int			snmp_fdsetsize;
	fd_set			snmp_fdset;
#endif

	/* Local data */
	unsigned long		alloc;
	unsigned long		id;
	bool			shutdown_timer_running;
} thread_master_t;

#ifndef _ONE_PROCESS_DEBUG_
typedef enum {
	PROG_TYPE_PARENT,
#ifdef _WITH_VRRP_
	PROG_TYPE_VRRP,
#endif
#ifdef _WITH_LVS_
	PROG_TYPE_CHECKER,
#endif
#ifdef _WITH_BFD_
	PROG_TYPE_BFD,
#endif
} prog_type_t;
#endif

/* MICRO SEC def */
#define BOOTSTRAP_DELAY TIMER_HZ

/* Macros. */
#define THREAD_ARG(X) ((X)->arg)
#define THREAD_VAL(X) ((X)->u.val)
#define THREAD_CHILD_PID(X) ((X)->u.c.pid)
#define THREAD_CHILD_STATUS(X) ((X)->u.c.status)

/* Exit codes */
enum exit_code {
	KEEPALIVED_EXIT_OK = EXIT_SUCCESS,
	KEEPALIVED_EXIT_NO_MEMORY = EXIT_FAILURE,
	KEEPALIVED_EXIT_PROGRAM_ERROR,
	KEEPALIVED_EXIT_FATAL,
	KEEPALIVED_EXIT_CONFIG,
	KEEPALIVED_EXIT_CONFIG_TEST,
	KEEPALIVED_EXIT_CONFIG_TEST_SECURITY,
	KEEPALIVED_EXIT_NO_CONFIG,
} ;

#define DEFAULT_CHILD_FINDER ((void *)1)

/* global vars exported */
extern thread_master_t *master;
#ifndef _ONE_PROCESS_DEBUG_
extern prog_type_t prog_type;		/* Parent/VRRP/Checker process */
#endif
#ifdef _WITH_SNMP_
extern bool snmp_running;
#endif
#ifdef _EPOLL_DEBUG_
extern bool do_epoll_debug;
#endif
#ifdef _EPOLL_THREAD_DUMP_
extern bool do_epoll_thread_dump;
#endif
#ifdef _SCRIPT_DEBUG_
extern bool do_script_debug;
#endif

/* Prototypes. */
extern void set_child_finder_name(char const * (*)(pid_t));
extern void save_cmd_line_options(int, char * const *);
extern char * const * get_cmd_line_options(int *);
extern void log_command_line(unsigned);
#ifndef _ONE_PROCESS_DEBUG_
extern unsigned calc_restart_delay(const timeval_t *, unsigned *, const char *);
<<<<<<< HEAD
=======
extern void log_child_died(const char *, pid_t);
>>>>>>> 61cbc187
extern bool report_child_status(int, pid_t, const char *);
#endif
extern thread_master_t *thread_make_master(void);
extern thread_ref_t thread_add_terminate_event(thread_master_t *);
extern thread_ref_t thread_add_start_terminate_event(thread_master_t *, thread_func_t);
#ifdef THREAD_DUMP
extern void dump_thread_data(const thread_master_t *, FILE *);
#endif
extern void thread_cleanup_master(thread_master_t *);
extern void thread_destroy_master(thread_master_t *);
extern thread_ref_t thread_add_read_sands(thread_master_t *, thread_func_t, void *, int, const timeval_t *, bool);
extern thread_ref_t thread_add_read(thread_master_t *, thread_func_t, void *, int, unsigned long, bool);
extern void thread_del_read(thread_ref_t);
extern void thread_requeue_read(thread_master_t *, int, const timeval_t *);
extern thread_ref_t thread_add_write(thread_master_t *, thread_func_t, void *, int, unsigned long, bool);
extern void thread_del_write(thread_ref_t);
extern void thread_close_fd(thread_ref_t);
extern thread_ref_t thread_add_timer(thread_master_t *, thread_func_t, void *, unsigned long);
extern void timer_thread_update_timeout(thread_ref_t, unsigned long);
extern thread_ref_t thread_add_timer_shutdown(thread_master_t *, thread_func_t, void *, unsigned long);
extern thread_ref_t thread_add_child(thread_master_t *, thread_func_t, void *, pid_t, unsigned long);
extern void thread_children_reschedule(thread_master_t *, thread_func_t, unsigned long);
extern thread_ref_t thread_add_event(thread_master_t *, thread_func_t, void *, int);
extern void thread_cancel(thread_ref_t);
extern void thread_cancel_read(thread_master_t *, int);
#ifdef _WITH_SNMP_
extern void snmp_timeout_thread(thread_ref_t);
extern void snmp_epoll_info(thread_master_t *);
extern void snmp_epoll_clear(thread_master_t *);
#endif
extern void process_threads(thread_master_t *);
extern void thread_child_handler(void *, int);
extern void thread_add_base_threads(thread_master_t *, bool);
extern void launch_thread_scheduler(thread_master_t *);
#ifndef _ONE_PROCESS_DEBUG
extern void register_shutdown_function(void (*)(int));
#endif
#ifdef THREAD_DUMP
extern const char *get_signal_function_name(void (*)(void *, int));
extern void register_signal_handler_address(const char *, void (*)(void *, int));
extern void register_thread_address(const char *, thread_func_t);
extern void deregister_thread_addresses(void);
extern void register_scheduler_addresses(void);
#endif
#ifdef _VRRP_FD_DEBUG_
extern void set_extra_threads_debug(void (*)(void));
#endif

#endif<|MERGE_RESOLUTION|>--- conflicted
+++ resolved
@@ -231,10 +231,7 @@
 extern void log_command_line(unsigned);
 #ifndef _ONE_PROCESS_DEBUG_
 extern unsigned calc_restart_delay(const timeval_t *, unsigned *, const char *);
-<<<<<<< HEAD
-=======
 extern void log_child_died(const char *, pid_t);
->>>>>>> 61cbc187
 extern bool report_child_status(int, pid_t, const char *);
 #endif
 extern thread_master_t *thread_make_master(void);
