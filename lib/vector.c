--- conflicted
+++ resolved
@@ -121,23 +121,6 @@
 	return new;
 }
 
-/* Copy / dup a vector */
-vector_t *
-vector_copy_r(const vector_t *v)
-{
-	unsigned int size;
-	vector_t *new = vector_alloc();
-
-	new->active = v->active;
-	new->allocated = v->allocated;
-
-	size = sizeof(void *) * (v->allocated);
-	new->slot = (void *) MALLOC(size);
-	memcpy(new->slot, v->slot, size);
-
-	return new;
-}
-
 #ifdef _INCLUDE_UNUSED_CODE_
 /* Insert a value into a specific slot */
 static void
@@ -315,42 +298,6 @@
 
 vector_t *
 vector_compact_r(const vector_t *v)
-<<<<<<< HEAD
-{
-	unsigned size, i, j;
-	vector_t *new;
-
-	for (size = 0, i = 0; i < v->active; i++) {
-		if (v->slot[i])
-			size++;
-	}
-
-	if (size) {
-		new = vector_alloc();
-		new->active = size;
-		new->allocated = size;
-
-		new->slot = (void *) MALLOC(sizeof(void *) * size);
-
-		for (i = 0, j = 0; i < size; i++, j++) {
-			while (!v->slot[j])
-				j++;
-			new->slot[i] = v->slot[j];
-		}
-	} else
-		new = NULL;
-
-	vector_free(v);
-
-	return new;
-}
-
-#ifdef _INCLUDE_UNUSED_CODE_
-/* dump vector slots */
-void
-vector_dump(FILE *fp, const vector_t *v)
-=======
->>>>>>> 61cbc187
 {
 	unsigned size, i, j;
 	vector_t *new;
