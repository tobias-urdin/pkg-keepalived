/* lib/config.h.in.  Generated from configure.ac by autoheader.  */


#ifndef _CONFIG_H
#define _CONFIG_H
  

/* Define to 1 to cast via void * */
#undef CAST_VIA_VOID

/* Define to 1 to do runtime cast alignment checks */
#undef CHECK_CAST_ALIGN

/* Define if need to check for EINTR errno */
#undef CHECK_EINTR

/* The configuration options from which the package is built */
#undef CONFIGURATION_OPTIONS

/* Define to 1 if need to call g_type_init() */
#undef DBUS_NEED_G_TYPE_INIT

/* The default configuration file */
#undef DEFAULT_CONFIG_FILE

/* Define if appending to log files is allowed */
#undef ENABLE_LOG_FILE_APPEND

/* Define if enabling logging to files */
#undef ENABLE_LOG_TO_FILE

/* Define to 1 if linux/errqueue.h needs sys/time.h */
#undef ERRQUEUE_NEEDS_SYS_TIME

/* Defined here if not found in <net/ethernet.h>. */
#undef ETHERTYPE_IPV6

/* set to enforce GNU standard paths, for .pid files etc */
#undef GNU_STD_PATHS

/* Define to 1 if you have the <arpa/inet.h> header file. */
#undef HAVE_ARPA_INET_H

/* Define to 1 if you have the <asm/types.h> header file. */
#undef HAVE_ASM_TYPES_H

<<<<<<< HEAD
/* __NR_setns is not defined so cannot use CLONE_NEWNET */
#undef HAVE_DECL_CLONE_NEWNET

=======
>>>>>>> 1664242c
/* Define to 1 if you have the declaration of `ETHERTYPE_IPV6', and to 0 if
   you don't. */
#undef HAVE_DECL_ETHERTYPE_IPV6

/* Define to 1 if you have the declaration of `FRA_DPORT_RANGE', and to 0 if
   you don't. */
#undef HAVE_DECL_FRA_DPORT_RANGE

/* Define to 1 if you have the declaration of `FRA_IP_PROTO', and to 0 if you
   don't. */
#undef HAVE_DECL_FRA_IP_PROTO

/* Define to 1 if you have the declaration of `FRA_L3MDEV', and to 0 if you
   don't. */
#undef HAVE_DECL_FRA_L3MDEV

/* Define to 1 if you have the declaration of `FRA_PROTOCOL', and to 0 if you
   don't. */
#undef HAVE_DECL_FRA_PROTOCOL

/* Define to 1 if you have the declaration of `FRA_SPORT_RANGE', and to 0 if
   you don't. */
#undef HAVE_DECL_FRA_SPORT_RANGE

/* Define to 1 if you have the declaration of `FRA_SUPPRESS_IFGROUP', and to 0
   if you don't. */
#undef HAVE_DECL_FRA_SUPPRESS_IFGROUP

/* Define to 1 if you have the declaration of `FRA_SUPPRESS_PREFIXLEN', and to
   0 if you don't. */
#undef HAVE_DECL_FRA_SUPPRESS_PREFIXLEN

/* Define to 1 if you have the declaration of `FRA_TUN_ID', and to 0 if you
   don't. */
#undef HAVE_DECL_FRA_TUN_ID

/* Define to 1 if you have the declaration of `FRA_UID_RANGE', and to 0 if you
   don't. */
#undef HAVE_DECL_FRA_UID_RANGE

/* Define to 1 if you have the declaration of `GLOB_ALTDIRFUNC', and to 0 if
   you don't. */
#undef HAVE_DECL_GLOB_ALTDIRFUNC

/* Define to 1 if you have the declaration of `GLOB_BRACE', and to 0 if you
   don't. */
#undef HAVE_DECL_GLOB_BRACE

/* Define to 1 if you have the declaration of `IFA_FLAGS', and to 0 if you
   don't. */
#undef HAVE_DECL_IFA_FLAGS

/* Define to 1 if you have the declaration of `IFLA_INET6_ADDR_GEN_MODE', and
   to 0 if you don't. */
#undef HAVE_DECL_IFLA_INET6_ADDR_GEN_MODE

/* Define to 1 if you have the declaration of `IFLA_IPVLAN_MODE', and to 0 if
   you don't. */
#undef HAVE_DECL_IFLA_IPVLAN_MODE

/* Define to 1 if you have the declaration of `IFLA_VRF_MAX', and to 0 if you
   don't. */
#undef HAVE_DECL_IFLA_VRF_MAX

/* Define to 1 if you have the declaration of `IPV4_DEVCONF_ACCEPT_LOCAL', and
   to 0 if you don't. */
#undef HAVE_DECL_IPV4_DEVCONF_ACCEPT_LOCAL

/* Define to 1 if you have the declaration of `IPV4_DEVCONF_ARPFILTER', and to
   0 if you don't. */
#undef HAVE_DECL_IPV4_DEVCONF_ARPFILTER

/* Define to 1 if you have the declaration of `IPV4_DEVCONF_ARP_IGNORE', and
   to 0 if you don't. */
#undef HAVE_DECL_IPV4_DEVCONF_ARP_IGNORE

/* Define to 1 if you have the declaration of `IPV4_DEVCONF_RP_FILTER', and to
   0 if you don't. */
#undef HAVE_DECL_IPV4_DEVCONF_RP_FILTER

/* Define to 1 if you have the declaration of `IPVS_DAEMON_ATTR_MCAST_GROUP',
   and to 0 if you don't. */
#undef HAVE_DECL_IPVS_DAEMON_ATTR_MCAST_GROUP

/* Define to 1 if you have the declaration of `IPVS_DAEMON_ATTR_MCAST_GROUP6',
   and to 0 if you don't. */
#undef HAVE_DECL_IPVS_DAEMON_ATTR_MCAST_GROUP6

/* Define to 1 if you have the declaration of `IPVS_DAEMON_ATTR_MCAST_PORT',
   and to 0 if you don't. */
#undef HAVE_DECL_IPVS_DAEMON_ATTR_MCAST_PORT

/* Define to 1 if you have the declaration of `IPVS_DAEMON_ATTR_MCAST_TTL',
   and to 0 if you don't. */
#undef HAVE_DECL_IPVS_DAEMON_ATTR_MCAST_TTL

/* Define to 1 if you have the declaration of `IPVS_DAEMON_ATTR_SYNC_MAXLEN',
   and to 0 if you don't. */
#undef HAVE_DECL_IPVS_DAEMON_ATTR_SYNC_MAXLEN

/* Define to 1 if you have the declaration of `IPVS_DEST_ATTR_ADDR_FAMILY',
   and to 0 if you don't. */
#undef HAVE_DECL_IPVS_DEST_ATTR_ADDR_FAMILY

/* Define to 1 if you have the declaration of `IPVS_DEST_ATTR_STATS64', and to
   0 if you don't. */
#undef HAVE_DECL_IPVS_DEST_ATTR_STATS64

/* Define to 1 if you have the declaration of `IPVS_DEST_ATTR_TUN_TYPE', and
   to 0 if you don't. */
#undef HAVE_DECL_IPVS_DEST_ATTR_TUN_TYPE

/* Define to 1 if you have the declaration of `IPVS_SVC_ATTR_STATS64', and to
   0 if you don't. */
#undef HAVE_DECL_IPVS_SVC_ATTR_STATS64

/* Define to 1 if you have the declaration of `IP_VS_CONN_F_TUNNEL_TYPE_GRE',
   and to 0 if you don't. */
#undef HAVE_DECL_IP_VS_CONN_F_TUNNEL_TYPE_GRE

/* Define to 1 if you have the declaration of
   `IP_VS_TUNNEL_ENCAP_FLAG_NOCSUM', and to 0 if you don't. */
#undef HAVE_DECL_IP_VS_TUNNEL_ENCAP_FLAG_NOCSUM

/* Define to 1 if you have the declaration of `LWTUNNEL_ENCAP_ILA', and to 0
   if you don't. */
#undef HAVE_DECL_LWTUNNEL_ENCAP_ILA

/* Define to 1 if you have the declaration of `LWTUNNEL_ENCAP_MPLS', and to 0
   if you don't. */
#undef HAVE_DECL_LWTUNNEL_ENCAP_MPLS

/* Define to 1 if you have the declaration of `NFTA_DUP_MAX', and to 0 if you
   don't. */
#undef HAVE_DECL_NFTA_DUP_MAX

/* Define to 1 if you have the declaration of `NFTNL_SET_DESC_CONCAT', and to
   0 if you don't. */
#undef HAVE_DECL_NFTNL_SET_DESC_CONCAT

/* Define to 1 if you have the declaration of `NFTNL_SET_ELEM_KEY_END', and to
   0 if you don't. */
#undef HAVE_DECL_NFTNL_SET_ELEM_KEY_END

/* Define to 1 if you have the declaration of `NFTNL_SET_EXPR', and to 0 if
   you don't. */
#undef HAVE_DECL_NFTNL_SET_EXPR

/* Define to 1 if you have the declaration of `nftnl_udata_buf_alloc', and to
   0 if you don't. */
#undef HAVE_DECL_NFTNL_UDATA_BUF_ALLOC

/* Define to 1 if you have the declaration of `nftnl_udata_put_u32', and to 0
   if you don't. */
#undef HAVE_DECL_NFTNL_UDATA_PUT_U32

/* Define to 1 if you have the declaration of `NFT_USERDATA_MAXLEN', and to 0
   if you don't. */
#undef HAVE_DECL_NFT_USERDATA_MAXLEN

<<<<<<< HEAD
/* Define to 1 if you have the declaration of `O_PATH', and to 0 if you don't.
   */
#undef HAVE_DECL_O_PATH

/* Define to 1 if you have the declaration of `O_TMPFILE', and to 0 if you
   don't. */
#undef HAVE_DECL_O_TMPFILE

/* Define to 1 if you have the declaration of `PROC_EVENT_COMM', and to 0 if
   you don't. */
#undef HAVE_DECL_PROC_EVENT_COMM

/* Define to 1 if you have the declaration of `PROC_EVENT_COREDUMP', and to 0
   if you don't. */
#undef HAVE_DECL_PROC_EVENT_COREDUMP

/* Define to 1 if you have the declaration of `PROC_EVENT_PTRACE', and to 0 if
   you don't. */
#undef HAVE_DECL_PROC_EVENT_PTRACE

/* Define to 1 if you have the declaration of `PROC_EVENT_SID', and to 0 if
   you don't. */
#undef HAVE_DECL_PROC_EVENT_SID

/* Define to 1 if you have the declaration of `RLIMIT_RTTIME', and to 0 if you
=======
/* Define to 1 if you have the declaration of `O_TMPFILE', and to 0 if you
>>>>>>> 1664242c
   don't. */
#undef HAVE_DECL_O_TMPFILE

/* Define to 1 if you have the declaration of `RTAX_CC_ALGO', and to 0 if you
   don't. */
#undef HAVE_DECL_RTAX_CC_ALGO

/* Define to 1 if you have the declaration of `RTAX_FASTOPEN_NO_COOKIE', and
   to 0 if you don't. */
#undef HAVE_DECL_RTAX_FASTOPEN_NO_COOKIE

/* Define to 1 if you have the declaration of `RTAX_QUICKACK', and to 0 if you
   don't. */
#undef HAVE_DECL_RTAX_QUICKACK

/* Define to 1 if you have the declaration of `RTA_ENCAP', and to 0 if you
   don't. */
#undef HAVE_DECL_RTA_ENCAP

/* Define to 1 if you have the declaration of `RTA_EXPIRES', and to 0 if you
   don't. */
#undef HAVE_DECL_RTA_EXPIRES

/* Define to 1 if you have the declaration of `RTA_NEWDST', and to 0 if you
   don't. */
#undef HAVE_DECL_RTA_NEWDST

/* Define to 1 if you have the declaration of `RTA_PREF', and to 0 if you
   don't. */
#undef HAVE_DECL_RTA_PREF

/* Define to 1 if you have the declaration of `RTA_TTL_PROPAGATE', and to 0 if
   you don't. */
#undef HAVE_DECL_RTA_TTL_PROPAGATE

/* Define to 1 if you have the declaration of `RTA_VIA', and to 0 if you
   don't. */
#undef HAVE_DECL_RTA_VIA

/* Define to 1 if you have the declaration of `RTEXT_FILTER_SKIP_STATS', and
   to 0 if you don't. */
#undef HAVE_DECL_RTEXT_FILTER_SKIP_STATS

/* Define to 1 if you have the declaration of `SO_MARK', and to 0 if you
   don't. */
#undef HAVE_DECL_SO_MARK

/* Define to 1 if you have the declaration of `__NR_memfd_create', and to 0 if
   you don't. */
#undef HAVE_DECL___NR_MEMFD_CREATE

<<<<<<< HEAD
/* Define to 1 if you have the declaration of `__NR_setns', and to 0 if you
   don't. */
#undef HAVE_DECL___NR_SETNS

=======
>>>>>>> 1664242c
/* Define to 1 if you have the `dup2' function. */
#undef HAVE_DUP2

/* Define to 1 if you have the `dup3' function. */
#undef HAVE_DUP3
<<<<<<< HEAD

/* Define to 1 if you have the `epoll_create1' function. */
#undef HAVE_EPOLL_CREATE1
=======
>>>>>>> 1664242c

/* Define to 1 if you have the <fcntl.h> header file. */
#undef HAVE_FCNTL_H

/* Define to 1 if you have the `fork' function. */
#undef HAVE_FORK

/* Define to 1 if you have the `getcwd' function. */
#undef HAVE_GETCWD

/* Define to 1 if you have the `gettimeofday' function. */
#undef HAVE_GETTIMEOFDAY

/* Define to 1 if IFLA_LINK_NETNSID supported */
#undef HAVE_IFLA_LINK_NETNSID

/* Define to 1 if you have the <inttypes.h> header file. */
#undef HAVE_INTTYPES_H

/* Define to 1 if you have the `crypto' library (-lcrypto). */
#undef HAVE_LIBCRYPTO

/* Define to 1 if you have the <libipset/data.h> header file. */
#undef HAVE_LIBIPSET_DATA_H

/* Define to 1 if you have the <libipset/linux_ip_set.h> header file. */
#undef HAVE_LIBIPSET_LINUX_IP_SET_H

/* Define to 1 if you have the <libipset/session.h> header file. */
#undef HAVE_LIBIPSET_SESSION_H

/* Define to 1 if you have the <libipset/types.h> header file. */
#undef HAVE_LIBIPSET_TYPES_H

/* Define to 1 if you have the <libiptc/libip6tc.h> header file. */
#undef HAVE_LIBIPTC_LIBIP6TC_H

/* Define to 1 if you have the <libiptc/libiptc.h> header file. */
#undef HAVE_LIBIPTC_LIBIPTC_H

/* Define to 1 if you have the <libiptc/libxtc.h> header file. */
#undef HAVE_LIBIPTC_LIBXTC_H

/* Define to 1 if you have the `ssl' library (-lssl). */
#undef HAVE_LIBSSL

/* Define to 1 if you have the <limits.h> header file. */
#undef HAVE_LIMITS_H

/* Define to 1 if you have the <linux/cn_proc.h> header file. */
#undef HAVE_LINUX_CN_PROC_H

/* Define to 1 if you have the <linux/ethtool.h> header file. */
#undef HAVE_LINUX_ETHTOOL_H

/* Define to 1 if you have the <linux/fib_rules.h> header file. */
#undef HAVE_LINUX_FIB_RULES_H

/* Define to 1 if you have the <linux/icmpv6.h> header file. */
#undef HAVE_LINUX_ICMPV6_H

/* Define to 1 if you have the <linux/if_addr.h> header file. */
#undef HAVE_LINUX_IF_ADDR_H

/* Define to 1 if you have the <linux/if_arp.h> header file. */
#undef HAVE_LINUX_IF_ARP_H

/* Define to 1 if you have the <linux/if_ether.h> header file. */
#undef HAVE_LINUX_IF_ETHER_H

/* Define to 1 if you have the <linux/if_link.h> header file. */
#undef HAVE_LINUX_IF_LINK_H

/* Define to 1 if you have the <linux/if_packet.h> header file. */
#undef HAVE_LINUX_IF_PACKET_H

/* Define to 1 if you have the <linux/ip.h> header file. */
#undef HAVE_LINUX_IP_H

/* Define to 1 if you have the <linux/rtnetlink.h> header file. */
#undef HAVE_LINUX_RTNETLINK_H

/* Define to 1 if you have the <linux/sockios.h> header file. */
#undef HAVE_LINUX_SOCKIOS_H

/* Define to 1 if you have the <linux/types.h> header file. */
#undef HAVE_LINUX_TYPES_H

/* Define to 1 if you have the `malloc' function. */
#undef HAVE_MALLOC

/* Define to 1 if you have the `memfd_create' function. */
#undef HAVE_MEMFD_CREATE

/* Define to 1 if you have the `memmove' function. */
#undef HAVE_MEMMOVE

/* Define to 1 if you have the <memory.h> header file. */
#undef HAVE_MEMORY_H

/* Define to 1 if you have the `memset' function. */
#undef HAVE_MEMSET

/* Define to 1 if you have the <netdb.h> header file. */
#undef HAVE_NETDB_H

/* Define to 1 if you have the <netinet/in.h> header file. */
#undef HAVE_NETINET_IN_H

/* Define to 1 if you have the <netlink/genl/ctrl.h> header file. */
#undef HAVE_NETLINK_GENL_CTRL_H

/* Define to 1 if you have the <netlink/genl/genl.h> header file. */
#undef HAVE_NETLINK_GENL_GENL_H

/* Define to 1 if you have the <netlink/netlink.h> header file. */
#undef HAVE_NETLINK_NETLINK_H

/* Define to 1 if you have the `netsnmp_enable_subagent' function. */
#undef HAVE_NETSNMP_ENABLE_SUBAGENT

/* Define to 1 if you have the <net-snmp/agent/agent_sysORTable.h> header
   file. */
#undef HAVE_NET_SNMP_AGENT_AGENT_SYSORTABLE_H

/* Define to 1 if you have the <net-snmp/agent/snmp_vars.h> header file. */
#undef HAVE_NET_SNMP_AGENT_SNMP_VARS_H

/* Define to 1 if you have the <net-snmp/agent/util_funcs.h> header file. */
#undef HAVE_NET_SNMP_AGENT_UTIL_FUNCS_H

/* Define to 1 if NFTNL_EXPR_LOOKUP_FLAGS and NFT_LOOKUP_F_INV defined */
#undef HAVE_NFTNL_EXPR_LOOKUP_FLAG_INV

/* Define to 1 if have nftnl udata support */
#undef HAVE_NFTNL_UDATA

/* Define to 1 if you have the <openssl/err.h> header file. */
#undef HAVE_OPENSSL_ERR_H

/* Define to 1 if you have the `OPENSSL_init_crypto' function. */
#undef HAVE_OPENSSL_INIT_CRYPTO

/* Define to 1 if OPENSSL_init_crypto(OPENSSL_INIT_NO_LOAD_CONFIG) bug) */
#undef HAVE_OPENSSL_INIT_NO_LOAD_CONFIG_BUG

/* Define to 1 if you have the <openssl/md5.h> header file. */
#undef HAVE_OPENSSL_MD5_H

/* Define to 1 if you have the <openssl/sha.h> header file. */
#undef HAVE_OPENSSL_SHA_H

/* Define to 1 if you have the <openssl/ssl.h> header file. */
#undef HAVE_OPENSSL_SSL_H

/* Define to 1 if you have the `realloc' function. */
#undef HAVE_REALLOC

/* Define to 1 if you have the `select' function. */
#undef HAVE_SELECT

/* Define to 1 if you have the `setenv' function. */
#undef HAVE_SETENV

/* Define to 1 if you have the `socket' function. */
#undef HAVE_SOCKET

/* Define to 1 if you have the `SSL_CTX_set_verify_depth' function. */
#undef HAVE_SSL_CTX_SET_VERIFY_DEPTH

/* Define to 1 if you have the `SSL_set0_rbio' function. */
#undef HAVE_SSL_SET0_RBIO

/* Define to 1 if stdbool.h conforms to C99. */
#undef HAVE_STDBOOL_H

/* Define to 1 if you have the <stdint.h> header file. */
#undef HAVE_STDINT_H

/* Define to 1 if you have the <stdlib.h> header file. */
#undef HAVE_STDLIB_H

/* Define to 1 if you have the `strcasecmp' function. */
#undef HAVE_STRCASECMP

/* Define to 1 if you have the `strchr' function. */
#undef HAVE_STRCHR

/* Define to 1 if you have the `strdup' function. */
#undef HAVE_STRDUP

/* Define to 1 if you have the `strerror' function. */
#undef HAVE_STRERROR

/* Define to 1 if you have the <strings.h> header file. */
#undef HAVE_STRINGS_H

/* Define to 1 if you have the <string.h> header file. */
#undef HAVE_STRING_H

/* Define to 1 if you have the `strpbrk' function. */
#undef HAVE_STRPBRK

/* Define to 1 if you have the `strstr' function. */
#undef HAVE_STRSTR

/* Define to 1 if you have the `strtol' function. */
#undef HAVE_STRTOL

/* Define to 1 if you have the `strtoul' function. */
#undef HAVE_STRTOUL

/* Define to 1 if you have the <syslog.h> header file. */
#undef HAVE_SYSLOG_H

/* Define to 1 if you have the <sys/ioctl.h> header file. */
#undef HAVE_SYS_IOCTL_H

/* Define to 1 if you have the <sys/param.h> header file. */
#undef HAVE_SYS_PARAM_H

/* Define to 1 if you have the <sys/prctl.h> header file. */
#undef HAVE_SYS_PRCTL_H

/* Define to 1 if you have the <sys/socket.h> header file. */
#undef HAVE_SYS_SOCKET_H

/* Define to 1 if you have the <sys/stat.h> header file. */
#undef HAVE_SYS_STAT_H

/* Define to 1 if you have the <sys/time.h> header file. */
#undef HAVE_SYS_TIME_H

/* Define to 1 if you have the <sys/types.h> header file. */
#undef HAVE_SYS_TYPES_H

/* Define to 1 if have timegm() */
#undef HAVE_TIMEGM

/* Define to 1 if you have the `TLS_method' function. */
#undef HAVE_TLS_METHOD

/* Define to 1 if you have the `uname' function. */
#undef HAVE_UNAME

/* Define to 1 if you have the <unistd.h> header file. */
#undef HAVE_UNISTD_H

/* Define to 1 if you have the `vfork' function. */
#undef HAVE_VFORK

/* Define to 1 if you have the <vfork.h> header file. */
#undef HAVE_VFORK_H

/* Define to 1 if you have the `vsyslog' function. */
#undef HAVE_VSYSLOG

/* Define to 1 if `fork' works. */
#undef HAVE_WORKING_FORK

/* Define to 1 if `vfork' works. */
#undef HAVE_WORKING_VFORK

/* Define to 1 if have struct xt_set_info_match_v4 */
#undef HAVE_XT_SET_INFO_MATCH_V4

/* Define to 1 if the system has the type `_Bool'. */
#undef HAVE__BOOL

/* Define the ip4tc library name */
#undef IP4TC_LIB_NAME

/* Define the ip6tc library name */
#undef IP6TC_LIB_NAME

/* Define the ipset library name */
#undef IPSET_LIB_NAME

/* Location for temporary files */
#undef KA_TMP_DIR

/* Length of KA_TMP_DIR */
#undef KA_TMP_DIR_LEN

/* Location for temporary files */
#undef KA_TMP_DIR

/* Length of KA_TMP_DIR */
#undef KA_TMP_DIR_LEN

/* configure options specified */
#undef KEEPALIVED_CONFIGURE_OPTIONS

/* Define to 1 if libipset library version prior to v7 */
#undef LIBIPSET_PRE_V7_COMPAT

/* Define to 1 if libipvs can use netlink */
#undef LIBIPVS_USE_NL

/* libnftnl version in hex */
#undef LIBNFTNL_VERSION

/* The type of parameter __line passed to __assert_fail() */
#undef LINE_type

/* Define to 1 if can use concats with ranges in nftables */
#undef NFT_RANGE_CONCATS

/* Define the nl-genl-3.0 library name */
#undef NL3_GENL_LIB_NAME

/* Define the nl-3 library name */
#undef NL3_LIB_NAME

/* Define the nl library name */
#undef NL_LIB_NAME

/* Name of package */
#undef PACKAGE

/* Define to the address where bug reports for this package should be sent. */
#undef PACKAGE_BUGREPORT

/* Define to the full name of this package. */
#undef PACKAGE_NAME

/* Define to the full name and version of this package. */
#undef PACKAGE_STRING

/* Define to the one symbol short name of this package. */
#undef PACKAGE_TARNAME

/* Define to the home page for this package. */
#undef PACKAGE_URL

/* Define to the version of this package. */
#undef PACKAGE_VERSION

/* Define to zu if msghdr.msg_controllen is size_t, else u */
#undef PRI_MSG_CONTROLLEN

/* Define printf format specifier for rlim_t */
#undef PRI_rlim_t

/* Parent directory of /run */
#undef RUN_DIR_ROOT

/* Define to 1 if you have the ANSI C header files. */
#undef STDC_HEADERS

/* The system options from which the package is built */
#undef SYSTEM_OPTIONS

/* Define to 1 to build with thread dumping support */
#undef THREAD_DUMP

/* Use syscall for memfd_create */
#undef USE_MEMFD_CREATE_SYSCALL

/* Use syscall for memfd_create */
#undef USE_MEMFD_CREATE_SYSCALL

/* Version number of package */
#undef VERSION

/* Define to enable checker debugging */
#undef _CHECKER_DEBUG_

/* Define to enable checksum debugging */
#undef _CHECKSUM_DEBUG_

/* Define to enable keyword dumping */
#undef _DUMP_KEYWORDS_

/* Define to test for and log errno == EINTR when no asynchronous signal
   handlers */
#undef _EINTR_DEBUG_

/* Define to 1 to enable asserts */
#undef _ENABLE_ASSERT_

/* Define to 1 to build with epoll_wait() debugging support */
#undef _EPOLL_DEBUG_

/* Define to 1 to build with epoll thread dumping support */
#undef _EPOLL_THREAD_DUMP_

/* Consider ${with_fixed_if_type} interfaces to be unchangeable */
#undef _FIXED_IF_TYPE_

/* Define to enable genhash debugging */
#undef _GENHASH_DEBUG_

/* Define to 1 if can have _Pragma GCC diagnostic push/pop */
#undef _HAVE_DIAGNOSTIC_PUSH_POP_PRAGMAS_

/* Define to 1 if can have _Pragma GCC diagnostic in functions */
#undef _HAVE_FUNCTION_DIAGNOSTIC_PRAGMAS_

/* Define to 1 if have IPv4 netlink device configuration */
#undef _HAVE_IPV4_DEVCONF_

/* Define to 1 if have IPVS syncd attributes */
#undef _HAVE_IPVS_SYNCD_ATTRIBUTES_

/* Define to 1 if have IPVS tunnel checksum options */
#undef _HAVE_IPVS_TUN_CSUM_

/* Define to 1 if have IPVS gre tunnel */
#undef _HAVE_IPVS_TUN_GRE_

/* Define to 1 if have IPVS tunnel type */
#undef _HAVE_IPVS_TUN_TYPE_

/* Define to 1 if have ipset library */
#undef _HAVE_LIBIPSET_

/* Define to 1 if have libiptc/libiptc.h linux/if.h and net/if.h namespace
   collision */
#undef _HAVE_LIBIPTC_LINUX_NET_IF_H_COLLISION_

/* Define to 1 if have magic library */
#undef _HAVE_LIBMAGIC_

/* Define to 1 if using libnl-1 */
#undef _HAVE_LIBNL1_

/* Define to 1 if using libnl-3 */
#undef _HAVE_LIBNL3_

/* Define to 1 if have linux/if_ether.h then netinet/in.h then linux/in.h
   namespace collision */
#undef _HAVE_LINUX_IF_ETHER_H_COLLISION_

/* Define to 1 if have linux/if_ether.h then netinet/if_ether.h namespace
   collision */
#undef _HAVE_NETINET_LINUX_IF_ETHER_H_COLLISION_

/* Define to 1 if have linux/if.h followed by net/if.h namespace collision */
#undef _HAVE_NET_LINUX_IF_H_COLLISION_

/* Define to 1 if _Pragma("GCC diagnostic warning \"-Wstrict-overflow=1\"")
   supported */
#undef _HAVE_PRAGMA_WARN_STRICT_OVERFLOW_1_

/* Define to 1 if have SSL_set_tlsext_host_name() */
#undef _HAVE_SSL_SET_TLSEXT_HOST_NAME_

/* Define to 1 if have kernel VRF support */
#undef _HAVE_VRF_

/* Define to 1 if have IP VLAN support */
#undef _HAVE_VRRP_IPVLAN_

/* Define to 1 if have MAC VLAN support */
#undef _HAVE_VRRP_VMAC_

/* Define to 1 if building with libipset dynamic linking */
#undef _LIBIPSET_DYNAMIC_

/* Define to 1 if building with libiptc dynamic linking */
#undef _LIBIPTC_DYNAMIC_

/* Define to 1 if building with libnl dynamic linking */
#undef _LIBNL_DYNAMIC_

/* Define to 1 to build with malloc/free checks */
#undef _MEM_CHECK_

/* Define to 1 to log malloc/free checks to syslog */
#undef _MEM_CHECK_LOG_

/* Define to enable memory alloc/free error debugging */
#undef _MEM_ERR_DEBUG_

/* Define to 1 to build with netlink command timers support */
#undef _NETLINK_TIMERS_

/* Define to 1 to build with network timestamp support */
#undef _NETWORK_TIMESTAMP_

/* Define to 1 if unaligned memory access not supported */
#undef _NO_UNALIGNED_ACCESS_

/* Define to 1 to build with debugging support */
#undef _ONE_PROCESS_DEBUG_

/* Define to enable parser debugging */
#undef _PARSER_DEBUG_

/* Define to add VRRP recvmsg() debugging code */
#undef _RECVMSG_DEBUG_

/* Define to 1 to build with regex debugging support */
#undef _REGEX_DEBUG_

/* Define to enable script debugging support */
#undef _SCRIPT_DEBUG_

/* Define to 1 to build with smtp-alert debugging support */
#undef _SMTP_ALERT_DEBUG_

/* Define to enable SMTP connection debugging */
#undef _SMTP_CONNECT_DEBUG_

/* Define to 1 to have keepalived send RFC6527 SNMP responses for VRRPv2
   instances */
#undef _SNMP_REPLY_V3_FOR_V2_

/* Define to 1 if want stricter configuration checking */
#undef _STRICT_CONFIG_

/* Define to 1 to build with set time logging */
#undef _TIMER_CHECK_

/* Define to enable logging all process connector events */
#undef _TRACK_PROCESS_DEBUG_

/* Define to 1 to build with TSM debugging support */
#undef _TSM_DEBUG_

/* Define for Solaris 2.5.1 so the uint32_t typedef from <sys/synch.h>,
   <pthread.h>, or <semaphore.h> is not used. If the typedef were allowed, the
   #define below would cause a syntax error. */
#undef _UINT32_T

/* Define for Solaris 2.5.1 so the uint64_t typedef from <sys/synch.h>,
   <pthread.h>, or <semaphore.h> is not used. If the typedef were allowed, the
   #define below would cause a syntax error. */
#undef _UINT64_T

/* Define for Solaris 2.5.1 so the uint8_t typedef from <sys/synch.h>,
   <pthread.h>, or <semaphore.h> is not used. If the typedef were allowed, the
   #define below would cause a syntax error. */
#undef _UINT8_T

<<<<<<< HEAD
/* Define to 1 if want systemd support */
#undef _USE_SYSTEMD_
=======
/* Define to 1 if want systemd notify support */
#undef _USE_SYSTEMD_NOTIFY_
>>>>>>> 1664242c

/* Define to 1 to build with vrrp fd debugging support */
#undef _VRRP_FD_DEBUG_

/* Define to 1 if have BFD support */
#undef _WITH_BFD_

/* Define to 1 to have DBUS support */
#undef _WITH_DBUS_

/* Define to 1 to have DBus create instance support */
#undef _WITH_DBUS_CREATE_INSTANCE_

/* Define to 1 to build with thread dumping support */
#undef _WITH_DUMP_THREADS_

/* Define to 1 if using iptables or nftables */
#undef _WITH_FIREWALL_

/* Define to 1 if want iptables support */
#undef _WITH_IPTABLES_

/* Define to 1 to build with JSON output support */
#undef _WITH_JSON_

/* Define to 1 if have linkbeat support */
#undef _WITH_LINKBEAT_

/* Define to 1 if have IPVS support */
#undef _WITH_LVS_

/* Define to 1 if have IPVS 64 bit stats */
#undef _WITH_LVS_64BIT_STATS_

/* Define to 1 if want nftables support */
#undef _WITH_NFTABLES_

/* Define to 1 to build with perf support */
#undef _WITH_PERF_

/* Define to 1 if using pthreads */
#undef _WITH_PTHREADS_

/* Define to 1 to build with HTTP_GET regex checking */
#undef _WITH_REGEX_CHECK_

/* Define to 1 to include regex timers */
#undef _WITH_REGEX_TIMERS_

/* Define to 1 to have SHA1 support */
#undef _WITH_SHA1_

/* Define to 1 to have SNMP support */
#undef _WITH_SNMP_

/* Define to 1 to have keepalived SNMP checker support */
#undef _WITH_SNMP_CHECKER_

/* Define to 1 to have keepalived SNMP support */
#undef _WITH_SNMP_KEEPALIVED_

/* Define to 1 to have RFCv2 SNMP support */
#undef _WITH_SNMP_RFCV2_

/* Define to 1 to have RFCv3 SNMP support */
#undef _WITH_SNMP_RFCV3_

/* Define to 1 to have RFC SNMP support */
#undef _WITH_SNMP_RFC_

/* Define to 1 to have keepalived SNMP VRRP support */
#undef _WITH_SNMP_VRRP_

/* Define to 1 if have SO_MARK */
#undef _WITH_SO_MARK_

/* Define to 1 to build with stacktrace support */
#undef _WITH_STACKTRACE_

/* Define to 1 if track-process not disabled */
#undef _WITH_TRACK_PROCESS_

/* Define to 1 to enable v1.3.6 and earlier VRRPv3 unicast checksum
   compatibility */
#undef _WITH_UNICAST_CHKSUM_COMPAT_

/* Define to 1 if have VRRP support */
#undef _WITH_VRRP_

/* Define to 1 if want ARRP authentication support */
#undef _WITH_VRRP_AUTH_

/* Define __always_inline if libc does not define it */
#undef __always_inline

/* Define to empty if `const' does not conform to ANSI C. */
#undef const

/* Define to `__inline__' or `__inline' if that's what the C compiler
   calls it, or to nothing if 'inline' is not supported under any name.  */
#ifndef __cplusplus
#undef inline
#endif

/* Define to the type of a signed integer type of width exactly 64 bits if
   such a type exists and the standard includes do not define it. */
#undef int64_t

/* Define to `int' if <sys/types.h> does not define. */
#undef pid_t

/* Define to `unsigned int' if <sys/types.h> does not define. */
#undef size_t

/* Define to the type of an unsigned integer type of width exactly 16 bits if
   such a type exists and the standard includes do not define it. */
#undef uint16_t

/* Define to the type of an unsigned integer type of width exactly 32 bits if
   such a type exists and the standard includes do not define it. */
#undef uint32_t

/* Define to the type of an unsigned integer type of width exactly 64 bits if
   such a type exists and the standard includes do not define it. */
#undef uint64_t

/* Define to the type of an unsigned integer type of width exactly 8 bits if
   such a type exists and the standard includes do not define it. */
#undef uint8_t

/* Define as `fork' if `vfork' does not work. */
#undef vfork


#include "config_warnings.h"

#ifndef _GNU_SOURCE
#define _GNU_SOURCE
#endif

#endif<|MERGE_RESOLUTION|>--- conflicted
+++ resolved
@@ -44,12 +44,6 @@
 /* Define to 1 if you have the <asm/types.h> header file. */
 #undef HAVE_ASM_TYPES_H
 
-<<<<<<< HEAD
-/* __NR_setns is not defined so cannot use CLONE_NEWNET */
-#undef HAVE_DECL_CLONE_NEWNET
-
-=======
->>>>>>> 1664242c
 /* Define to 1 if you have the declaration of `ETHERTYPE_IPV6', and to 0 if
    you don't. */
 #undef HAVE_DECL_ETHERTYPE_IPV6
@@ -210,35 +204,7 @@
    if you don't. */
 #undef HAVE_DECL_NFT_USERDATA_MAXLEN
 
-<<<<<<< HEAD
-/* Define to 1 if you have the declaration of `O_PATH', and to 0 if you don't.
-   */
-#undef HAVE_DECL_O_PATH
-
 /* Define to 1 if you have the declaration of `O_TMPFILE', and to 0 if you
-   don't. */
-#undef HAVE_DECL_O_TMPFILE
-
-/* Define to 1 if you have the declaration of `PROC_EVENT_COMM', and to 0 if
-   you don't. */
-#undef HAVE_DECL_PROC_EVENT_COMM
-
-/* Define to 1 if you have the declaration of `PROC_EVENT_COREDUMP', and to 0
-   if you don't. */
-#undef HAVE_DECL_PROC_EVENT_COREDUMP
-
-/* Define to 1 if you have the declaration of `PROC_EVENT_PTRACE', and to 0 if
-   you don't. */
-#undef HAVE_DECL_PROC_EVENT_PTRACE
-
-/* Define to 1 if you have the declaration of `PROC_EVENT_SID', and to 0 if
-   you don't. */
-#undef HAVE_DECL_PROC_EVENT_SID
-
-/* Define to 1 if you have the declaration of `RLIMIT_RTTIME', and to 0 if you
-=======
-/* Define to 1 if you have the declaration of `O_TMPFILE', and to 0 if you
->>>>>>> 1664242c
    don't. */
 #undef HAVE_DECL_O_TMPFILE
 
@@ -290,24 +256,11 @@
    you don't. */
 #undef HAVE_DECL___NR_MEMFD_CREATE
 
-<<<<<<< HEAD
-/* Define to 1 if you have the declaration of `__NR_setns', and to 0 if you
-   don't. */
-#undef HAVE_DECL___NR_SETNS
-
-=======
->>>>>>> 1664242c
 /* Define to 1 if you have the `dup2' function. */
 #undef HAVE_DUP2
 
 /* Define to 1 if you have the `dup3' function. */
 #undef HAVE_DUP3
-<<<<<<< HEAD
-
-/* Define to 1 if you have the `epoll_create1' function. */
-#undef HAVE_EPOLL_CREATE1
-=======
->>>>>>> 1664242c
 
 /* Define to 1 if you have the <fcntl.h> header file. */
 #undef HAVE_FCNTL_H
@@ -356,9 +309,6 @@
 
 /* Define to 1 if you have the <limits.h> header file. */
 #undef HAVE_LIMITS_H
-
-/* Define to 1 if you have the <linux/cn_proc.h> header file. */
-#undef HAVE_LINUX_CN_PROC_H
 
 /* Define to 1 if you have the <linux/ethtool.h> header file. */
 #undef HAVE_LINUX_ETHTOOL_H
@@ -592,12 +542,6 @@
 /* Length of KA_TMP_DIR */
 #undef KA_TMP_DIR_LEN
 
-/* Location for temporary files */
-#undef KA_TMP_DIR
-
-/* Length of KA_TMP_DIR */
-#undef KA_TMP_DIR_LEN
-
 /* configure options specified */
 #undef KEEPALIVED_CONFIGURE_OPTIONS
 
@@ -663,9 +607,6 @@
 
 /* Define to 1 to build with thread dumping support */
 #undef THREAD_DUMP
-
-/* Use syscall for memfd_create */
-#undef USE_MEMFD_CREATE_SYSCALL
 
 /* Use syscall for memfd_create */
 #undef USE_MEMFD_CREATE_SYSCALL
@@ -844,13 +785,8 @@
    #define below would cause a syntax error. */
 #undef _UINT8_T
 
-<<<<<<< HEAD
-/* Define to 1 if want systemd support */
-#undef _USE_SYSTEMD_
-=======
 /* Define to 1 if want systemd notify support */
 #undef _USE_SYSTEMD_NOTIFY_
->>>>>>> 1664242c
 
 /* Define to 1 to build with vrrp fd debugging support */
 #undef _VRRP_FD_DEBUG_
