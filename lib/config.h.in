/* lib/config.h.in.  Generated from configure.ac by autoheader.  */


#ifndef _CONFIG_H
#define _CONFIG_H
  

<<<<<<< HEAD
=======
/* Define to 1 to cast via void * */
#undef CAST_VIA_VOID

/* Define to 1 to do runtime cast alignment checks */
#undef CHECK_CAST_ALIGN

>>>>>>> 61cbc187
/* Define if need to check for EINTR errno */
#undef CHECK_EINTR

/* The configuration options from which the package is built */
#undef CONFIGURATION_OPTIONS

/* Define to 1 if need to call g_type_init() */
#undef DBUS_NEED_G_TYPE_INIT

/* The default configuration file */
#undef DEFAULT_CONFIG_FILE

/* Define if appending to log files is allowed */
#undef ENABLE_LOG_FILE_APPEND

/* Define if enabling logging to files */
#undef ENABLE_LOG_TO_FILE

/* Define to 1 if linux/errqueue.h needs sys/time.h */
#undef ERRQUEUE_NEEDS_SYS_TIME

/* Defined here if not found in <net/ethernet.h>. */
#undef ETHERTYPE_IPV6

/* set to enforce GNU standard paths, for .pid files etc */
#undef GNU_STD_PATHS

/* Define to 1 if you have the <arpa/inet.h> header file. */
#undef HAVE_ARPA_INET_H

/* Define to 1 if you have the <asm/types.h> header file. */
#undef HAVE_ASM_TYPES_H

/* __NR_setns is not defined so cannot use CLONE_NEWNET */
#undef HAVE_DECL_CLONE_NEWNET

/* Define to 1 if you have the declaration of `ETHERTYPE_IPV6', and to 0 if
   you don't. */
#undef HAVE_DECL_ETHERTYPE_IPV6

/* Define to 1 if you have the declaration of `FRA_DPORT_RANGE', and to 0 if
   you don't. */
#undef HAVE_DECL_FRA_DPORT_RANGE

/* Define to 1 if you have the declaration of `FRA_IP_PROTO', and to 0 if you
   don't. */
#undef HAVE_DECL_FRA_IP_PROTO

/* Define to 1 if you have the declaration of `FRA_L3MDEV', and to 0 if you
   don't. */
#undef HAVE_DECL_FRA_L3MDEV

/* Define to 1 if you have the declaration of `FRA_OIFNAME', and to 0 if you
   don't. */
#undef HAVE_DECL_FRA_OIFNAME

/* Define to 1 if you have the declaration of `FRA_PROTOCOL', and to 0 if you
   don't. */
#undef HAVE_DECL_FRA_PROTOCOL

/* Define to 1 if you have the declaration of `FRA_SPORT_RANGE', and to 0 if
   you don't. */
#undef HAVE_DECL_FRA_SPORT_RANGE

/* Define to 1 if you have the declaration of `FRA_SUPPRESS_IFGROUP', and to 0
   if you don't. */
#undef HAVE_DECL_FRA_SUPPRESS_IFGROUP

/* Define to 1 if you have the declaration of `FRA_SUPPRESS_PREFIXLEN', and to
   0 if you don't. */
#undef HAVE_DECL_FRA_SUPPRESS_PREFIXLEN

/* Define to 1 if you have the declaration of `FRA_TUN_ID', and to 0 if you
   don't. */
#undef HAVE_DECL_FRA_TUN_ID

/* Define to 1 if you have the declaration of `FRA_UID_RANGE', and to 0 if you
   don't. */
#undef HAVE_DECL_FRA_UID_RANGE

/* Define to 1 if you have the declaration of `GLOB_ALTDIRFUNC', and to 0 if
   you don't. */
#undef HAVE_DECL_GLOB_ALTDIRFUNC

/* Define to 1 if you have the declaration of `GLOB_BRACE', and to 0 if you
   don't. */
#undef HAVE_DECL_GLOB_BRACE

/* Define to 1 if you have the declaration of `IFA_FLAGS', and to 0 if you
   don't. */
#undef HAVE_DECL_IFA_FLAGS

/* Define to 1 if you have the declaration of `IFLA_INET6_ADDR_GEN_MODE', and
   to 0 if you don't. */
#undef HAVE_DECL_IFLA_INET6_ADDR_GEN_MODE

/* Define to 1 if you have the declaration of `IFLA_IPVLAN_MODE', and to 0 if
   you don't. */
#undef HAVE_DECL_IFLA_IPVLAN_MODE

/* Define to 1 if you have the declaration of `IFLA_MACVLAN_MODE', and to 0 if
   you don't. */
#undef HAVE_DECL_IFLA_MACVLAN_MODE

/* Define to 1 if you have the declaration of `IFLA_VRF_MAX', and to 0 if you
   don't. */
#undef HAVE_DECL_IFLA_VRF_MAX

/* Define to 1 if you have the declaration of `IPV4_DEVCONF_ACCEPT_LOCAL', and
   to 0 if you don't. */
#undef HAVE_DECL_IPV4_DEVCONF_ACCEPT_LOCAL

/* Define to 1 if you have the declaration of `IPV4_DEVCONF_ARPFILTER', and to
   0 if you don't. */
#undef HAVE_DECL_IPV4_DEVCONF_ARPFILTER

/* Define to 1 if you have the declaration of `IPV4_DEVCONF_ARP_IGNORE', and
   to 0 if you don't. */
#undef HAVE_DECL_IPV4_DEVCONF_ARP_IGNORE

/* Define to 1 if you have the declaration of `IPV4_DEVCONF_RP_FILTER', and to
   0 if you don't. */
#undef HAVE_DECL_IPV4_DEVCONF_RP_FILTER

/* Define to 1 if you have the declaration of `IPV6_RECVHOPLIMIT', and to 0 if
   you don't. */
#undef HAVE_DECL_IPV6_RECVHOPLIMIT

/* Define to 1 if you have the declaration of `IPV6_RECVPKTINFO', and to 0 if
   you don't. */
#undef HAVE_DECL_IPV6_RECVPKTINFO

/* Define to 1 if you have the declaration of `IPVS_DAEMON_ATTR_MCAST_GROUP',
   and to 0 if you don't. */
#undef HAVE_DECL_IPVS_DAEMON_ATTR_MCAST_GROUP

/* Define to 1 if you have the declaration of `IPVS_DAEMON_ATTR_MCAST_GROUP6',
   and to 0 if you don't. */
#undef HAVE_DECL_IPVS_DAEMON_ATTR_MCAST_GROUP6

/* Define to 1 if you have the declaration of `IPVS_DAEMON_ATTR_MCAST_PORT',
   and to 0 if you don't. */
#undef HAVE_DECL_IPVS_DAEMON_ATTR_MCAST_PORT

/* Define to 1 if you have the declaration of `IPVS_DAEMON_ATTR_MCAST_TTL',
   and to 0 if you don't. */
#undef HAVE_DECL_IPVS_DAEMON_ATTR_MCAST_TTL

/* Define to 1 if you have the declaration of `IPVS_DAEMON_ATTR_SYNC_MAXLEN',
   and to 0 if you don't. */
#undef HAVE_DECL_IPVS_DAEMON_ATTR_SYNC_MAXLEN

/* Define to 1 if you have the declaration of `IPVS_DEST_ATTR_ADDR_FAMILY',
   and to 0 if you don't. */
#undef HAVE_DECL_IPVS_DEST_ATTR_ADDR_FAMILY

/* Define to 1 if you have the declaration of `IPVS_DEST_ATTR_STATS64', and to
   0 if you don't. */
#undef HAVE_DECL_IPVS_DEST_ATTR_STATS64

/* Define to 1 if you have the declaration of `IPVS_DEST_ATTR_TUN_TYPE', and
   to 0 if you don't. */
#undef HAVE_DECL_IPVS_DEST_ATTR_TUN_TYPE

/* Define to 1 if you have the declaration of `IPVS_SVC_ATTR_STATS64', and to
   0 if you don't. */
#undef HAVE_DECL_IPVS_SVC_ATTR_STATS64

/* Define to 1 if you have the declaration of `IP_MULTICAST_ALL', and to 0 if
   you don't. */
#undef HAVE_DECL_IP_MULTICAST_ALL

/* Define to 1 if you have the declaration of `IP_VS_CONN_F_TUNNEL_TYPE_GRE',
   and to 0 if you don't. */
#undef HAVE_DECL_IP_VS_CONN_F_TUNNEL_TYPE_GRE

/* Define to 1 if you have the declaration of `IP_VS_SVC_F_ONEPACKET', and to
   0 if you don't. */
#undef HAVE_DECL_IP_VS_SVC_F_ONEPACKET

/* Define to 1 if you have the declaration of
   `IP_VS_TUNNEL_ENCAP_FLAG_NOCSUM', and to 0 if you don't. */
#undef HAVE_DECL_IP_VS_TUNNEL_ENCAP_FLAG_NOCSUM

/* Define to 1 if you have the declaration of `LWTUNNEL_ENCAP_ILA', and to 0
   if you don't. */
#undef HAVE_DECL_LWTUNNEL_ENCAP_ILA

/* Define to 1 if you have the declaration of `LWTUNNEL_ENCAP_MPLS', and to 0
   if you don't. */
#undef HAVE_DECL_LWTUNNEL_ENCAP_MPLS

/* Define to 1 if you have the declaration of `MACVLAN_MODE_PRIVATE', and to 0
   if you don't. */
#undef HAVE_DECL_MACVLAN_MODE_PRIVATE

/* Define to 1 if you have the declaration of `NFTA_DUP_MAX', and to 0 if you
   don't. */
#undef HAVE_DECL_NFTA_DUP_MAX

/* Define to 1 if you have the declaration of `nftnl_udata_buf_alloc', and to
   0 if you don't. */
#undef HAVE_DECL_NFTNL_UDATA_BUF_ALLOC

/* Define to 1 if you have the declaration of `nftnl_udata_put_u32', and to 0
   if you don't. */
#undef HAVE_DECL_NFTNL_UDATA_PUT_U32

/* Define to 1 if you have the declaration of `NFT_USERDATA_MAXLEN', and to 0
   if you don't. */
#undef HAVE_DECL_NFT_USERDATA_MAXLEN

/* Define to 1 if you have the declaration of `O_PATH', and to 0 if you don't.
   */
#undef HAVE_DECL_O_PATH

/* Define to 1 if you have the declaration of `O_TMPFILE', and to 0 if you
   don't. */
#undef HAVE_DECL_O_TMPFILE

/* Define to 1 if you have the declaration of `PROC_EVENT_COMM', and to 0 if
   you don't. */
#undef HAVE_DECL_PROC_EVENT_COMM

/* Define to 1 if you have the declaration of `PROC_EVENT_COREDUMP', and to 0
   if you don't. */
#undef HAVE_DECL_PROC_EVENT_COREDUMP

/* Define to 1 if you have the declaration of `PROC_EVENT_PTRACE', and to 0 if
   you don't. */
#undef HAVE_DECL_PROC_EVENT_PTRACE

/* Define to 1 if you have the declaration of `PROC_EVENT_SID', and to 0 if
   you don't. */
#undef HAVE_DECL_PROC_EVENT_SID

/* Define to 1 if you have the declaration of `RLIMIT_RTTIME', and to 0 if you
   don't. */
#undef HAVE_DECL_RLIMIT_RTTIME

/* Define to 1 if you have the declaration of `RTAX_CC_ALGO', and to 0 if you
   don't. */
#undef HAVE_DECL_RTAX_CC_ALGO

/* Define to 1 if you have the declaration of `RTAX_FASTOPEN_NO_COOKIE', and
   to 0 if you don't. */
#undef HAVE_DECL_RTAX_FASTOPEN_NO_COOKIE

/* Define to 1 if you have the declaration of `RTAX_QUICKACK', and to 0 if you
   don't. */
#undef HAVE_DECL_RTAX_QUICKACK

/* Define to 1 if you have the declaration of `RTA_ENCAP', and to 0 if you
   don't. */
#undef HAVE_DECL_RTA_ENCAP

/* Define to 1 if you have the declaration of `RTA_EXPIRES', and to 0 if you
   don't. */
#undef HAVE_DECL_RTA_EXPIRES

/* Define to 1 if you have the declaration of `RTA_NEWDST', and to 0 if you
   don't. */
#undef HAVE_DECL_RTA_NEWDST

/* Define to 1 if you have the declaration of `RTA_PREF', and to 0 if you
   don't. */
#undef HAVE_DECL_RTA_PREF

/* Define to 1 if you have the declaration of `RTA_TTL_PROPAGATE', and to 0 if
   you don't. */
#undef HAVE_DECL_RTA_TTL_PROPAGATE

/* Define to 1 if you have the declaration of `RTA_VIA', and to 0 if you
   don't. */
#undef HAVE_DECL_RTA_VIA

/* Define to 1 if you have the declaration of `RTEXT_FILTER_SKIP_STATS', and
   to 0 if you don't. */
#undef HAVE_DECL_RTEXT_FILTER_SKIP_STATS

/* Define to 1 if you have the declaration of `SCHED_RESET_ON_FORK', and to 0
   if you don't. */
#undef HAVE_DECL_SCHED_RESET_ON_FORK

/* Define to 1 if you have the declaration of `SOCK_CLOEXEC', and to 0 if you
   don't. */
#undef HAVE_DECL_SOCK_CLOEXEC

/* Define to 1 if you have the declaration of `SOCK_NONBLOCK', and to 0 if you
   don't. */
#undef HAVE_DECL_SOCK_NONBLOCK

/* Define to 1 if you have the declaration of `SO_MARK', and to 0 if you
   don't. */
#undef HAVE_DECL_SO_MARK

/* Define to 1 if you have the declaration of `__NR_memfd_create', and to 0 if
   you don't. */
#undef HAVE_DECL___NR_MEMFD_CREATE

/* Define to 1 if you have the declaration of `__NR_setns', and to 0 if you
   don't. */
#undef HAVE_DECL___NR_SETNS

/* Define to 1 if you have the `dup2' function. */
#undef HAVE_DUP2

/* Define to 1 if you have the `dup3' function. */
#undef HAVE_DUP3

/* Define to 1 if you have the `epoll_create1' function. */
#undef HAVE_EPOLL_CREATE1

/* Define to 1 if you have the <fcntl.h> header file. */
#undef HAVE_FCNTL_H

/* Define to 1 if you have the `fork' function. */
#undef HAVE_FORK

/* Define to 1 if you have the `getcwd' function. */
#undef HAVE_GETCWD

/* Define to 1 if you have the `gettimeofday' function. */
#undef HAVE_GETTIMEOFDAY

/* Define to 1 if IFLA_LINK_NETNSID supported */
#undef HAVE_IFLA_LINK_NETNSID

/* Define to 1 if you have the `inotify_init1' function. */
#undef HAVE_INOTIFY_INIT1

/* Define to 1 if you have the <inttypes.h> header file. */
#undef HAVE_INTTYPES_H

/* Define to 1 if ipset supports iface type */
#undef HAVE_IPSET_ATTR_IFACE

/* Define to 1 if you have the `crypto' library (-lcrypto). */
#undef HAVE_LIBCRYPTO

/* Define to 1 if you have the <libipset/data.h> header file. */
#undef HAVE_LIBIPSET_DATA_H

/* Define to 1 if you have the <libipset/linux_ip_set.h> header file. */
#undef HAVE_LIBIPSET_LINUX_IP_SET_H

/* Define to 1 if you have the <libipset/session.h> header file. */
#undef HAVE_LIBIPSET_SESSION_H

/* Define to 1 if you have the <libipset/types.h> header file. */
#undef HAVE_LIBIPSET_TYPES_H

/* Define to 1 if you have the <libiptc/libip6tc.h> header file. */
#undef HAVE_LIBIPTC_LIBIP6TC_H

/* Define to 1 if you have the <libiptc/libiptc.h> header file. */
#undef HAVE_LIBIPTC_LIBIPTC_H

/* Define to 1 if you have the <libiptc/libxtc.h> header file. */
#undef HAVE_LIBIPTC_LIBXTC_H

/* Define to 1 if you have the `ssl' library (-lssl). */
#undef HAVE_LIBSSL

/* Define to 1 if you have the <limits.h> header file. */
#undef HAVE_LIMITS_H

/* Define to 1 if you have the <linux/cn_proc.h> header file. */
#undef HAVE_LINUX_CN_PROC_H

/* Define to 1 if you have the <linux/ethtool.h> header file. */
#undef HAVE_LINUX_ETHTOOL_H

/* Define to 1 if you have the <linux/fib_rules.h> header file. */
#undef HAVE_LINUX_FIB_RULES_H

/* Define to 1 if you have the <linux/icmpv6.h> header file. */
#undef HAVE_LINUX_ICMPV6_H

/* Define to 1 if you have the <linux/if_addr.h> header file. */
#undef HAVE_LINUX_IF_ADDR_H

/* Define to 1 if you have the <linux/if_arp.h> header file. */
#undef HAVE_LINUX_IF_ARP_H

/* Define to 1 if you have the <linux/if_ether.h> header file. */
#undef HAVE_LINUX_IF_ETHER_H

/* Define to 1 if you have the <linux/if_link.h> header file. */
#undef HAVE_LINUX_IF_LINK_H

/* Define to 1 if you have the <linux/if_packet.h> header file. */
#undef HAVE_LINUX_IF_PACKET_H

/* Define to 1 if you have the <linux/ip.h> header file. */
#undef HAVE_LINUX_IP_H

/* Define to 1 if you have the <linux/ip_vs.h> header file. */
#undef HAVE_LINUX_IP_VS_H

/* Define to 1 if you have the <linux/netfilter/xt_set.h> header file. */
#undef HAVE_LINUX_NETFILTER_XT_SET_H

/* Define to 1 if you have the <linux/netfilter/x_tables.h> header file. */
#undef HAVE_LINUX_NETFILTER_X_TABLES_H

/* Define to 1 if you have the <linux/rtnetlink.h> header file. */
#undef HAVE_LINUX_RTNETLINK_H

/* Define to 1 if you have the <linux/sockios.h> header file. */
#undef HAVE_LINUX_SOCKIOS_H

/* Define to 1 if you have the <linux/types.h> header file. */
#undef HAVE_LINUX_TYPES_H

/* Define to 1 if you have the `malloc' function. */
#undef HAVE_MALLOC

/* Define to 1 if you have the `memfd_create' function. */
#undef HAVE_MEMFD_CREATE

/* Define to 1 if you have the `memmove' function. */
#undef HAVE_MEMMOVE

/* Define to 1 if you have the <memory.h> header file. */
#undef HAVE_MEMORY_H

/* Define to 1 if you have the `memset' function. */
#undef HAVE_MEMSET

/* Define to 1 if you have the <netdb.h> header file. */
#undef HAVE_NETDB_H

/* Define to 1 if you have the <netinet/in.h> header file. */
#undef HAVE_NETINET_IN_H

/* Define to 1 if you have the <netlink/genl/ctrl.h> header file. */
#undef HAVE_NETLINK_GENL_CTRL_H

/* Define to 1 if you have the <netlink/genl/genl.h> header file. */
#undef HAVE_NETLINK_GENL_GENL_H

/* Define to 1 if you have the <netlink/netlink.h> header file. */
#undef HAVE_NETLINK_NETLINK_H

/* Define to 1 if you have the `netsnmp_enable_subagent' function. */
#undef HAVE_NETSNMP_ENABLE_SUBAGENT

/* Define to 1 if you have the <net-snmp/agent/agent_sysORTable.h> header
   file. */
#undef HAVE_NET_SNMP_AGENT_AGENT_SYSORTABLE_H

/* Define to 1 if you have the <net-snmp/agent/snmp_vars.h> header file. */
#undef HAVE_NET_SNMP_AGENT_SNMP_VARS_H

/* Define to 1 if you have the <net-snmp/agent/util_funcs.h> header file. */
#undef HAVE_NET_SNMP_AGENT_UTIL_FUNCS_H

/* Define to 1 if NFTNL_EXPR_LOOKUP_FLAGS and NFT_LOOKUP_F_INV defined */
#undef HAVE_NFTNL_EXPR_LOOKUP_FLAG_INV

/* Define to 1 if have nftnl udata support */
#undef HAVE_NFTNL_UDATA

/* Define to 1 if you have the <openssl/err.h> header file. */
#undef HAVE_OPENSSL_ERR_H

/* Define to 1 if you have the `OPENSSL_init_crypto' function. */
#undef HAVE_OPENSSL_INIT_CRYPTO

/* Define to 1 if OPENSSL_init_crypto(OPENSSL_INIT_NO_LOAD_CONFIG) bug) */
#undef HAVE_OPENSSL_INIT_NO_LOAD_CONFIG_BUG

/* Define to 1 if you have the <openssl/md5.h> header file. */
#undef HAVE_OPENSSL_MD5_H

/* Define to 1 if you have the <openssl/sha.h> header file. */
#undef HAVE_OPENSSL_SHA_H

/* Define to 1 if you have the <openssl/ssl.h> header file. */
#undef HAVE_OPENSSL_SSL_H

/* Define to 1 if you have the `pipe2' function. */
#undef HAVE_PIPE2

/* Define to 1 if you have the `realloc' function. */
#undef HAVE_REALLOC

/* Define to 1 if you have the `select' function. */
#undef HAVE_SELECT

/* Define to 1 if you have the `setenv' function. */
#undef HAVE_SETENV

/* Define to 1 if you have the `setns' function. */
#undef HAVE_SETNS

/* Define to 1 if you have the `signalfd' function. */
#undef HAVE_SIGNALFD

/* Define to 1 if you have the `socket' function. */
#undef HAVE_SOCKET

/* Define to 1 if you have the `SSL_CTX_set_verify_depth' function. */
#undef HAVE_SSL_CTX_SET_VERIFY_DEPTH

/* Define to 1 if you have the `SSL_set0_rbio' function. */
#undef HAVE_SSL_SET0_RBIO

/* Define to 1 if stdbool.h conforms to C99. */
#undef HAVE_STDBOOL_H

/* Define to 1 if you have the <stdint.h> header file. */
#undef HAVE_STDINT_H

/* Define to 1 if you have the <stdlib.h> header file. */
#undef HAVE_STDLIB_H

/* Define to 1 if you have the `strcasecmp' function. */
#undef HAVE_STRCASECMP

/* Define to 1 if you have the `strchr' function. */
#undef HAVE_STRCHR

/* Define to 1 if you have the `strdup' function. */
#undef HAVE_STRDUP

/* Define to 1 if you have the `strerror' function. */
#undef HAVE_STRERROR

/* Define to 1 if you have the <strings.h> header file. */
#undef HAVE_STRINGS_H

/* Define to 1 if you have the <string.h> header file. */
#undef HAVE_STRING_H

/* Define to 1 if you have the `strpbrk' function. */
#undef HAVE_STRPBRK

/* Define to 1 if you have the `strstr' function. */
#undef HAVE_STRSTR

/* Define to 1 if you have the `strtol' function. */
#undef HAVE_STRTOL

/* Define to 1 if you have the `strtoul' function. */
#undef HAVE_STRTOUL

/* Define to 1 if you have the <syslog.h> header file. */
#undef HAVE_SYSLOG_H

/* Define to 1 if you have the <sys/ioctl.h> header file. */
#undef HAVE_SYS_IOCTL_H

/* Define to 1 if you have the <sys/param.h> header file. */
#undef HAVE_SYS_PARAM_H

/* Define to 1 if you have the <sys/prctl.h> header file. */
#undef HAVE_SYS_PRCTL_H

/* Define to 1 if you have the <sys/socket.h> header file. */
#undef HAVE_SYS_SOCKET_H

/* Define to 1 if you have the <sys/stat.h> header file. */
#undef HAVE_SYS_STAT_H

/* Define to 1 if you have the <sys/time.h> header file. */
#undef HAVE_SYS_TIME_H

/* Define to 1 if you have the <sys/types.h> header file. */
#undef HAVE_SYS_TYPES_H

/* Define to 1 if have timegm() */
#undef HAVE_TIMEGM

/* Define to 1 if you have the `TLS_method' function. */
#undef HAVE_TLS_METHOD

/* Define to 1 if you have the `uname' function. */
#undef HAVE_UNAME

/* Define to 1 if you have the <unistd.h> header file. */
#undef HAVE_UNISTD_H

/* Define to 1 if you have the `vfork' function. */
#undef HAVE_VFORK

/* Define to 1 if you have the <vfork.h> header file. */
#undef HAVE_VFORK_H

/* Define to 1 if you have the `vsyslog' function. */
#undef HAVE_VSYSLOG

/* Define to 1 if `fork' works. */
#undef HAVE_WORKING_FORK

/* Define to 1 if `vfork' works. */
#undef HAVE_WORKING_VFORK

/* Define to 1 if have struct xt_set_info_match_v1 */
#undef HAVE_XT_SET_INFO_MATCH_V1

/* Define to 1 if have struct xt_set_info_match_v3 */
#undef HAVE_XT_SET_INFO_MATCH_V3

/* Define to 1 if have struct xt_set_info_match_v4 */
#undef HAVE_XT_SET_INFO_MATCH_V4

/* Define to 1 if the system has the type `_Bool'. */
#undef HAVE__BOOL

/* Define the ip4tc library name */
#undef IP4TC_LIB_NAME

/* Define the ip6tc library name */
#undef IP6TC_LIB_NAME

/* Define the ipset library name */
#undef IPSET_LIB_NAME

/* Defined to value in <linux/in.h> if not in <netinet/in.h> */
#undef IP_MULTICAST_ALL

/* Location for temporary files */
#undef KA_TMP_DIR

/* Length of KA_TMP_DIR */
#undef KA_TMP_DIR_LEN

/* configure options specified */
#undef KEEPALIVED_CONFIGURE_OPTIONS

/* Define to add guard _IP_SET_H before including <libipset/linux_ip_set.h> */
#undef LIBIPSET_H_ADD_IP_SET_H_GUARD

/* Define to add guard _UAPI_IP_SET_H before including
   <libipset/linux_ip_set.h> */
#undef LIBIPSET_H_ADD_UAPI_IP_SET_H_GUARD

/* Define to 1 if libipset library version prior to v7 */
#undef LIBIPSET_PRE_V7_COMPAT

/* Define to 1 if libipvs can use netlink */
#undef LIBIPVS_USE_NL

/* libnftnl version in hex */
#undef LIBNFTNL_VERSION

/* The type of parameter __line passed to __assert_fail() */
#undef LINE_type

/* Define to 1 if <linux/netlink.h> needs <sys/socket.h> */
#undef NETLINK_H_NEEDS_SYS_SOCKET_H

/* Define the nl-genl-3.0 library name */
#undef NL3_GENL_LIB_NAME

/* Define the nl-3 library name */
#undef NL3_LIB_NAME

/* Define the nl library name */
#undef NL_LIB_NAME

/* Name of package */
#undef PACKAGE

/* Define to the address where bug reports for this package should be sent. */
#undef PACKAGE_BUGREPORT

/* Define to the full name of this package. */
#undef PACKAGE_NAME

/* Define to the full name and version of this package. */
#undef PACKAGE_STRING

/* Define to the one symbol short name of this package. */
#undef PACKAGE_TARNAME

/* Define to the home page for this package. */
#undef PACKAGE_URL

/* Define to the version of this package. */
#undef PACKAGE_VERSION

/* Define to zu if msghdr.msg_controllen is size_t, else u */
#undef PRI_MSG_CONTROLLEN

/* Define printf format specifier for rlim_t */
#undef PRI_rlim_t

/* Define to 1 if <linux/rtnetlink.h> needs <sys/socket.h> */
#undef RTNETLINK_H_NEEDS_SYS_SOCKET_H

/* Parent directory of /run */
#undef RUN_DIR_ROOT

/* Dummy definition if not defined in system headers */
#undef SCHED_RESET_ON_FORK

/* Define to 1 if you have the ANSI C header files. */
#undef STDC_HEADERS

/* The system options from which the package is built */
#undef SYSTEM_OPTIONS

/* Define to 1 to build with thread dumping support */
#undef THREAD_DUMP

/* Define to 1 if <linux/netfilter/xt_set.h> needs <libipset/linux_ip_set.h>
   */
#undef USE_LIBIPSET_LINUX_IP_SET_H

/* Use syscall for memfd_create */
#undef USE_MEMFD_CREATE_SYSCALL

/* Version number of package */
#undef VERSION

/* Define if <linux/netfilter/x_tables.h> doesnt define it */
#undef XT_EXTENSION_MAXNAMELEN

/* Define to enable checker debugging */
#undef _CHECKER_DEBUG_

/* Define to enable checksum debugging */
#undef _CHECKSUM_DEBUG_

/* Define to enable keyword dumping */
#undef _DUMP_KEYWORDS_

/* Define to test for and log errno == EINTR when no asynchronous signal
   handlers */
#undef _EINTR_DEBUG_

/* Define to 1 to enable asserts */
#undef _ENABLE_ASSERT_

/* Define to 1 to build with epoll_wait() debugging support */
#undef _EPOLL_DEBUG_

/* Define to 1 to build with epoll thread dumping support */
#undef _EPOLL_THREAD_DUMP_

/* Consider ${with_fixed_if_type} interfaces to be unchangeable */
#undef _FIXED_IF_TYPE_

/* Define to enable genhash debugging */
#undef _GENHASH_DEBUG_

/* Define to 1 if can have _Pragma GCC diagnostic push/pop */
#undef _HAVE_DIAGNOSTIC_PUSH_POP_PRAGMAS_

/* Define to 1 if have FIB routing support */
#undef _HAVE_FIB_ROUTING_

/* Define to 1 if can have _Pragma GCC diagnostic in functions */
#undef _HAVE_FUNCTION_DIAGNOSTIC_PRAGMAS_

/* Define to 1 if have IPv4 netlink device configuration */
#undef _HAVE_IPV4_DEVCONF_

/* Define to 1 if have IPVS syncd attributes */
#undef _HAVE_IPVS_SYNCD_ATTRIBUTES_

/* Define to 1 if have IPVS tunnel checksum options */
#undef _HAVE_IPVS_TUN_CSUM_

/* Define to 1 if have IPVS gre tunnel */
#undef _HAVE_IPVS_TUN_GRE_

/* Define to 1 if have IPVS tunnel type */
#undef _HAVE_IPVS_TUN_TYPE_

/* Define to 1 if have ipset library */
#undef _HAVE_LIBIPSET_

/* Define to 1 if have libiptc/libiptc.h linux/if.h and net/if.h namespace
   collision */
#undef _HAVE_LIBIPTC_LINUX_NET_IF_H_COLLISION_

/* Define to 1 if have magic library */
#undef _HAVE_LIBMAGIC_

/* Define to 1 if using libnl-1 */
#undef _HAVE_LIBNL1_

/* Define to 1 if using libnl-3 */
#undef _HAVE_LIBNL3_

/* Define to 1 if have linux/if_ether.h then netinet/in.h then linux/in.h
   namespace collision */
#undef _HAVE_LINUX_IF_ETHER_H_COLLISION_

/* Define to 1 if have linux/if_ether.h then netinet/if_ether.h namespace
   collision */
#undef _HAVE_NETINET_LINUX_IF_ETHER_H_COLLISION_

/* Define to 1 if have linux/if.h followed by net/if.h namespace collision */
#undef _HAVE_NET_LINUX_IF_H_COLLISION_

/* Define to 1 if have pe selection support */
#undef _HAVE_PE_NAME_

/* Define to 1 if _Pragma("GCC diagnostic warning \"-Wstrict-overflow=1\"")
   supported */
#undef _HAVE_PRAGMA_WARN_STRICT_OVERFLOW_1_

/* Define to 1 if have SSL_set_tlsext_host_name() */
#undef _HAVE_SSL_SET_TLSEXT_HOST_NAME_

/* Define to 1 if have kernel VRF support */
#undef _HAVE_VRF_

/* Define to 1 if have IP VLAN support */
#undef _HAVE_VRRP_IPVLAN_

/* Define to 1 if have MAC VLAN support */
#undef _HAVE_VRRP_VMAC_

/* Define to 1 if building with libipset dynamic linking */
#undef _LIBIPSET_DYNAMIC_

/* Define to 1 if building with libiptc dynamic linking */
#undef _LIBIPTC_DYNAMIC_

/* Define to 1 if building with libnl dynamic linking */
#undef _LIBNL_DYNAMIC_

/* Define to 1 to build with malloc/free checks */
#undef _MEM_CHECK_

/* Define to 1 to log malloc/free checks to syslog */
#undef _MEM_CHECK_LOG_

/* Define to enable memory alloc/free error debugging */
#undef _MEM_ERR_DEBUG_

/* Define to 1 to build with netlink command timers support */
#undef _NETLINK_TIMERS_

/* Define to 1 to build with network timestamp support */
#undef _NETWORK_TIMESTAMP_

/* Define to 1 if unaligned memory access not supported */
#undef _NO_UNALIGNED_ACCESS_

/* Define to 1 to build with debugging support */
#undef _ONE_PROCESS_DEBUG_

/* Define to enable parser debugging */
#undef _PARSER_DEBUG_

/* Define to add VRRP recvmsg() debugging code */
#undef _RECVMSG_DEBUG_

/* Define to 1 to build with regex debugging support */
#undef _REGEX_DEBUG_

/* Define to enable script debugging support */
#undef _SCRIPT_DEBUG_

/* Define to 1 to build with smtp-alert debugging support */
#undef _SMTP_ALERT_DEBUG_

/* Define to enable SMTP connection debugging */
#undef _SMTP_CONNECT_DEBUG_

/* Define to 1 to have keepalived send RFC6527 SNMP responses for VRRPv2
   instances */
#undef _SNMP_REPLY_V3_FOR_V2_

/* Define to 1 if want stricter configuration checking */
#undef _STRICT_CONFIG_

/* Define to 1 to build with set time logging */
#undef _TIMER_CHECK_

/* Define to enable logging all process connector events */
#undef _TRACK_PROCESS_DEBUG_

/* Define to 1 to build with TSM debugging support */
#undef _TSM_DEBUG_

/* Define for Solaris 2.5.1 so the uint32_t typedef from <sys/synch.h>,
   <pthread.h>, or <semaphore.h> is not used. If the typedef were allowed, the
   #define below would cause a syntax error. */
#undef _UINT32_T

/* Define for Solaris 2.5.1 so the uint64_t typedef from <sys/synch.h>,
   <pthread.h>, or <semaphore.h> is not used. If the typedef were allowed, the
   #define below would cause a syntax error. */
#undef _UINT64_T

/* Define for Solaris 2.5.1 so the uint8_t typedef from <sys/synch.h>,
   <pthread.h>, or <semaphore.h> is not used. If the typedef were allowed, the
   #define below would cause a syntax error. */
#undef _UINT8_T

<<<<<<< HEAD
=======
/* Define to 1 if want systemd support */
#undef _USE_SYSTEMD_

>>>>>>> 61cbc187
/* Define to 1 to build with vrrp fd debugging support */
#undef _VRRP_FD_DEBUG_

/* Define to 1 if have BFD support */
#undef _WITH_BFD_

/* Define to 1 if have linux/cn_proc.h and track-process not disabled */
#undef _WITH_CN_PROC_

/* Define to 1 to have DBUS support */
#undef _WITH_DBUS_

/* Define to 1 to have DBus create instance support */
#undef _WITH_DBUS_CREATE_INSTANCE_

/* Define to 1 to build with thread dumping support */
#undef _WITH_DUMP_THREADS_

/* Define to 1 if using iptables or nftables */
#undef _WITH_FIREWALL_

/* Define to 1 if want iptables support */
#undef _WITH_IPTABLES_

/* Define to 1 to build with JSON output support */
#undef _WITH_JSON_

/* Define to 1 if have linkbeat support */
#undef _WITH_LINKBEAT_

/* Define to 1 if have IPVS support */
#undef _WITH_LVS_

/* Define to 1 if have IPVS 64 bit stats */
#undef _WITH_LVS_64BIT_STATS_

/* Define to 1 if want nftables support */
#undef _WITH_NFTABLES_

/* Define to 1 to build with perf support */
#undef _WITH_PERF_

/* Define to 1 if using pthreads */
#undef _WITH_PTHREADS_

/* Define to 1 to build with HTTP_GET regex checking */
#undef _WITH_REGEX_CHECK_

/* Define to 1 to include regex timers */
#undef _WITH_REGEX_TIMERS_

/* Define to 1 to have SHA1 support */
#undef _WITH_SHA1_

/* Define to 1 to have SNMP support */
#undef _WITH_SNMP_

/* Define to 1 to have keepalived SNMP checker support */
#undef _WITH_SNMP_CHECKER_

/* Define to 1 to have keepalived SNMP support */
#undef _WITH_SNMP_KEEPALIVED_

/* Define to 1 to have RFCv2 SNMP support */
#undef _WITH_SNMP_RFCV2_

/* Define to 1 to have RFCv3 SNMP support */
#undef _WITH_SNMP_RFCV3_

/* Define to 1 to have RFC SNMP support */
#undef _WITH_SNMP_RFC_

/* Define to 1 to have keepalived SNMP VRRP support */
#undef _WITH_SNMP_VRRP_

/* Define to 1 if have SO_MARK */
#undef _WITH_SO_MARK_

/* Define to 1 to build with stacktrace support */
#undef _WITH_STACKTRACE_

/* Define to 1 to enable v1.3.6 and earlier VRRPv3 unicast checksum
   compatibility */
#undef _WITH_UNICAST_CHKSUM_COMPAT_

/* Define to 1 if have VRRP support */
#undef _WITH_VRRP_

/* Define to 1 if want ARRP authentication support */
#undef _WITH_VRRP_AUTH_

/* Define __always_inline if libc does not define it */
#undef __always_inline

/* Define to empty if `const' does not conform to ANSI C. */
#undef const

/* Define to `__inline__' or `__inline' if that's what the C compiler
   calls it, or to nothing if 'inline' is not supported under any name.  */
#ifndef __cplusplus
#undef inline
#endif

/* Define to the type of a signed integer type of width exactly 64 bits if
   such a type exists and the standard includes do not define it. */
#undef int64_t

/* Define to `int' if <sys/types.h> does not define. */
#undef pid_t

/* Define to `unsigned int' if <sys/types.h> does not define. */
#undef size_t

/* Define to the type of an unsigned integer type of width exactly 16 bits if
   such a type exists and the standard includes do not define it. */
#undef uint16_t

/* Define to the type of an unsigned integer type of width exactly 32 bits if
   such a type exists and the standard includes do not define it. */
#undef uint32_t

/* Define to the type of an unsigned integer type of width exactly 64 bits if
   such a type exists and the standard includes do not define it. */
#undef uint64_t

/* Define to the type of an unsigned integer type of width exactly 8 bits if
   such a type exists and the standard includes do not define it. */
#undef uint8_t

/* Define as `fork' if `vfork' does not work. */
#undef vfork


#include "config_warnings.h"

#ifndef _GNU_SOURCE
#define _GNU_SOURCE
#endif

#endif<|MERGE_RESOLUTION|>--- conflicted
+++ resolved
@@ -5,15 +5,12 @@
 #define _CONFIG_H
   
 
-<<<<<<< HEAD
-=======
 /* Define to 1 to cast via void * */
 #undef CAST_VIA_VOID
 
 /* Define to 1 to do runtime cast alignment checks */
 #undef CHECK_CAST_ALIGN
 
->>>>>>> 61cbc187
 /* Define if need to check for EINTR errno */
 #undef CHECK_EINTR
 
@@ -912,12 +909,9 @@
    #define below would cause a syntax error. */
 #undef _UINT8_T
 
-<<<<<<< HEAD
-=======
 /* Define to 1 if want systemd support */
 #undef _USE_SYSTEMD_
 
->>>>>>> 61cbc187
 /* Define to 1 to build with vrrp fd debugging support */
 #undef _VRRP_FD_DEBUG_
 
