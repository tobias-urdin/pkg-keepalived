/* Dates are UTC */
<<<<<<< HEAD
#define GIT_DATE "01/17,2021"
=======
#define GIT_DATE "03/05,2021"
>>>>>>> 1664242c
#define GIT_YEAR "2021"<|MERGE_RESOLUTION|>--- conflicted
+++ resolved
@@ -1,7 +1,3 @@
 /* Dates are UTC */
-<<<<<<< HEAD
-#define GIT_DATE "01/17,2021"
-=======
 #define GIT_DATE "03/05,2021"
->>>>>>> 1664242c
 #define GIT_YEAR "2021"