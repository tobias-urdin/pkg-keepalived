--- conflicted
+++ resolved
@@ -1,5 +1,3 @@
-<<<<<<< HEAD
-=======
 2013-09-05  Alexandre Cassen  <acassen@linux-vs.org>
 	* keepalived-1.2.8 released.
 	* Vincent Bernat fixed issue while pinging master agent.
@@ -114,7 +112,6 @@
 	  belong to the same router/box. Otherwise it will generate
 	  duplicate packet at reception point.
 
->>>>>>> 2396647e
 2012-08-29  Alexandre Cassen  <acassen@linux-vs.org>
 	* keepalived-1.2.7 released.
 	* vrrp: fix issue in while using vrrp_script.
