--- conflicted
+++ resolved
@@ -1,5 +1,3 @@
-<<<<<<< HEAD
-=======
 2014-01-28  Alexandre Cassen  <acassen@linux-vs.org>
 	* keepalived-1.2.11 released.
 	* ipvs: make nlerr2syserr libnl dependent. nlerr2syserr()
@@ -199,7 +197,6 @@
 	  queue overflows in environments which creates 100 and more
 	  multicast control plane packets a second.
 
->>>>>>> 1e9c32b9
 2013-11-10  Alexandre Cassen  <acassen@linux-vs.org>
 	* keepalived-1.2.9 released.
 	* Alexey Andriyanov fixed inaccuracy in VS_ISEQ macro.
